--- conflicted
+++ resolved
@@ -14,7 +14,10 @@
 === Releases ===
 ------------------------------------------------------------------------
 
-<<<<<<< HEAD
+(not yet released)
+
+#712: (partial) Optimize array allocation by JsonStringEncoder
+
 2.12.4 (06-Jul-2021)
 
 #702: `ArrayOutOfBoundException` at `WriterBasedJsonGenerator.writeString(Reader, int)`
@@ -45,11 +48,6 @@
 #653: Make `JsonWriteContext.reset()` and `JsonReadContext.reset()` methods public
 - Deprecate `JsonParser.getCurrentTokenId()` (use `#currentTokenId()` instead)
 - Full "LICENSE" included in jar for easier access by compliancy tools
-=======
-(not yet released)
-
-#712: (partial) Optimize array allocation by JsonStringEncoder
->>>>>>> abc7f13d
 
 2.11.4 (12-Dec-2020)
 
