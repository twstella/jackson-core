Project: jackson-core

Contains core streaming reader (`JsonParser`) and writer (`JsonGenerator`) abstractions,
factory for constructing readers/writers (JsonFactory), as well as a minimal set
of interfaces needed for streaming level to make callbacks and call-throughs,
via `ObjectCodec` and `TreeNode`.

Also includes implementation of this API for JSON.
Forms the base for other data formats as well, despite naming that suggests
JSON-specificity: naming is due to history, as Jackson started out as pure
JSON library.

------------------------------------------------------------------------
=== Releases ===
------------------------------------------------------------------------

<<<<<<< HEAD
2.10.0 (not yet released)

#467: Create `JsonReadFeature` to move JSON-specific `JsonParser.Feature`s to
#480: `SerializableString` value can not directly render to Writer
 (requested by Philippe M)
#481: Create `JsonWriteFeature` to move JSON-specific `JsonGenerator.Feature`s to
#484: Implement `UTF8JsonGenerator.writeRawValue(SerializableString)` (and
  `writeRaw(..)`) more efficiently
=======
2.9.8 (not yet released)

#488: Fail earlier on coercions from "too big" `BigInteger` into
  fixed-size types (`int`, `long`, `short`)
>>>>>>> 38cd226d

2.9.7 (19-Sep-2018)

#476: Problem with `BufferRecycler` via async parser (or when sharing parser
 across threads)
#477: Exception while decoding Base64 value with escaped `=` character
#488: Fail earlier on coercions from "too big" `BigInteger` into
  fixed-size types (`int`, `long`, `short`)

2.9.6 (12-Jun-2018)

#400: Add mechanism for forcing `BufferRecycler` released (to call on shutdown)
 (contributed by Jeroen B)
#460: Failing to link `ObjectCodec` with `JsonFactory` copy constructor
#463: Ensure that `skipChildren()` of non-blocking `JsonParser` will throw
   exception if not enough input
  (requested by Doug R)

2.9.5 (26-Mar-2018)

No changes since 2.9.4

2.9.4 (24-Jan-2018)

#414: Base64 MIME variant does not ignore white space chars as per RFC2045
 (reported by tmoschou@github)
#437: `ArrayIndexOutOfBoundsException` in `UTF8StreamJsonParser`
 (reported by Igor A)

2.9.3 (09-Dec-2017)

#419: `ArrayIndexOutOfBoundsException` from `UTF32Reader.read()` on invalid input

2.9.2 (13-Oct-2017)

- New parent pom (`jackson-base`)

2.9.1 (07-Sep-2017)

#397: Add `Automatic-Module-Name` ("com.fasterxml.jackson.core") for JDK 9 module system

2.9.0 (30-Jul-2017))

#17: Add 'JsonGenerator.writeString(Reader r, int charLength)'
 (constributed by Logan W)
#57: Add support for non-blocking ("async") JSON parsing
#208: Make use of `_matchCount` in `FilteringParserDelegate`
 (contributed by Rafal F)
#242: Add new write methods in `JsonGenerator` for writing type id containers
#304: Optimize `NumberOutput.outputLong()` method
#306: Add new method in `JsonStreamContext` to construct `JsonPointer`
#312: Add `JsonProcessingException.clearLocation()` to allow clearing
  possibly security-sensitive information
 (contributed by Alex Y)
#314: Add a method in `JsonParser` to allow checking for "NaN" values
#323: Add `JsonParser.ALLOW_TRAILING_COMMA` to work for Arrays and Objects
 (contributed by Brad H)
#325: `DataInput` backed parser should handle `EOFException` at end of doc
 (reported by Brad H)
#330: `FilteringParserDelegate` seems to miss last closing `END_OBJECT`
 (contributed by Rafal F)
#340: Making `WriterBasedJsonGenerator` non-final
 (requested by rfoltyns@github)
#356: Improve indication of "source reference" in `JsonLocation` wrt `byte[]`,`char[]`
#372: JsonParserSequence#skipChildren() throws exception when current delegate is
  TokenBuffer.Parser with "incomplete" JSON
 (contributed by Michael S)
#374: Minimal and DefaultPrettyPrinter with configurable separators 
 (contributed by Rafal F)

2.8.11 (23-Dec-2017)

#418: ArrayIndexOutOfBoundsException from UTF32Reader.read on invalid input
 (reported, contributed fix for by pfitzsimons-r7@github)

2.8.10 (24-Aug-2017)

No changes since 2.8.9

2.8.9 (12-Jun-2017)

#382: ArrayIndexOutOfBoundsException from UTF32Reader.read on invalid input
 (reported by Wil S)

2.8.8 (05-Apr-2017)

#359: FilteringGeneratorDelegate does not override writeStartObject(Object forValue)
 (contributed by Arnaud R)
#362: Use correct length variable for UTF-8 surrogate writing

2.8.7 (21-Feb-2017)

#349: CharsToNameCanonicalizer performance bottleneck 
 (reported by Nuno D, nmldiegues@github)
#351: `java.lang.NegativeArraySizeException` at `ByteArrayBuilder.toByteArray()`
#354: Buffer size dependency in UTF8JsonGenerator writeRaw
 (reported by Chistopher C)

2.8.6 (12-Jan-2017)

#322: Trim tokens in error messages to 256 byte to prevent attacks
 (contributed by Alessio S)
#335: Missing exception for invalid last character of base64 string to decode
 using `Base64Variant.decode()`

2.8.5 (14-Nov-2016)
2.8.4 (14-Oct-2016)

No changes since 2.8.3

2.8.3 (17-Sep-2016)

#318: Add support for writing `byte[]` via `JsonGenerator.writeEmbeddedObject()`

2.8.2 (30-Aug-2016)
2.8.1 (20-Jul-2016)

No changes since 2.8.0

2.8.0 (04-Jul-2016)

#86: Allow inclusion of request body for `JsonParseException`
 (contributed by LokeshN)
#117: Add `JsonParser.Feature.ALLOW_MISSING_VALUES` to support for missing values
 (contributed by LokeshN)
#136: Add `JsonpCharacterEscapes` for easier handling of potential problems
 with JSONP and rare but technically allowed \u2028 and \u2029 linefeed characters
#253: Add `JsonGenerator. writeEmbeddedObject()` to allow writes of opaque native types
 (suggested by Gregoire C)
#255: Relax ownership checks for buffers not to require increase in size
#257: Add `writeStartObject(Object pojo)` to streamline assignment of current value
#265: `JsonStringEncoder` should allow passing `CharSequence`
 (contributed by Mikael S)
#276: Add support for serializing using `java.io.DataOutput`
#277: Add new scalar-array write methods for `int`/`long`/`double` cases
#279: Support `DataInput` for parsing
#280: Add `JsonParser.finishToken()` to force full, non-lazy reading of current token
#281: Add `JsonEOFException` as sub-class of `JsonParseException`
#282: Fail to report error for trying to write field name outside Object (root level)
#285: Add `JsonParser.getText(Writer)`
 (contributed by LokesN)
#290: Add `JsonGenerator.canWriteFormattedNumbers()` for introspection
#294: Add `JsonGenerator.writeFieldId(long)` method to support binary formats
 with non-String keys
#296: `JsonParserSequence` skips a token on a switched Parser
 (reported by Kevin G)
- Add `JsonParser.currentToken()` and `JsonParser.currentTokenId()` as replacements
  for `getCurrentToken()` and `getCurrentTokenId()`, respectively. Existing methods
  will likely be deprecated in 2.9.

2.7.9.3:

#1872: NullPointerException in SubTypeValidator.validateSubType when
  validating Spring interface
#1931: Two more c3p0 gadgets to exploit default typing issue

2.7.9.2 (20-Dec-2017)

#1607: `@JsonIdentityReference` not used when setup on class only
#1628: Don't print to error stream about failure to load JDK 7 types
#1680: Blacklist couple more types for deserialization
#1737: Block more JDK types from polymorphic deserialization
#1855: Blacklist for more serialization gadgets (dbcp/tomcat, spring)

2.7.9.1 (18-Apr-2017)

#1599: Jackson Deserializer security vulnerability

2.7.9 (04-Feb-2017)

No changes since 2.7.8

2.7.8 (26-Sep-2016)

#317: ArrayIndexOutOfBoundsException: 200 on floating point number with exactly
  200-length decimal part
 (reported by Allar H)

2.7.7 (27-Aug-2016)

#307: JsonGenerationException: Split surrogate on writeRaw() input thrown for
  input of a certain size
 (reported by Mike N)
#315: `OutOfMemoryError` when writing BigDecimal
 (reported by gmethwin@github)

2.7.6 (23-Jul-2016)

- Clean up of FindBugs reported possible issues.

2.7.5 (11-Jun-2016)
 
#280: FilteringGeneratorDelegate.writeUTF8String() should delegate to writeUTF8String()
 (reported by Tanguy L)

2.7.4 (29-Apr-2016)

#209: Make use of `_allowMultipleMatches` in `FilteringParserDelegate`
 (contributed by Lokesh N)
- Make `processor` transient in `JsonParseException`, `JsonGenerationException`
  to keep both Serializable

2.7.3 (16-Mar-2016)

No changes since 2.7.2.

2.7.2 (26-Feb-2016)

#246: Fix UTF8JsonGenerator to allow QUOTE_FIELD_NAMES to be toggled
 (suggested by philipa@github)

2.7.1 (02-Feb-2016)

No changes since 2.7.0.

2.7.0 (10-Jun-2016)

#37: JsonParser.getTokenLocation() doesn't update after field names
 (reported by Michael L)
#198: Add back-references to `JsonParser` / `JsonGenerator` for low-level parsing issues
 (via `JsonParseException`, `JsonGenerationException`)
#211: Typo of function name com.fasterxml.jackson.core.Version.isUknownVersion()
 (reported by timray@github)
#229: Array element and field token spans include previous comma.
- Implemented `ReaderBasedJsonParser.nextFieldName(SerializableString)`
  (to improved Afterburner performance over String/char[] sources)

2.6.6 (05-Apr-2016)

#248: VersionUtil.versionFor() unexpectedly return null instead of Version.unknownVersion()
 (reported by sammyhk@github)

2.6.5 (19-Jan-2016)
2.6.4 (07-Dec-2015)

No changes since 2.6.3.

2.6.3 (12-Oct-2015)

#220: Problem with `JsonParser.nextFieldName(SerializableString)` for byte-backed parser

2.6.2 (14-Sep-2015)

#213: Parser is sometimes wrong when using CANONICALIZE_FIELD_NAMES
 (reported by ichernev@github)
#216: ArrayIndexOutOfBoundsException: 128 when repeatedly serializing to a byte array
 (reported by geekbeast@github)

2.6.1 (09-Aug-2015)

#207: `ArrayIndexOutOfBoundsException` in `ByteQuadsCanonicalizer`
 (reported by Florian S, fschopp@github)

2.6.0 (17-Jul-2015)

#137: Allow filtering content read via `JsonParser` by specifying `JsonPointer`;
  uses new class `com.fasterxml.jackson.core.filter.FilteringParserDelegate`
  (and related, `TokenFilter`)
#177: Add a check so `JsonGenerator.writeString()` won't work if `writeFieldName()` expected.
#182: Inconsistent TextBuffer#getTextBuffer behavior
 (contributed by Masaru H)
#185: Allow filtering content written via `JsonGenerator` by specifying `JsonPointer`;
  uses new class `com.fasterxml.jackson.core.filter.FilteringGeneratorDelegate`
  (and related, `TokenFilter`)
#188: `JsonParser.getValueAsString()` should return field name for `JsonToken.FIELD_NAME`, not `null`
#189: Add `JsonFactory.Feature.USE_THREAD_LOCAL_FOR_BUFFER_RECYCLING` (default: true), which may
  be disabled to prevent use of ThreadLocal-based buffer recyling.
 (suggested by soldierkam@github)
#195: Add `JsonGenerator.getOutputBuffered()` to find out amount of content buffered,
  not yet flushed.
 (requested by Ruediger M)
#196: Add support for `FormatFeature` extension, for format-specifc Enum-backed
  parser/generator options
- Minor improvement to construction of "default PrettyPrinter": now overridable by data format
  modules
- Implement a new yet more optimized symbol table for byte-backed parsers
- Add `JsonParser.Feature.IGNORE_UNDEFINED`, useful for data formats like protobuf
- Optimize writing of String names (remove intermediate copy; with JDK7 no speed benefit)

2.5.5 (07-Dec-2015)

#220: Problem with `JsonParser.nextFieldName(SerializableString)` for byte-backed parser
#221: Fixed ArrayIndexOutOfBounds exception for character-based `JsonGenerator`
 (reported by a-lerion@github)

2.5.4 (09-Jun-2015)

No changes.

2.5.3 (24-Apr-2015)

#191: Longest collision chain in symbol table now exceeds maximum -- suspect a DoS attack
 (reported by Paul D)

2.5.2 (29-Mar-2015)

#181: Failure parsing -Infinity on buffer boundary
 (reported by brharrington@github)
#187: Longest collision chain in symbol table exceeds maximum length routinely
  in non-malicious code
 (reported by mazzaferri@github)

2.5.1 (06-Feb-2015)

#178: Add `Lf2SpacesIndenter.withLinefeed` back to keep binary-compatibility with 2.4.x
 (reported by ansell@github)
- Minor fix to alignment of null bytes in the last 4 bytes of name, in case where name
  may cross the input boundary

2.5.0 (01-Jan-2015)

#148: BytesToNameCanonicalizer can mishandle leading null byte(s).
 (reported by rjmac@github)
#164: Add `JsonGenerator.Feature.IGNORE_UNKNOWN` (but support via individual
  data format modules)
#166: Allow to configure line endings and indentation
 (contributed by Aaron D)
#167: `JsonGenerator` not catching problem of writing field name twice in a row
#168: Add methods in `JsonStreamContext` for keeping track of "current value"
#169: Add `JsonPointer.head()`
 (contributed by Alex S, lordofthejars@github)
- Added `ResolvedType.getParameterSource()` to support better resolution
 of generic types.
- Added `JsonGenerator.writeRawValue(SerializableString)`
- Added `JsonParser.hasExpectedStartObjectToken()` convenience method
- Added `JsonParser.hasTokenId(id)` convenience method
- Added `JsonParser.nextFieldName()` (no args)

2.4.6 (23-Apr-2015)

#184: WRITE_NUMBERS_AS_STRINGS disables WRITE_BIGDECIMAL_AS_PLAIN
 (reported by Derek C)

2.4.5 (13-Jan-2015)

No changes since 2.4.4.

2.4.4 (24-Nov-2014)

#157: ArrayIndexOutOfBoundsException: 200 on numbers with more than 200 digits.
 (reported by Lars P, larsp@github)
#173: An exception is thrown for a valid JsonPointer expression
 (reported by Alex S)
#176: `JsonPointer` should not consider "00" to be valid index
 (reported by fge@gitub)
- Fix `JsonGenerator.setFeatureMask()` to better handle dynamic changes.

2.4.3 (02-Oct-2014)

#152: Exception for property names longer than 256k
 (reported by CrendKing@github)

2.4.2 (13-Aug-2014)

#145: NPE at BytesToNameCanonicalizer
 (reported by Shay B)
#146: Error while parsing negative floats at the end of the input buffer
 (reported by rjmac@github)

2.4.1 (16-Jun-2014)

#143: Flaw in `BufferRecycler.allocByteBuffer(int,int)` that results in
 performance regression

2.4.0 (29-May-2014)

#121: Increase size of low-level byte[]/char[] input/output buffers
 (from 4k->8k for bytes, 2k->4k for chars)
#127: Add `JsonGenerator.writeStartArray(int size)` for binary formats
#138: Add support for using `char[]` as input source; optimize handling
  of `String` input as well.
- Refactor `BufferRecycler` to eliminate helper enums

2.3.5 (13-Jan-2015)

#152: Exception for property names longer than 256k
#173: An exception is thrown for a valid JsonPointer expression
#176: `JsonPointer` should not consider "00" to be valid index

2.3.4 (17-Jul-2014)
2.3.3 (10-Apr-2014)

No changes since 2.3.2.

2.3.2 (01-Mar-2014)

#126: Revert some 1.6 back to make core lib work with Android 2.2 (FroYo)
 (contributed by Goncalo S)
#129: Missing delegation method, `JsonParserDelegate.isExpectedStartArrayToken()`
 (Pascal G)
#133: Prevent error on JsonPointer expressions for properties that have numeric
  ids above 32-bit range
 (reported by mrstlee@github)

2.3.1 (28-Dec-2013)

No functional changes.

2.3.0 (13-Nov-2013)

#8: Add methods in `JsonParser`/`JsonGenerator` for reading/writing Object Ids
#47: Support YAML-style comments with `JsonParser.Feature.ALLOW_YAML_COMMENTS`
#60: Add a feature (`JsonParser.Feature.STRICT_DUPLICATE_DETECTION`) to verify
  that input does not contain duplicate filed names
#77: Improve error reporting for unrecognized tokens
 (requested by cowwoc@github)
#85: Add `JsonGenerator.Feature.WRITE_BIGDECIMAL_AS_PLAIN`
#91: Add methods in `JsonGenerator` for writing native Type Ids
#92: Add methods in `JsonParser` for reading native Type Ids
#93: Add `getFeatureMask()`, `setFeatureMask()` in `JsonGenerator`/`JsonParser`
#94: Allow coercion of String value "null" (similar to handling of null token)
#96: Add `JsonFactory.requiresPropertyOrdering()` introspection method
#97: JsonGenerator's `JsonWriteContext` not maintained properly, loses
  current field name
 (reported by Sam R)
#98: Improve handling of failures for `BigDecimal`, for "NaN" (and infinity)
#102: Unquoted field names can not start with a digit
#103: Add `JsonFactory.canHandleBinaryNatively`, `JsonGenerator.canWriteBinaryNatively`
 to let databind module detect level of support for binary data.
#105: Parser parsers numbers eagerly; does not report error with missing space
#106: Add `JsonGenerator.Feature.STRICT_DUPLICATE_DETECTION` for preventing dup names
#110: Improve overridability of `JsonGeneratorDelegate`
 (suggested by qpliu@github)
#111: _currInputRowStart isn't initialized in UTF8StreamJsonParser() constructor
 (reported by dreamershl@github)
#115: JsonGenerator writeRawValue problem with surrogate UTF-8 characters
 (reported by Marcin Z)
#116: WriterBasedJsonGenerator produces truncated Unicode escape sequences
 (reported by Steve L-S)
- Improve `DefaultPrettyPrinter`, `Lf2SpacesIndenter` (from databind #276)
- Add `JsonGenerator.canOmitFields()` method to support discovery of
  positional formats, needed for handling of filtering for CSV
- Rewrite `InternCache` to use `ConcurrentHashMap`, to work more efficiently both
  for common case of few misses (no block on access), and slowest cases (lots of
  misses).
- Add `JsonPointer` implementation, to be used by tree model, streaming
- Make `UTF8StreamJsonParser` non-final, for potential sub-classing

2.2.3 (23-Aug-2013)

#78: ArrayIndexOutOfBoundsException for very long numbers (>500 digits)
 (reported by boothen@github)
#81: CharTypes.appendQuoted misencodes first 32 Unicode values as '\0000'
 (reported by githubaff0@github)
#84: Support for parsing 'Infinity' when feature ALLOW_NON_NUMERIC_NUMBERS is on
 (contributed by ebrevdo@github)
- Add `Base64Variant.decode()` convenience methods

2.2.2 (26-May-2013)

No changes since previous version.

2.2.1 (03-May-2013)

#72: JsonFactory.copy() was not copying settings properly
 (reported by Christian S (squiddle@github))
- Moved VERSION/LICENSE contained in jars under META-INF/, to resolve
  Android packaging (APK) issues

2.2.0 (22-Apr-2013)

Fixes:

#51: JsonLocation had non-serializable field, mark as transient

Improvements

#46, #49: Improve VersionUtil to generate PackageVersion, instead of
  reading VERSION.txt from jar -- improves startup perf on Android significantly
 (contributed by Ben G)
#59: Add more functionality in `TreeNode` interface, to allow some
 level of traversal over any and all Tree Model implementations
#69: Add support for writing `short` values in JsonGenerator

2.1.3 (19-Jan-2013)

* [JACKSON-884]: JsonStringEncoder.quoteAsStringValue() fails to encode 
  ctrl chars correctly.
* [Issue#48] Problems with spaces in URLs
 (reported by KlausBrunner)

2.1.2 (04-Dec-2012)

* [Issue#42] Problems with UTF32Reader
 (reported by James R [jroper@github])
* Added missing methods (like 'setPrettyPrinter()' in JsonGeneratorDelegate

2.1.1 (11-Nov-2012)

* [Issue#34] `JsonParser.nextFieldName()` fails on buffer boundary
 (reported by gsson@github)
* [Issue#38] `JsonParser.nextFieldName()` problems when handling
 names with trailing spaces
 (reported by matjazs@github)

2.1.0 (08-Oct-2012)

A new minor version for 2.x.

New features:

* [Issue#14]: add 'readBinaryValue(...)' method in JsonParser
* [Issue#16]: add 'writeBinary(InputStream, int)' method in JsonGenerator
  (and implement for JSON backend)
* [Issue#26]: Allow overriding "root value separator"
 (suggested by Henning S)

Improvements:

* [JACKSON-837]: Made JsonGenerator implement Flushable.
 (suggested by Matt G)
* [Issue#10]: add 'JsonProcessingException.getOriginalMessage()' for accessing
  message without location info
* [Issue#31]: make `JsonFactory` java.io.Serializable (via JDK)

Other:

* [Issue-25]: Add 'createParser' and 'createGenerator' (as eventual replacements
  for 'createJsonParser'/'createJsonGenerator') in 'JsonFactory'
* Try to improve locking aspects of symbol tables, by reducing scope of
  synchronized sections when creating, merging table contents.
* Added 'JsonFactory.copy()' method to support databinding's 'ObjectMapper.copy()'
* Added method 'requiresCustomCodec()' for JsonFactory and JsonParser
* Added 'JsonParser.getValueAsString()' method (to support flexible conversions)
* Added META-INF/services/com.fasterxml.jackson.core.JsonFactory SPI to register
  `JsonFactory` for even more automatic format discovery in future.

2.0.4 (26-Jun-2012)

Fixes:

* [Issue-6] PrettyPrinter, count wrong for end-object case
* 1.9.x fixes up to 1.9.8

2.0.3: skipped;	 only some modules use this version

2.0.2 (14-May-2012)

* 1.9.x fixes up to 1.9.7

2.0.1 (22-Apr-2012)

Fixes:

* [JACKSON-827] Fix incompatibilities with JDK 1.5 (2.0.0 accidentally
  required 1.6)
 (reported Pascal G)

2.0.0 (25-Mar-2012)

Fixes:

(all fixes up until 1.9.6)

Improvements

* [JACKSON-730]: Add checks to ensure that Features are applicable for
  instances (parsers, generators), or if not, throw IllegalArgumentException
* [JACKSON-742]: Add append-methods in SerializableString

New features:

* [JACKSON-782]: Add 'JsonParser.overrideCurrentName()', needed as a workaround
  for some exotic data binding cases (and/or formats)

[entries for versions 1.x and earlier not retained; refer to earlier releases)<|MERGE_RESOLUTION|>--- conflicted
+++ resolved
@@ -14,7 +14,6 @@
 === Releases ===
 ------------------------------------------------------------------------
 
-<<<<<<< HEAD
 2.10.0 (not yet released)
 
 #467: Create `JsonReadFeature` to move JSON-specific `JsonParser.Feature`s to
@@ -23,12 +22,11 @@
 #481: Create `JsonWriteFeature` to move JSON-specific `JsonGenerator.Feature`s to
 #484: Implement `UTF8JsonGenerator.writeRawValue(SerializableString)` (and
   `writeRaw(..)`) more efficiently
-=======
+
 2.9.8 (not yet released)
 
 #488: Fail earlier on coercions from "too big" `BigInteger` into
   fixed-size types (`int`, `long`, `short`)
->>>>>>> 38cd226d
 
 2.9.7 (19-Sep-2018)
 
