Project: jackson-core

Contains core streaming reader (`JsonParser`) and writer (`JsonGenerator`) abstractions,
factory for constructing readers/writers (JsonFactory), as well as a minimal set
of interfaces needed for streaming level to make callbacks and call-throughs,
via `ObjectCodec` and `TreeNode`.

Also includes implementation of this API for JSON.
Forms the base for other data formats as well, despite naming that suggests
JSON-specificity: naming is due to history, as Jackson started out as pure
JSON library.

------------------------------------------------------------------------
=== Releases ===
------------------------------------------------------------------------

<<<<<<< HEAD
2.10.0 (not yet released)

#433: Add Builder pattern for creating configured Stream factories
#464: Add "maximum unescaped char" configuration option for `JsonFactory` via builder
#467: Create `JsonReadFeature` to move JSON-specific `JsonParser.Feature`s to
#480: `SerializableString` value can not directly render to Writer
 (requested by Philippe M)
#481: Create `JsonWriteFeature` to move JSON-specific `JsonGenerator.Feature`s to
#484: Implement `UTF8JsonGenerator.writeRawValue(SerializableString)` (and
  `writeRaw(..)`) more efficiently
#495: Create `StreamReadFeature` to move non-json specific `JsonParser.Feature`s to
#496: Create `StreamWriteFeature` to take over non-json-specific `JsonGenerator.Feature`s
#502: Make `DefaultPrettyPrinter.createInstance()` to fail for sub-classes
#506: Add missing type parameter for `TypeReference` in `ObjectCodec`
#508: Add new exception type `InputCoercionException` to be used for failed coercions
  like overflow for `int`
#527: Add simple module-info for JDK9+, using Moditect
#533: UTF-8 BOM not accounted for in JsonLocation.getByteOffset()
 (contributed by Fabien R)
#539: Reduce max size of recycled byte[]/char[] blocks by `TextBuffer`, `ByteArrayBuilder`
=======
2.9.10 (not yet released)

#540: UTF8StreamJsonParser: fix byte to int conversion for malformed escapes
 (Alex R)
>>>>>>> e473e998

2.9.9 (16-May-2019)

#516: _inputPtr off-by-one in UTF8StreamJsonParser._parseNumber2()
 (reported by Henrik G)
#531: Non-blocking parser reports incorrect locations when fed with non-zero offset
 (reported by David N)

2.9.8 (15-Dec-2018)

#488: Fail earlier on coercions from "too big" `BigInteger` into
  fixed-size types (`int`, `long`, `short`)
#510: Fix ArrayIndexOutofBoundsException found by LGTM.com
 (reported by Alexander E-T)
- Improve exception message for missing Base64 padding (see databind#2183)

2.9.7 (19-Sep-2018)

#476: Problem with `BufferRecycler` via async parser (or when sharing parser
 across threads)
#477: Exception while decoding Base64 value with escaped `=` character
#488: Fail earlier on coercions from "too big" `BigInteger` into
  fixed-size types (`int`, `long`, `short`)

2.9.6 (12-Jun-2018)

#400: Add mechanism for forcing `BufferRecycler` released (to call on shutdown)
 (contributed by Jeroen B)
#460: Failing to link `ObjectCodec` with `JsonFactory` copy constructor
#463: Ensure that `skipChildren()` of non-blocking `JsonParser` will throw
   exception if not enough input
  (requested by Doug R)

2.9.5 (26-Mar-2018)

No changes since 2.9.4

2.9.4 (24-Jan-2018)

#414: Base64 MIME variant does not ignore white space chars as per RFC2045
 (reported by tmoschou@github)
#437: `ArrayIndexOutOfBoundsException` in `UTF8StreamJsonParser`
 (reported by Igor A)

2.9.3 (09-Dec-2017)

#419: `ArrayIndexOutOfBoundsException` from `UTF32Reader.read()` on invalid input

2.9.2 (13-Oct-2017)

- New parent pom (`jackson-base`)

2.9.1 (07-Sep-2017)

#397: Add `Automatic-Module-Name` ("com.fasterxml.jackson.core") for JDK 9 module system

2.9.0 (30-Jul-2017))

#17: Add 'JsonGenerator.writeString(Reader r, int charLength)'
 (constributed by Logan W)
#57: Add support for non-blocking ("async") JSON parsing
#208: Make use of `_matchCount` in `FilteringParserDelegate`
 (contributed by Rafal F)
#242: Add new write methods in `JsonGenerator` for writing type id containers
#304: Optimize `NumberOutput.outputLong()` method
#306: Add new method in `JsonStreamContext` to construct `JsonPointer`
#312: Add `JsonProcessingException.clearLocation()` to allow clearing
  possibly security-sensitive information
 (contributed by Alex Y)
#314: Add a method in `JsonParser` to allow checking for "NaN" values
#323: Add `JsonParser.ALLOW_TRAILING_COMMA` to work for Arrays and Objects
 (contributed by Brad H)
#325: `DataInput` backed parser should handle `EOFException` at end of doc
 (reported by Brad H)
#330: `FilteringParserDelegate` seems to miss last closing `END_OBJECT`
 (contributed by Rafal F)
#340: Making `WriterBasedJsonGenerator` non-final
 (requested by rfoltyns@github)
#356: Improve indication of "source reference" in `JsonLocation` wrt `byte[]`,`char[]`
#372: JsonParserSequence#skipChildren() throws exception when current delegate is
  TokenBuffer.Parser with "incomplete" JSON
 (contributed by Michael S)
#374: Minimal and DefaultPrettyPrinter with configurable separators 
 (contributed by Rafal F)

2.8.11 (23-Dec-2017)

#418: ArrayIndexOutOfBoundsException from UTF32Reader.read on invalid input
 (reported, contributed fix for by pfitzsimons-r7@github)

2.8.10 (24-Aug-2017)

No changes since 2.8.9

2.8.9 (12-Jun-2017)

#382: ArrayIndexOutOfBoundsException from UTF32Reader.read on invalid input
 (reported by Wil S)

2.8.8 (05-Apr-2017)

#359: FilteringGeneratorDelegate does not override writeStartObject(Object forValue)
 (contributed by Arnaud R)
#362: Use correct length variable for UTF-8 surrogate writing

2.8.7 (21-Feb-2017)

#349: CharsToNameCanonicalizer performance bottleneck 
 (reported by Nuno D, nmldiegues@github)
#351: `java.lang.NegativeArraySizeException` at `ByteArrayBuilder.toByteArray()`
#354: Buffer size dependency in UTF8JsonGenerator writeRaw
 (reported by Chistopher C)

2.8.6 (12-Jan-2017)

#322: Trim tokens in error messages to 256 byte to prevent attacks
 (contributed by Alessio S)
#335: Missing exception for invalid last character of base64 string to decode
 using `Base64Variant.decode()`

2.8.5 (14-Nov-2016)
2.8.4 (14-Oct-2016)

No changes since 2.8.3

2.8.3 (17-Sep-2016)

#318: Add support for writing `byte[]` via `JsonGenerator.writeEmbeddedObject()`

2.8.2 (30-Aug-2016)
2.8.1 (20-Jul-2016)

No changes since 2.8.0

2.8.0 (04-Jul-2016)

#86: Allow inclusion of request body for `JsonParseException`
 (contributed by LokeshN)
#117: Add `JsonParser.Feature.ALLOW_MISSING_VALUES` to support for missing values
 (contributed by LokeshN)
#136: Add `JsonpCharacterEscapes` for easier handling of potential problems
 with JSONP and rare but technically allowed \u2028 and \u2029 linefeed characters
#253: Add `JsonGenerator. writeEmbeddedObject()` to allow writes of opaque native types
 (suggested by Gregoire C)
#255: Relax ownership checks for buffers not to require increase in size
#257: Add `writeStartObject(Object pojo)` to streamline assignment of current value
#265: `JsonStringEncoder` should allow passing `CharSequence`
 (contributed by Mikael S)
#276: Add support for serializing using `java.io.DataOutput`
#277: Add new scalar-array write methods for `int`/`long`/`double` cases
#279: Support `DataInput` for parsing
#280: Add `JsonParser.finishToken()` to force full, non-lazy reading of current token
#281: Add `JsonEOFException` as sub-class of `JsonParseException`
#282: Fail to report error for trying to write field name outside Object (root level)
#285: Add `JsonParser.getText(Writer)`
 (contributed by LokesN)
#290: Add `JsonGenerator.canWriteFormattedNumbers()` for introspection
#294: Add `JsonGenerator.writeFieldId(long)` method to support binary formats
 with non-String keys
#296: `JsonParserSequence` skips a token on a switched Parser
 (reported by Kevin G)
- Add `JsonParser.currentToken()` and `JsonParser.currentTokenId()` as replacements
  for `getCurrentToken()` and `getCurrentTokenId()`, respectively. Existing methods
  will likely be deprecated in 2.9.

2.7.9.3:

#1872: NullPointerException in SubTypeValidator.validateSubType when
  validating Spring interface
#1931: Two more c3p0 gadgets to exploit default typing issue

2.7.9.2 (20-Dec-2017)

#1607: `@JsonIdentityReference` not used when setup on class only
#1628: Don't print to error stream about failure to load JDK 7 types
#1680: Blacklist couple more types for deserialization
#1737: Block more JDK types from polymorphic deserialization
#1855: Blacklist for more serialization gadgets (dbcp/tomcat, spring)

2.7.9.1 (18-Apr-2017)

#1599: Jackson Deserializer security vulnerability

2.7.9 (04-Feb-2017)

No changes since 2.7.8

2.7.8 (26-Sep-2016)

#317: ArrayIndexOutOfBoundsException: 200 on floating point number with exactly
  200-length decimal part
 (reported by Allar H)

2.7.7 (27-Aug-2016)

#307: JsonGenerationException: Split surrogate on writeRaw() input thrown for
  input of a certain size
 (reported by Mike N)
#315: `OutOfMemoryError` when writing BigDecimal
 (reported by gmethwin@github)

2.7.6 (23-Jul-2016)

- Clean up of FindBugs reported possible issues.

2.7.5 (11-Jun-2016)
 
#280: FilteringGeneratorDelegate.writeUTF8String() should delegate to writeUTF8String()
 (reported by Tanguy L)

2.7.4 (29-Apr-2016)

#209: Make use of `_allowMultipleMatches` in `FilteringParserDelegate`
 (contributed by Lokesh N)
- Make `processor` transient in `JsonParseException`, `JsonGenerationException`
  to keep both Serializable

2.7.3 (16-Mar-2016)

No changes since 2.7.2.

2.7.2 (26-Feb-2016)

#246: Fix UTF8JsonGenerator to allow QUOTE_FIELD_NAMES to be toggled
 (suggested by philipa@github)

2.7.1 (02-Feb-2016)

No changes since 2.7.0.

2.7.0 (10-Jun-2016)

#37: JsonParser.getTokenLocation() doesn't update after field names
 (reported by Michael L)
#198: Add back-references to `JsonParser` / `JsonGenerator` for low-level parsing issues
 (via `JsonParseException`, `JsonGenerationException`)
#211: Typo of function name com.fasterxml.jackson.core.Version.isUknownVersion()
 (reported by timray@github)
#229: Array element and field token spans include previous comma.
- Implemented `ReaderBasedJsonParser.nextFieldName(SerializableString)`
  (to improved Afterburner performance over String/char[] sources)

2.6.6 (05-Apr-2016)

#248: VersionUtil.versionFor() unexpectedly return null instead of Version.unknownVersion()
 (reported by sammyhk@github)

2.6.5 (19-Jan-2016)
2.6.4 (07-Dec-2015)

No changes since 2.6.3.

2.6.3 (12-Oct-2015)

#220: Problem with `JsonParser.nextFieldName(SerializableString)` for byte-backed parser

2.6.2 (14-Sep-2015)

#213: Parser is sometimes wrong when using CANONICALIZE_FIELD_NAMES
 (reported by ichernev@github)
#216: ArrayIndexOutOfBoundsException: 128 when repeatedly serializing to a byte array
 (reported by geekbeast@github)

2.6.1 (09-Aug-2015)

#207: `ArrayIndexOutOfBoundsException` in `ByteQuadsCanonicalizer`
 (reported by Florian S, fschopp@github)

2.6.0 (17-Jul-2015)

#137: Allow filtering content read via `JsonParser` by specifying `JsonPointer`;
  uses new class `com.fasterxml.jackson.core.filter.FilteringParserDelegate`
  (and related, `TokenFilter`)
#177: Add a check so `JsonGenerator.writeString()` won't work if `writeFieldName()` expected.
#182: Inconsistent TextBuffer#getTextBuffer behavior
 (contributed by Masaru H)
#185: Allow filtering content written via `JsonGenerator` by specifying `JsonPointer`;
  uses new class `com.fasterxml.jackson.core.filter.FilteringGeneratorDelegate`
  (and related, `TokenFilter`)
#188: `JsonParser.getValueAsString()` should return field name for `JsonToken.FIELD_NAME`, not `null`
#189: Add `JsonFactory.Feature.USE_THREAD_LOCAL_FOR_BUFFER_RECYCLING` (default: true), which may
  be disabled to prevent use of ThreadLocal-based buffer recyling.
 (suggested by soldierkam@github)
#195: Add `JsonGenerator.getOutputBuffered()` to find out amount of content buffered,
  not yet flushed.
 (requested by Ruediger M)
#196: Add support for `FormatFeature` extension, for format-specifc Enum-backed
  parser/generator options
- Minor improvement to construction of "default PrettyPrinter": now overridable by data format
  modules
- Implement a new yet more optimized symbol table for byte-backed parsers
- Add `JsonParser.Feature.IGNORE_UNDEFINED`, useful for data formats like protobuf
- Optimize writing of String names (remove intermediate copy; with JDK7 no speed benefit)

2.5.5 (07-Dec-2015)

#220: Problem with `JsonParser.nextFieldName(SerializableString)` for byte-backed parser
#221: Fixed ArrayIndexOutOfBounds exception for character-based `JsonGenerator`
 (reported by a-lerion@github)

2.5.4 (09-Jun-2015)

No changes.

2.5.3 (24-Apr-2015)

#191: Longest collision chain in symbol table now exceeds maximum -- suspect a DoS attack
 (reported by Paul D)

2.5.2 (29-Mar-2015)

#181: Failure parsing -Infinity on buffer boundary
 (reported by brharrington@github)
#187: Longest collision chain in symbol table exceeds maximum length routinely
  in non-malicious code
 (reported by mazzaferri@github)

2.5.1 (06-Feb-2015)

#178: Add `Lf2SpacesIndenter.withLinefeed` back to keep binary-compatibility with 2.4.x
 (reported by ansell@github)
- Minor fix to alignment of null bytes in the last 4 bytes of name, in case where name
  may cross the input boundary

2.5.0 (01-Jan-2015)

#148: BytesToNameCanonicalizer can mishandle leading null byte(s).
 (reported by rjmac@github)
#164: Add `JsonGenerator.Feature.IGNORE_UNKNOWN` (but support via individual
  data format modules)
#166: Allow to configure line endings and indentation
 (contributed by Aaron D)
#167: `JsonGenerator` not catching problem of writing field name twice in a row
#168: Add methods in `JsonStreamContext` for keeping track of "current value"
#169: Add `JsonPointer.head()`
 (contributed by Alex S, lordofthejars@github)
- Added `ResolvedType.getParameterSource()` to support better resolution
 of generic types.
- Added `JsonGenerator.writeRawValue(SerializableString)`
- Added `JsonParser.hasExpectedStartObjectToken()` convenience method
- Added `JsonParser.hasTokenId(id)` convenience method
- Added `JsonParser.nextFieldName()` (no args)

2.4.6 (23-Apr-2015)

#184: WRITE_NUMBERS_AS_STRINGS disables WRITE_BIGDECIMAL_AS_PLAIN
 (reported by Derek C)

2.4.5 (13-Jan-2015)

No changes since 2.4.4.

2.4.4 (24-Nov-2014)

#157: ArrayIndexOutOfBoundsException: 200 on numbers with more than 200 digits.
 (reported by Lars P, larsp@github)
#173: An exception is thrown for a valid JsonPointer expression
 (reported by Alex S)
#176: `JsonPointer` should not consider "00" to be valid index
 (reported by fge@gitub)
- Fix `JsonGenerator.setFeatureMask()` to better handle dynamic changes.

2.4.3 (02-Oct-2014)

#152: Exception for property names longer than 256k
 (reported by CrendKing@github)

2.4.2 (13-Aug-2014)

#145: NPE at BytesToNameCanonicalizer
 (reported by Shay B)
#146: Error while parsing negative floats at the end of the input buffer
 (reported by rjmac@github)

2.4.1 (16-Jun-2014)

#143: Flaw in `BufferRecycler.allocByteBuffer(int,int)` that results in
 performance regression

2.4.0 (29-May-2014)

#121: Increase size of low-level byte[]/char[] input/output buffers
 (from 4k->8k for bytes, 2k->4k for chars)
#127: Add `JsonGenerator.writeStartArray(int size)` for binary formats
#138: Add support for using `char[]` as input source; optimize handling
  of `String` input as well.
- Refactor `BufferRecycler` to eliminate helper enums

2.3.5 (13-Jan-2015)

#152: Exception for property names longer than 256k
#173: An exception is thrown for a valid JsonPointer expression
#176: `JsonPointer` should not consider "00" to be valid index

2.3.4 (17-Jul-2014)
2.3.3 (10-Apr-2014)

No changes since 2.3.2.

2.3.2 (01-Mar-2014)

#126: Revert some 1.6 back to make core lib work with Android 2.2 (FroYo)
 (contributed by Goncalo S)
#129: Missing delegation method, `JsonParserDelegate.isExpectedStartArrayToken()`
 (Pascal G)
#133: Prevent error on JsonPointer expressions for properties that have numeric
  ids above 32-bit range
 (reported by mrstlee@github)

2.3.1 (28-Dec-2013)

No functional changes.

2.3.0 (13-Nov-2013)

#8: Add methods in `JsonParser`/`JsonGenerator` for reading/writing Object Ids
#47: Support YAML-style comments with `JsonParser.Feature.ALLOW_YAML_COMMENTS`
#60: Add a feature (`JsonParser.Feature.STRICT_DUPLICATE_DETECTION`) to verify
  that input does not contain duplicate filed names
#77: Improve error reporting for unrecognized tokens
 (requested by cowwoc@github)
#85: Add `JsonGenerator.Feature.WRITE_BIGDECIMAL_AS_PLAIN`
#91: Add methods in `JsonGenerator` for writing native Type Ids
#92: Add methods in `JsonParser` for reading native Type Ids
#93: Add `getFeatureMask()`, `setFeatureMask()` in `JsonGenerator`/`JsonParser`
#94: Allow coercion of String value "null" (similar to handling of null token)
#96: Add `JsonFactory.requiresPropertyOrdering()` introspection method
#97: JsonGenerator's `JsonWriteContext` not maintained properly, loses
  current field name
 (reported by Sam R)
#98: Improve handling of failures for `BigDecimal`, for "NaN" (and infinity)
#102: Unquoted field names can not start with a digit
#103: Add `JsonFactory.canHandleBinaryNatively`, `JsonGenerator.canWriteBinaryNatively`
 to let databind module detect level of support for binary data.
#105: Parser parsers numbers eagerly; does not report error with missing space
#106: Add `JsonGenerator.Feature.STRICT_DUPLICATE_DETECTION` for preventing dup names
#110: Improve overridability of `JsonGeneratorDelegate`
 (suggested by qpliu@github)
#111: _currInputRowStart isn't initialized in UTF8StreamJsonParser() constructor
 (reported by dreamershl@github)
#115: JsonGenerator writeRawValue problem with surrogate UTF-8 characters
 (reported by Marcin Z)
#116: WriterBasedJsonGenerator produces truncated Unicode escape sequences
 (reported by Steve L-S)
- Improve `DefaultPrettyPrinter`, `Lf2SpacesIndenter` (from databind #276)
- Add `JsonGenerator.canOmitFields()` method to support discovery of
  positional formats, needed for handling of filtering for CSV
- Rewrite `InternCache` to use `ConcurrentHashMap`, to work more efficiently both
  for common case of few misses (no block on access), and slowest cases (lots of
  misses).
- Add `JsonPointer` implementation, to be used by tree model, streaming
- Make `UTF8StreamJsonParser` non-final, for potential sub-classing

2.2.3 (23-Aug-2013)

#78: ArrayIndexOutOfBoundsException for very long numbers (>500 digits)
 (reported by boothen@github)
#81: CharTypes.appendQuoted misencodes first 32 Unicode values as '\0000'
 (reported by githubaff0@github)
#84: Support for parsing 'Infinity' when feature ALLOW_NON_NUMERIC_NUMBERS is on
 (contributed by ebrevdo@github)
- Add `Base64Variant.decode()` convenience methods

2.2.2 (26-May-2013)

No changes since previous version.

2.2.1 (03-May-2013)

#72: JsonFactory.copy() was not copying settings properly
 (reported by Christian S (squiddle@github))
- Moved VERSION/LICENSE contained in jars under META-INF/, to resolve
  Android packaging (APK) issues

2.2.0 (22-Apr-2013)

Fixes:

#51: JsonLocation had non-serializable field, mark as transient

Improvements

#46, #49: Improve VersionUtil to generate PackageVersion, instead of
  reading VERSION.txt from jar -- improves startup perf on Android significantly
 (contributed by Ben G)
#59: Add more functionality in `TreeNode` interface, to allow some
 level of traversal over any and all Tree Model implementations
#69: Add support for writing `short` values in JsonGenerator

2.1.3 (19-Jan-2013)

* [JACKSON-884]: JsonStringEncoder.quoteAsStringValue() fails to encode 
  ctrl chars correctly.
* [Issue#48] Problems with spaces in URLs
 (reported by KlausBrunner)

2.1.2 (04-Dec-2012)

* [Issue#42] Problems with UTF32Reader
 (reported by James R [jroper@github])
* Added missing methods (like 'setPrettyPrinter()' in JsonGeneratorDelegate

2.1.1 (11-Nov-2012)

* [Issue#34] `JsonParser.nextFieldName()` fails on buffer boundary
 (reported by gsson@github)
* [Issue#38] `JsonParser.nextFieldName()` problems when handling
 names with trailing spaces
 (reported by matjazs@github)

2.1.0 (08-Oct-2012)

A new minor version for 2.x.

New features:

* [Issue#14]: add 'readBinaryValue(...)' method in JsonParser
* [Issue#16]: add 'writeBinary(InputStream, int)' method in JsonGenerator
  (and implement for JSON backend)
* [Issue#26]: Allow overriding "root value separator"
 (suggested by Henning S)

Improvements:

* [JACKSON-837]: Made JsonGenerator implement Flushable.
 (suggested by Matt G)
* [Issue#10]: add 'JsonProcessingException.getOriginalMessage()' for accessing
  message without location info
* [Issue#31]: make `JsonFactory` java.io.Serializable (via JDK)

Other:

* [Issue-25]: Add 'createParser' and 'createGenerator' (as eventual replacements
  for 'createJsonParser'/'createJsonGenerator') in 'JsonFactory'
* Try to improve locking aspects of symbol tables, by reducing scope of
  synchronized sections when creating, merging table contents.
* Added 'JsonFactory.copy()' method to support databinding's 'ObjectMapper.copy()'
* Added method 'requiresCustomCodec()' for JsonFactory and JsonParser
* Added 'JsonParser.getValueAsString()' method (to support flexible conversions)
* Added META-INF/services/com.fasterxml.jackson.core.JsonFactory SPI to register
  `JsonFactory` for even more automatic format discovery in future.

2.0.4 (26-Jun-2012)

Fixes:

* [Issue-6] PrettyPrinter, count wrong for end-object case
* 1.9.x fixes up to 1.9.8

2.0.3: skipped;	 only some modules use this version

2.0.2 (14-May-2012)

* 1.9.x fixes up to 1.9.7

2.0.1 (22-Apr-2012)

Fixes:

* [JACKSON-827] Fix incompatibilities with JDK 1.5 (2.0.0 accidentally
  required 1.6)
 (reported Pascal G)

2.0.0 (25-Mar-2012)

Fixes:

(all fixes up until 1.9.6)

Improvements

* [JACKSON-730]: Add checks to ensure that Features are applicable for
  instances (parsers, generators), or if not, throw IllegalArgumentException
* [JACKSON-742]: Add append-methods in SerializableString

New features:

* [JACKSON-782]: Add 'JsonParser.overrideCurrentName()', needed as a workaround
  for some exotic data binding cases (and/or formats)

[entries for versions 1.x and earlier not retained; refer to earlier releases)<|MERGE_RESOLUTION|>--- conflicted
+++ resolved
@@ -14,7 +14,6 @@
 === Releases ===
 ------------------------------------------------------------------------
 
-<<<<<<< HEAD
 2.10.0 (not yet released)
 
 #433: Add Builder pattern for creating configured Stream factories
@@ -35,12 +34,11 @@
 #533: UTF-8 BOM not accounted for in JsonLocation.getByteOffset()
  (contributed by Fabien R)
 #539: Reduce max size of recycled byte[]/char[] blocks by `TextBuffer`, `ByteArrayBuilder`
-=======
+
 2.9.10 (not yet released)
 
 #540: UTF8StreamJsonParser: fix byte to int conversion for malformed escapes
  (Alex R)
->>>>>>> e473e998
 
 2.9.9 (16-May-2019)
 
