--- conflicted
+++ resolved
@@ -14,7 +14,6 @@
 === Releases ===
 ------------------------------------------------------------------------
 
-<<<<<<< HEAD
 2.13.0 (not yet released)
 
 #652: Misleading exception for input source when processing byte buffer
@@ -37,12 +36,8 @@
   show content, include byte offset
 #700: Unable to ignore properties when deserializing. TokenFilter seems broken
  (reported by xiazuojie@github)
+#712: Optimize array allocation by `JsonStringEncoder`
 - Add `mvnw` wrapper
-=======
-(not yet released)
-
-#712: (partial) Optimize array allocation by JsonStringEncoder
->>>>>>> cf5d622c
 
 2.12.4 (06-Jul-2021)
 
