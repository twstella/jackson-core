--- conflicted
+++ resolved
@@ -44,15 +44,12 @@
 
 Alex Soto: (lordofthejars@github)
   * Reported #173: An exception is thrown for a valid JsonPointer expression
-<<<<<<< HEAD
    (2.4.5)
 
 Aaron Digulla:
   * Contributed #166: Allow to configure line endings and indentation
    (2.5.0)
-=======
 
 Derek Clarkson (drekka@github)
   * Reported #184: WRITE_NUMBERS_AS_STRINGS disables WRITE_BIGDECIMAL_AS_PLAIN
    (2.4.6 / 2.5.2)
->>>>>>> fca10e33
