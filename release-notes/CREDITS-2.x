Here are people who have contributed to the development of Jackson JSON processor
core component, version 2.x
(version numbers in brackets indicate release in which the problem was fixed)

(note: for older credits, check out release notes for 1.x versions)

Tatu Saloranta, tatu.saloranta@iki.fi: author

Pascal G�linas:
  * Reported [JACKSON-827]: 2.0.0 was accidentally requiring JDK 1.6
    (should still be 1.5)
   (2.0.1)

Ben Gertzfield (bgertzfield@github):
  * Contributed [Issue#49]: Improvements to VersionUtil to more efficiently
    read dynamically generated/embedded version information, to improve
    Android startup time
   (2.2.0)

Klaus Brunner (KlausBrunner@github)
  * Reported [Issue#48]: Problem with URLs, spaces

Eugene Brevdo (ebrevdo@github)
  * Contributed #84: Support 'Infinity' as alternative (no leading plus)
   (2.2.3)

Marcin Zukowski (eruure@github)
  * Reported #115: JsonGenerator writeRawValue problem with surrogate UTF-8 characters
   (2.3.0)

Steve van Loben Sels
  * Reported #116: WriterBasedJsonGenerator produces truncated Unicode escape sequences
   (2.3.0)

Shay Banon
  * Reported #145: NPE at BytesToNameCanonicalizer
   (2.4.2)

rjmac@github
  * Reported #146: Error while parsing negative floats at the end of the input buffer
   (2.4.2)
  * Reported #148: BytesToNameCanonicalizer can mishandle leading null byte(s).
   (2.5.0)

Alex Soto: (lordofthejars@github)
  * Reported #173: An exception is thrown for a valid JsonPointer expression
   (2.4.5)

Aaron Digulla:
  * Contributed #166: Allow to configure line endings and indentation
   (2.5.0)

Derek Clarkson (drekka@github)
  * Reported #184: WRITE_NUMBERS_AS_STRINGS disables WRITE_BIGDECIMAL_AS_PLAIN
   (2.4.6 / 2.5.2)

Masaru Hasegawa (masaruh@github):
  * Reported, contributed fix for#182: Inconsistent TextBuffer#getTextBuffer behavior
   (2.6.0)

Ruediger Moeller (RuedigerMoeller@github)
  * Requested #195: Add `JsonGenerator.getOutputBuffered()` to find out amount of content buffered,
     not yet flushed.
   (2.6.0)

Florian Schoppmann (fschopp@github@github)
  * Reported #207: `ArrayIndexOutOfBoundsException` in `ByteQuadsCanonicalizer`
   (2.6.1)

Iskren Ivov Chernev (ichernev@github)
  * Reported #213: Parser is sometimes wrong when using CANONICALIZE_FIELD_NAMES
   (2.6.2)

Michael Lehenbauer (mikelehen@github)
  * Reported #37: JsonParser.getTokenLocation() doesn't update after field names
   (2.7.0)

Lokesh Kumar N (LokeshN@github)
  * Contributed #209: Make use of `_allowMultipleMatches` in `FilteringParserDelegate`
   (2.7.4)
  * Contributed fix for #117: Support for missing values (non-compliant JSON)
   (2.8.0)
  * Contributed implementation for #86: Allow inclusion of request body for JsonParseException
   (2.8.0)
  * Contributed implementation for #285: Allow inclusion of request body for JsonParseException
   (2.8.0)

Tanguy Leroux (tlrx@github)
  * Reported, contributed fix for #280: FilteringGeneratorDelegate.writeUTF8String()
    should delegate to writeUTF8String()
   (2.7.5)

Mike Naseef (mtnaseef@github)
  * Reported #307: JsonGenerationException: Split surrogate on writeRaw() input thrown for
   input of a certain size
   (2.7.7)

Allar Haav (haav@github)
  * Reportef #317: ArrayIndexOutOfBoundsException: 200 on floating point number with exactly
  200-length decimal part
   (2.7.8)

Mikael Staldal (mikaelstaldal@github)
  * Contributed fix for #265: `JsonStringEncoder` should allow passing `CharSequence`
   (2.8.0)

Kevin Gallardo (newkek@github)
  * Reported #296: JsonParserSequence skips a token on a switched Parser
   (2.8.0)

Alessio Soldano (asoldano@github)
  * Contributed #322: Trim tokens in error messages to 256 byte to prevent attacks
   (2.8.6)

Arnaud Roger (arnaudroger@github)
  * Contributed #359: FilteringGeneratorDelegate does not override writeStartObject(Object forValue)
   (2.8.8)

Wil Selwood (wselwood@github)
  * Reported #382: ArrayIndexOutOfBoundsException from UTF32Reader.read on invalid input
   (2.8.9)

Alex Yursha (AlexYursha@github)
  * Contributed #312: Add `JsonProcessingException.clearLocation()` to allow clearing
    possibly security-sensitive information
   (2.9.0)

Brad Hess (bdhess@github)
  * Contributed #323: Add `JsonParser.ALLOW_TRAILING_COMMA` to work for Arrays and Objects
   (2.9.0)
  * Reported #325: `DataInput` backed parser should handle `EOFException` at end of doc
   (2.9.0)

Logan Widick (uhhhh2@github)
  * Contributed #17: Add 'JsonGenerator.writeString(Reader r, int charLength)'
   (2.9.0)

Michael Sims (MichaelSims@github)
  * Reported, contributed fix for #372: JsonParserSequence#skipChildren() throws exception
   when current delegate is TokenBuffer.Parser with "incomplete" JSON
   (2.9.0)

Rafal Foltynski (rfoltyns@github)
  * Contributed #374: Minimal and DefaultPrettyPrinter with configurable separators
   (2.9.0)
  * Contributed#208: Make use of `_matchCount` in `FilteringParserDelegate`
   (2.9.0)

Jeroen Borgers (jborgers@github)
  * Reported, contributed impl for #400: Add mechanism for forcing `BufferRecycler` released
   (to call on shutdown)
  (2.9.6)

Doug Roper (htmldoug@github)
  * Suggested #463: Ensure that `skipChildren()` of non-blocking `JsonParser` will throw
    exception if not enough input
  (2.9.6)

Alexander Eyers-Taylor (aeyerstaylor@github)
  * Reported #510: Fix ArrayIndexOutofBoundsException found by LGTM.com
  (2.9.9)

Henrik Gustafsson (gsson@github)
  * Reported #516: _inputPtr off-by-one in UTF8StreamJsonParser._parseNumber2()
  (2.9.9)

Alex Rebert (alpire@github)
  * Reported #540, suggested fix: UTF8StreamJsonParser: fix byte to int conversion for
    malformed escapes
  (2.9.10)
<<<<<<< HEAD
  * Reported #547: `CharsToNameCanonicalizer`: Internal error on `SymbolTable.rehash()` with high
   number of hash collisions
  (2.10.0)
  * Reported #548: ByteQuadsCanonicalizer: ArrayIndexOutOfBoundsException in addName
  (2.10.0)

Philippe Marschall (marschall@github)
  * Requested #480: `SerializableString` value can not directly render to Writer
  (2.10.0)

David Nault (dnault@github)
  * Reported #531: Non-blocking parser reports incorrect locations when fed with
   non-zero offset
  (2.10.0)

Fabien Renaud (fabienrenaud@github)
  * Reported, contributed fix fir #533: UTF-8 BOM not accounted for in
    `JsonLocation.getByteOffset()`
  (2.10.0)
=======

Sam Smith (Oracle Security Researcher)
  * Reported #540 (concurrently with Alex R, before fix was included)
>>>>>>> 7444dd89
<|MERGE_RESOLUTION|>--- conflicted
+++ resolved
@@ -168,12 +168,15 @@
   * Reported #540, suggested fix: UTF8StreamJsonParser: fix byte to int conversion for
     malformed escapes
   (2.9.10)
-<<<<<<< HEAD
   * Reported #547: `CharsToNameCanonicalizer`: Internal error on `SymbolTable.rehash()` with high
    number of hash collisions
   (2.10.0)
   * Reported #548: ByteQuadsCanonicalizer: ArrayIndexOutOfBoundsException in addName
   (2.10.0)
+
+Sam Smith (Oracle Security Researcher)
+  * Reported #540 (concurrently with Alex R, before fix was included)
+  (2.9.10)
 
 Philippe Marschall (marschall@github)
   * Requested #480: `SerializableString` value can not directly render to Writer
@@ -187,9 +190,4 @@
 Fabien Renaud (fabienrenaud@github)
   * Reported, contributed fix fir #533: UTF-8 BOM not accounted for in
     `JsonLocation.getByteOffset()`
-  (2.10.0)
-=======
-
-Sam Smith (Oracle Security Researcher)
-  * Reported #540 (concurrently with Alex R, before fix was included)
->>>>>>> 7444dd89
+  (2.10.0)