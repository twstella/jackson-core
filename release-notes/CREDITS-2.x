--- conflicted
+++ resolved
@@ -258,7 +258,10 @@
   * Contributed #573: More customizable TokenFilter inclusion (using `Tokenfilter.Inclusion`)
   (2.12.0)
 
-<<<<<<< HEAD
+Jeffrey Ye (jeffreye@github)
+  * Reported #702: `ArrayOutOfBoundException` at `WriterBasedJsonGenerator.writeString(Reader, int)`
+  (2.12.4)
+
 Greg Wittel (gwittel@github)
   * Reported #652: Misleading exception for input source when processing byte buffer
     with start offset
@@ -270,9 +273,4 @@
 
 Fabian Meumertzheim (fmeum@github)
   * Reported #692: UTF32Reader ArrayIndexOutOfBoundsException
-  (2.13.0)
-=======
-Jeffrey Ye (jeffreye@github)
-  * Reported #702: `ArrayOutOfBoundException` at `WriterBasedJsonGenerator.writeString(Reader, int)`
-  (2.12.4)
->>>>>>> 8c038fbb
+  (2.13.0)