--- conflicted
+++ resolved
@@ -14,7 +14,6 @@
 === Releases ===
 ------------------------------------------------------------------------
 
-<<<<<<< HEAD
 2.6.0 (not yet released)
 
 #177: Add a check so `JsonGenerator.writeString()` won't work if `writeFieldName()` expected.
@@ -26,12 +25,11 @@
 - Implement a new yet more optimized symbol table for byte-backed parsers
 - Add `JsonParser.Feature.IGNORE_UNDEFINED`, useful for data formats like protobuf
 - Optimize writing of String names (remove intermediate copy; with JDK7 no speed benefit)
-=======
+
 2.5.3 (not released yet)
 
 #191: Longest collision chain in symbol table now exceeds maximum -- suspect a DoS attack
  (reported by Paul D)
->>>>>>> 6a637520
 
 2.5.2 (29-Mar-2015)
 
