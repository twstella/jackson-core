--- conflicted
+++ resolved
@@ -15,14 +15,14 @@
 === Releases ===
 ------------------------------------------------------------------------
 
-<<<<<<< HEAD
 3.0.0 (not yet released)
-=======
+
+...
+
 2.9.4 (not yet released)
 
 #414: Base64 MIME variant does not ignore white space chars as per RFC2045
  (reporte by tmoschou@github)
->>>>>>> d0a34b27
 
 2.9.3 (09-Dec-2017)
 
