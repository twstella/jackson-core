--- conflicted
+++ resolved
@@ -14,7 +14,6 @@
 === Releases ===
 ------------------------------------------------------------------------
 
-<<<<<<< HEAD
 2.8.2 (30-Aug-2016)
 2.8.1 (20-Jul-2016)
 
@@ -51,8 +50,6 @@
   for `getCurrentToken()` and `getCurrentTokenId()`, respectively. Existing methods
   will likely be deprecated in 2.9.
 
-2.7.7 (not yet released)
-=======
 2.7.8 (not yet released)
 
 #317: ArrayIndexOutOfBoundsException: 200 on floating point number with exactly
@@ -60,7 +57,6 @@
  (reported by Allar H)
 
 2.7.7 (27-Aug-2016)
->>>>>>> 345cad5b
 
 #307: JsonGenerationException: Split surrogate on writeRaw() input thrown for
   input of a certain size
