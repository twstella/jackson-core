Project: jackson-core

Contains core streaming reader (`JsonParser`) and writer (`JsonGenerator`) abstractions,
factory for constructing readers/writers (JsonFactory), as well as a minimal set
of interfaces needed for streaming level to make callbacks and call-throughs,
via `ObjectCodec` and `TreeNode`.

Also includes implementation of this API for JSON.
Forms the base for other data formats as well, despite naming that suggests
JSON-specificity: naming is due to history, as Jackson started out as pure
JSON library.

------------------------------------------------------------------------
=== Releases ===
------------------------------------------------------------------------

<<<<<<< HEAD
2.6.0 (not yet released)

#177: Add a check so `JsonGenerator.writeString()` won't work if `writeFieldName()` expected.
#182: Inconsistent TextBuffer#getTextBuffer behavior
 (contributed by Masaru H)
#188: `JsonParser.getValueAsString()` should return field name for `JsonToken.FIELD_NAME`, not `null`
- Minor improvement to construction of "default PrettyPrinter": now overridable by data format
  modules
- Implement a new yet more optimized symbol table for byte-backed parsers
- Add `JsonParser.Feature.IGNORE_UNDEFINED`, useful for data formats like protobuf

2.5.2 (not yet released)
=======
2.5.2 (29-Mar-2015)
>>>>>>> a81cb061

#181: Failure parsing -Infinity on buffer boundary
 (reported by brharrington@github)
#187: Longest collision chain in symbol table exceeds maximum length routinely
  in non-malicious code
 (reported by mazzaferri@github)

2.5.1 (06-Feb-2015)

#178: Add `Lf2SpacesIndenter.withLinefeed` back to keep binary-compatibility with 2.4.x
 (reported by ansell@github)
- Minor fix to alignment of null bytes in the last 4 bytes of name, in case where name
  may cross the input boundary

2.5.0 (01-Jan-2015)

#148: BytesToNameCanonicalizer can mishandle leading null byte(s).
 (reported by rjmac@github)
#164: Add `JsonGenerator.Feature.IGNORE_UNKNOWN` (but support via individual
  data format modules)
#166: Allow to configure line endings and indentation
 (contributed by Aaron D)
#167: `JsonGenerator` not catching problem of writing field name twice in a row
#168: Add methods in `JsonStreamContext` for keeping track of "current value"
#169: Add `JsonPointer.head()`
 (contributed by Alex S, lordofthejars@github)
- Added `ResolvedType.getParameterSource()` to support better resolution
 of generic types.
- Added `JsonGenerator.writeRawValue(SerializableString)`
- Added `JsonParser.hasExpectedStartObjectToken()` convenience method
- Added `JsonParser.hasTokenId(id)` convenience method
- Added `JsonParser.nextFieldName()` (no args)

2.4.6 (not released yet)

#184: WRITE_NUMBERS_AS_STRINGS disables WRITE_BIGDECIMAL_AS_PLAIN
 (reported by Derek C)

2.4.5 (13-Jan-2015)

No changes since 2.4.4.

2.4.4 (24-Nov-2014)

#157: ArrayIndexOutOfBoundsException: 200 on numbers with more than 200 digits.
 (reported by Lars P, larsp@github)
#173: An exception is thrown for a valid JsonPointer expression
 (reported by Alex S)
#176: `JsonPointer` should not consider "00" to be valid index
 (reported by fge@gitub)
- Fix `JsonGenerator.setFeatureMask()` to better handle dynamic changes.

2.4.3 (02-Oct-2014)

#152: Exception for property names longer than 256k
 (reported by CrendKing@github)

2.4.2 (13-Aug-2014)

#145: NPE at BytesToNameCanonicalizer
 (reported by Shay B)
#146: Error while parsing negative floats at the end of the input buffer
 (reported by rjmac@github)

2.4.1 (16-Jun-2014)

#143: Flaw in `BufferRecycler.allocByteBuffer(int,int)` that results in
 performance regression

2.4.0 (29-May-2014)

#121: Increase size of low-level byte[]/char[] input/output buffers
 (from 4k->8k for bytes, 2k->4k for chars)
#127: Add `JsonGenerator.writeStartArray(int size)` for binary formats
#138: Add support for using `char[]` as input source; optimize handling
  of `String` input as well.
- Refactor `BufferRecycler` to eliminate helper enums

2.3.3 (10-Apr-2014)

No changes since 2.3.2.

2.3.2 (01-Mar-2014)

#126: Revert some 1.6 back to make core lib work with Android 2.2 (FroYo)
 (contributed by Goncalo S)
#129: Missing delegation method, `JsonParserDelegate.isExpectedStartArrayToken()`
 (Pascal G)
#133: Prevent error on JsonPointer expressions for properties that have numeric
  ids above 32-bit range
 (reported by mrstlee@github)

2.3.1 (28-Dec-2013)

No functional changes.

2.3.0 (13-Nov-2013)

#8: Add methods in `JsonParser`/`JsonGenerator` for reading/writing Object Ids
#47: Support YAML-style comments with `JsonParser.Feature.ALLOW_YAML_COMMENTS`
#60: Add a feature (`JsonParser.Feature.STRICT_DUPLICATE_DETECTION`) to verify
  that input does not contain duplicate filed names
#77: Improve error reporting for unrecognized tokens
 (requested by cowwoc@github)
#85: Add `JsonGenerator.Feature.WRITE_BIGDECIMAL_AS_PLAIN`
#91: Add methods in `JsonGenerator` for writing native Type Ids
#92: Add methods in `JsonParser` for reading native Type Ids
#93: Add `getFeatureMask()`, `setFeatureMask()` in `JsonGenerator`/`JsonParser`
#94: Allow coercion of String value "null" (similar to handling of null token)
#96: Add `JsonFactory.requiresPropertyOrdering()` introspection method
#97: JsonGenerator's `JsonWriteContext` not maintained properly, loses
  current field name
 (reported by Sam R)
#98: Improve handling of failures for `BigDecimal`, for "NaN" (and infinity)
#102: Unquoted field names can not start with a digit
#103: Add `JsonFactory.canHandleBinaryNatively`, `JsonGenerator.canWriteBinaryNatively`
 to let databind module detect level of support for binary data.
#105: Parser parsers numbers eagerly; does not report error with missing space
#106: Add `JsonGenerator.Feature.STRICT_DUPLICATE_DETECTION` for preventing dup names
#110: Improve overridability of `JsonGeneratorDelegate`
 (suggested by qpliu@github)
#111: _currInputRowStart isn't initialized in UTF8StreamJsonParser() constructor
 (reported by dreamershl@github)
#115: JsonGenerator writeRawValue problem with surrogate UTF-8 characters
 (reported by Marcin Z)
#116: WriterBasedJsonGenerator produces truncated Unicode escape sequences
 (reported by Steve L-S)
- Improve `DefaultPrettyPrinter`, `Lf2SpacesIndenter` (from databind #276)
- Add `JsonGenerator.canOmitFields()` method to support discovery of
  positional formats, needed for handling of filtering for CSV
- Rewrite `InternCache` to use `ConcurrentHashMap`, to work more efficiently both
  for common case of few misses (no block on access), and slowest cases (lots of
  misses).
- Add `JsonPointer` implementation, to be used by tree model, streaming
- Make `UTF8StreamJsonParser` non-final, for potential sub-classing

2.2.3 (23-Aug-2013)

#78: ArrayIndexOutOfBoundsException for very long numbers (>500 digits)
 (reported by boothen@github)
#81: CharTypes.appendQuoted misencodes first 32 Unicode values as '\0000'
 (reported by githubaff0@github)
#84: Support for parsing 'Infinity' when feature ALLOW_NON_NUMERIC_NUMBERS is on
 (contributed by ebrevdo@github)
- Add `Base64Variant.decode()` convenience methods

2.2.2 (26-May-2013)

No changes since previous version.

2.2.1 (03-May-2013)

#72: JsonFactory.copy() was not copying settings properly
 (reported by Christian S (squiddle@github))
- Moved VERSION/LICENSE contained in jars under META-INF/, to resolve
  Android packaging (APK) issues

2.2.0 (22-Apr-2013)

Fixes:

#51: JsonLocation had non-serializable field, mark as transient

Improvements

#46, #49: Improve VersionUtil to generate PackageVersion, instead of
  reading VERSION.txt from jar -- improves startup perf on Android significantly
 (contributed by Ben G)
#59: Add more functionality in `TreeNode` interface, to allow some
 level of traversal over any and all Tree Model implementations
#69: Add support for writing `short` values in JsonGenerator

2.1.3 (19-Jan-2013)

* [JACKSON-884]: JsonStringEncoder.quoteAsStringValue() fails to encode 
  ctrl chars correctly.
* [Issue#48] Problems with spaces in URLs
 (reported by KlausBrunner)

2.1.2 (04-Dec-2012)

* [Issue#42] Problems with UTF32Reader
 (reported by James R [jroper@github])
* Added missing methods (like 'setPrettyPrinter()' in JsonGeneratorDelegate

2.1.1 (11-Nov-2012)

* [Issue#34] `JsonParser.nextFieldName()` fails on buffer boundary
 (reported by gsson@github)
* [Issue#38] `JsonParser.nextFieldName()` problems when handling
 names with trailing spaces
 (reported by matjazs@github)

2.1.0 (08-Oct-2012)

A new minor version for 2.x.

New features:

* [Issue#14]: add 'readBinaryValue(...)' method in JsonParser
* [Issue#16]: add 'writeBinary(InputStream, int)' method in JsonGenerator
  (and implement for JSON backend)
* [Issue#26]: Allow overriding "root value separator"
 (suggested by Henning S)

Improvements:

* [JACKSON-837]: Made JsonGenerator implement Flushable.
 (suggested by Matt G)
* [Issue#10]: add 'JsonProcessingException.getOriginalMessage()' for accessing
  message without location info
* [Issue#31]: make `JsonFactory` java.io.Serializable (via JDK)

Other:

* [Issue-25]: Add 'createParser' and 'createGenerator' (as eventual replacements
  for 'createJsonParser'/'createJsonGenerator') in 'JsonFactory'
* Try to improve locking aspects of symbol tables, by reducing scope of
  synchronized sections when creating, merging table contents.
* Added 'JsonFactory.copy()' method to support databinding's 'ObjectMapper.copy()'
* Added method 'requiresCustomCodec()' for JsonFactory and JsonParser
* Added 'JsonParser.getValueAsString()' method (to support flexible conversions)
* Added META-INF/services/com.fasterxml.jackson.core.JsonFactory SPI to register
  `JsonFactory` for even more automatic format discovery in future.

2.0.4 (26-Jun-2012)

Fixes:

* [Issue-6] PrettyPrinter, count wrong for end-object case
* 1.9.x fixes up to 1.9.8

2.0.3: skipped;	 only some modules use this version

2.0.2 (14-May-2012)

* 1.9.x fixes up to 1.9.7

2.0.1 (22-Apr-2012)

Fixes:

* [JACKSON-827] Fix incompatibilities with JDK 1.5 (2.0.0 accidentally
  required 1.6)
 (reported Pascal G)

2.0.0 (25-Mar-2012)

Fixes:

(all fixes up until 1.9.6)

Improvements

* [JACKSON-730]: Add checks to ensure that Features are applicable for
  instances (parsers, generators), or if not, throw IllegalArgumentException
* [JACKSON-742]: Add append-methods in SerializableString

New features:

* [JACKSON-782]: Add 'JsonParser.overrideCurrentName()', needed as a workaround
  for some exotic data binding cases (and/or formats)

[entries for versions 1.x and earlier not retained; refer to earlier releases)<|MERGE_RESOLUTION|>--- conflicted
+++ resolved
@@ -14,7 +14,6 @@
 === Releases ===
 ------------------------------------------------------------------------
 
-<<<<<<< HEAD
 2.6.0 (not yet released)
 
 #177: Add a check so `JsonGenerator.writeString()` won't work if `writeFieldName()` expected.
@@ -26,10 +25,7 @@
 - Implement a new yet more optimized symbol table for byte-backed parsers
 - Add `JsonParser.Feature.IGNORE_UNDEFINED`, useful for data formats like protobuf
 
-2.5.2 (not yet released)
-=======
 2.5.2 (29-Mar-2015)
->>>>>>> a81cb061
 
 #181: Failure parsing -Infinity on buffer boundary
  (reported by brharrington@github)
