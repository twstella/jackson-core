Project: jackson-core

Contains core streaming reader (`JsonParser`) and writer (`JsonGenerator`) abstractions,
factory for constructing readers/writers (JsonFactory), as well as a minimal set
of interfaces needed for streaming level to make callbacks and call-throughs,
via `ObjectCodec` and `TreeNode`.

Also includes implementation of this API for JSON.
Forms the base for other data formats as well, despite naming that suggests
JSON-specificity: naming is due to history, as Jackson started out as pure
JSON library.

------------------------------------------------------------------------
=== Releases ===
------------------------------------------------------------------------

<<<<<<< HEAD
2.6.3 (not yet released)

#220: Problem with `JsonParser.nextFieldName(SerializableString)` for byte-backed parser

2.6.2 (14-Sep-2015)

#213: Parser is sometimes wrong when using CANONICALIZE_FIELD_NAMES
 (reported by ichernev@github)
#216: ArrayIndexOutOfBoundsException: 128 when repeatedly serializing to a byte array
 (reported by geekbeast@github)

2.6.1 (09-Aug-2015)

#207: `ArrayIndexOutOfBoundsException` in `ByteQuadsCanonicalizer`
 (reported by Florian S, fschopp@github)

2.6.0 (17-Jul-2015)

#137: Allow filtering content read via `JsonParser` by specifying `JsonPointer`;
  uses new class `com.fasterxml.jackson.core.filter.FilteringParserDelegate`
  (and related, `TokenFilter`)
#177: Add a check so `JsonGenerator.writeString()` won't work if `writeFieldName()` expected.
#182: Inconsistent TextBuffer#getTextBuffer behavior
 (contributed by Masaru H)
#185: Allow filtering content written via `JsonGenerator` by specifying `JsonPointer`;
  uses new class `com.fasterxml.jackson.core.filter.FilteringGeneratorDelegate`
  (and related, `TokenFilter`)
#188: `JsonParser.getValueAsString()` should return field name for `JsonToken.FIELD_NAME`, not `null`
#189: Add `JsonFactory.Feature.USE_THREAD_LOCAL_FOR_BUFFER_RECYCLING` (default: true), which may
  be disabled to prevent use of ThreadLocal-based buffer recyling.
 (suggested by soldierkam@github)
#195: Add `JsonGenerator.getOutputBuffered()` to find out amount of content buffered,
  not yet flushed.
 (requested by Ruediger M)
#196: Add support for `FormatFeature` extension, for format-specifc Enum-backed
  parser/generator options
- Minor improvement to construction of "default PrettyPrinter": now overridable by data format
  modules
- Implement a new yet more optimized symbol table for byte-backed parsers
- Add `JsonParser.Feature.IGNORE_UNDEFINED`, useful for data formats like protobuf
- Optimize writing of String names (remove intermediate copy; with JDK7 no speed benefit)
=======
2.5.5 (not yet released)

#220: Problem with `JsonParser.nextFieldName(SerializableString)` for byte-backed parser
#221: Fixed ArrayIndexOutOfBounds exception for character-based `JsonGenerator`
 (reported by a-lerion@github)

2.5.4 (09-Jun-2015)

No changes.
>>>>>>> 5f04c200

2.5.3 (24-Apr-2015)

#191: Longest collision chain in symbol table now exceeds maximum -- suspect a DoS attack
 (reported by Paul D)

2.5.2 (29-Mar-2015)

#181: Failure parsing -Infinity on buffer boundary
 (reported by brharrington@github)
#187: Longest collision chain in symbol table exceeds maximum length routinely
  in non-malicious code
 (reported by mazzaferri@github)

2.5.1 (06-Feb-2015)

#178: Add `Lf2SpacesIndenter.withLinefeed` back to keep binary-compatibility with 2.4.x
 (reported by ansell@github)
- Minor fix to alignment of null bytes in the last 4 bytes of name, in case where name
  may cross the input boundary

2.5.0 (01-Jan-2015)

#148: BytesToNameCanonicalizer can mishandle leading null byte(s).
 (reported by rjmac@github)
#164: Add `JsonGenerator.Feature.IGNORE_UNKNOWN` (but support via individual
  data format modules)
#166: Allow to configure line endings and indentation
 (contributed by Aaron D)
#167: `JsonGenerator` not catching problem of writing field name twice in a row
#168: Add methods in `JsonStreamContext` for keeping track of "current value"
#169: Add `JsonPointer.head()`
 (contributed by Alex S, lordofthejars@github)
- Added `ResolvedType.getParameterSource()` to support better resolution
 of generic types.
- Added `JsonGenerator.writeRawValue(SerializableString)`
- Added `JsonParser.hasExpectedStartObjectToken()` convenience method
- Added `JsonParser.hasTokenId(id)` convenience method
- Added `JsonParser.nextFieldName()` (no args)

2.4.6 (23-Apr-2015)

#184: WRITE_NUMBERS_AS_STRINGS disables WRITE_BIGDECIMAL_AS_PLAIN
 (reported by Derek C)

2.4.5 (13-Jan-2015)

No changes since 2.4.4.

2.4.4 (24-Nov-2014)

#157: ArrayIndexOutOfBoundsException: 200 on numbers with more than 200 digits.
 (reported by Lars P, larsp@github)
#173: An exception is thrown for a valid JsonPointer expression
 (reported by Alex S)
#176: `JsonPointer` should not consider "00" to be valid index
 (reported by fge@gitub)
- Fix `JsonGenerator.setFeatureMask()` to better handle dynamic changes.

2.4.3 (02-Oct-2014)

#152: Exception for property names longer than 256k
 (reported by CrendKing@github)

2.4.2 (13-Aug-2014)

#145: NPE at BytesToNameCanonicalizer
 (reported by Shay B)
#146: Error while parsing negative floats at the end of the input buffer
 (reported by rjmac@github)

2.4.1 (16-Jun-2014)

#143: Flaw in `BufferRecycler.allocByteBuffer(int,int)` that results in
 performance regression

2.4.0 (29-May-2014)

#121: Increase size of low-level byte[]/char[] input/output buffers
 (from 4k->8k for bytes, 2k->4k for chars)
#127: Add `JsonGenerator.writeStartArray(int size)` for binary formats
#138: Add support for using `char[]` as input source; optimize handling
  of `String` input as well.
- Refactor `BufferRecycler` to eliminate helper enums

2.3.5 (13-Jan-2015)

#152: Exception for property names longer than 256k
#173: An exception is thrown for a valid JsonPointer expression
#176: `JsonPointer` should not consider "00" to be valid index

2.3.4 (17-Jul-2014)
2.3.3 (10-Apr-2014)

No changes since 2.3.2.

2.3.2 (01-Mar-2014)

#126: Revert some 1.6 back to make core lib work with Android 2.2 (FroYo)
 (contributed by Goncalo S)
#129: Missing delegation method, `JsonParserDelegate.isExpectedStartArrayToken()`
 (Pascal G)
#133: Prevent error on JsonPointer expressions for properties that have numeric
  ids above 32-bit range
 (reported by mrstlee@github)

2.3.1 (28-Dec-2013)

No functional changes.

2.3.0 (13-Nov-2013)

#8: Add methods in `JsonParser`/`JsonGenerator` for reading/writing Object Ids
#47: Support YAML-style comments with `JsonParser.Feature.ALLOW_YAML_COMMENTS`
#60: Add a feature (`JsonParser.Feature.STRICT_DUPLICATE_DETECTION`) to verify
  that input does not contain duplicate filed names
#77: Improve error reporting for unrecognized tokens
 (requested by cowwoc@github)
#85: Add `JsonGenerator.Feature.WRITE_BIGDECIMAL_AS_PLAIN`
#91: Add methods in `JsonGenerator` for writing native Type Ids
#92: Add methods in `JsonParser` for reading native Type Ids
#93: Add `getFeatureMask()`, `setFeatureMask()` in `JsonGenerator`/`JsonParser`
#94: Allow coercion of String value "null" (similar to handling of null token)
#96: Add `JsonFactory.requiresPropertyOrdering()` introspection method
#97: JsonGenerator's `JsonWriteContext` not maintained properly, loses
  current field name
 (reported by Sam R)
#98: Improve handling of failures for `BigDecimal`, for "NaN" (and infinity)
#102: Unquoted field names can not start with a digit
#103: Add `JsonFactory.canHandleBinaryNatively`, `JsonGenerator.canWriteBinaryNatively`
 to let databind module detect level of support for binary data.
#105: Parser parsers numbers eagerly; does not report error with missing space
#106: Add `JsonGenerator.Feature.STRICT_DUPLICATE_DETECTION` for preventing dup names
#110: Improve overridability of `JsonGeneratorDelegate`
 (suggested by qpliu@github)
#111: _currInputRowStart isn't initialized in UTF8StreamJsonParser() constructor
 (reported by dreamershl@github)
#115: JsonGenerator writeRawValue problem with surrogate UTF-8 characters
 (reported by Marcin Z)
#116: WriterBasedJsonGenerator produces truncated Unicode escape sequences
 (reported by Steve L-S)
- Improve `DefaultPrettyPrinter`, `Lf2SpacesIndenter` (from databind #276)
- Add `JsonGenerator.canOmitFields()` method to support discovery of
  positional formats, needed for handling of filtering for CSV
- Rewrite `InternCache` to use `ConcurrentHashMap`, to work more efficiently both
  for common case of few misses (no block on access), and slowest cases (lots of
  misses).
- Add `JsonPointer` implementation, to be used by tree model, streaming
- Make `UTF8StreamJsonParser` non-final, for potential sub-classing

2.2.3 (23-Aug-2013)

#78: ArrayIndexOutOfBoundsException for very long numbers (>500 digits)
 (reported by boothen@github)
#81: CharTypes.appendQuoted misencodes first 32 Unicode values as '\0000'
 (reported by githubaff0@github)
#84: Support for parsing 'Infinity' when feature ALLOW_NON_NUMERIC_NUMBERS is on
 (contributed by ebrevdo@github)
- Add `Base64Variant.decode()` convenience methods

2.2.2 (26-May-2013)

No changes since previous version.

2.2.1 (03-May-2013)

#72: JsonFactory.copy() was not copying settings properly
 (reported by Christian S (squiddle@github))
- Moved VERSION/LICENSE contained in jars under META-INF/, to resolve
  Android packaging (APK) issues

2.2.0 (22-Apr-2013)

Fixes:

#51: JsonLocation had non-serializable field, mark as transient

Improvements

#46, #49: Improve VersionUtil to generate PackageVersion, instead of
  reading VERSION.txt from jar -- improves startup perf on Android significantly
 (contributed by Ben G)
#59: Add more functionality in `TreeNode` interface, to allow some
 level of traversal over any and all Tree Model implementations
#69: Add support for writing `short` values in JsonGenerator

2.1.3 (19-Jan-2013)

* [JACKSON-884]: JsonStringEncoder.quoteAsStringValue() fails to encode 
  ctrl chars correctly.
* [Issue#48] Problems with spaces in URLs
 (reported by KlausBrunner)

2.1.2 (04-Dec-2012)

* [Issue#42] Problems with UTF32Reader
 (reported by James R [jroper@github])
* Added missing methods (like 'setPrettyPrinter()' in JsonGeneratorDelegate

2.1.1 (11-Nov-2012)

* [Issue#34] `JsonParser.nextFieldName()` fails on buffer boundary
 (reported by gsson@github)
* [Issue#38] `JsonParser.nextFieldName()` problems when handling
 names with trailing spaces
 (reported by matjazs@github)

2.1.0 (08-Oct-2012)

A new minor version for 2.x.

New features:

* [Issue#14]: add 'readBinaryValue(...)' method in JsonParser
* [Issue#16]: add 'writeBinary(InputStream, int)' method in JsonGenerator
  (and implement for JSON backend)
* [Issue#26]: Allow overriding "root value separator"
 (suggested by Henning S)

Improvements:

* [JACKSON-837]: Made JsonGenerator implement Flushable.
 (suggested by Matt G)
* [Issue#10]: add 'JsonProcessingException.getOriginalMessage()' for accessing
  message without location info
* [Issue#31]: make `JsonFactory` java.io.Serializable (via JDK)

Other:

* [Issue-25]: Add 'createParser' and 'createGenerator' (as eventual replacements
  for 'createJsonParser'/'createJsonGenerator') in 'JsonFactory'
* Try to improve locking aspects of symbol tables, by reducing scope of
  synchronized sections when creating, merging table contents.
* Added 'JsonFactory.copy()' method to support databinding's 'ObjectMapper.copy()'
* Added method 'requiresCustomCodec()' for JsonFactory and JsonParser
* Added 'JsonParser.getValueAsString()' method (to support flexible conversions)
* Added META-INF/services/com.fasterxml.jackson.core.JsonFactory SPI to register
  `JsonFactory` for even more automatic format discovery in future.

2.0.4 (26-Jun-2012)

Fixes:

* [Issue-6] PrettyPrinter, count wrong for end-object case
* 1.9.x fixes up to 1.9.8

2.0.3: skipped;	 only some modules use this version

2.0.2 (14-May-2012)

* 1.9.x fixes up to 1.9.7

2.0.1 (22-Apr-2012)

Fixes:

* [JACKSON-827] Fix incompatibilities with JDK 1.5 (2.0.0 accidentally
  required 1.6)
 (reported Pascal G)

2.0.0 (25-Mar-2012)

Fixes:

(all fixes up until 1.9.6)

Improvements

* [JACKSON-730]: Add checks to ensure that Features are applicable for
  instances (parsers, generators), or if not, throw IllegalArgumentException
* [JACKSON-742]: Add append-methods in SerializableString

New features:

* [JACKSON-782]: Add 'JsonParser.overrideCurrentName()', needed as a workaround
  for some exotic data binding cases (and/or formats)

[entries for versions 1.x and earlier not retained; refer to earlier releases)<|MERGE_RESOLUTION|>--- conflicted
+++ resolved
@@ -14,7 +14,6 @@
 === Releases ===
 ------------------------------------------------------------------------
 
-<<<<<<< HEAD
 2.6.3 (not yet released)
 
 #220: Problem with `JsonParser.nextFieldName(SerializableString)` for byte-backed parser
@@ -56,7 +55,7 @@
 - Implement a new yet more optimized symbol table for byte-backed parsers
 - Add `JsonParser.Feature.IGNORE_UNDEFINED`, useful for data formats like protobuf
 - Optimize writing of String names (remove intermediate copy; with JDK7 no speed benefit)
-=======
+
 2.5.5 (not yet released)
 
 #220: Problem with `JsonParser.nextFieldName(SerializableString)` for byte-backed parser
@@ -66,7 +65,6 @@
 2.5.4 (09-Jun-2015)
 
 No changes.
->>>>>>> 5f04c200
 
 2.5.3 (24-Apr-2015)
 
