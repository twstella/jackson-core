Project: jackson-core

Contains core streaming reader (`JsonParser`) and writer (`JsonGenerator`) abstractions,
factory for constructing readers/writers (JsonFactory), as well as a minimal set
of interfaces needed for streaming level to make callbacks and call-throughs,
via `ObjectCodec` and `TreeNode`.

Also includes implementation of this API for JSON.
Forms the base for other data formats as well, despite naming that suggests
JSON-specificity: naming is due to history, as Jackson started out as pure
JSON library.

------------------------------------------------------------------------
=== Releases ===
------------------------------------------------------------------------

<<<<<<< HEAD
2.8.0 (not yet released)

#253: Add `JsonGenerator. writeEmbeddedObject()` to allow writes of opaque native types
 (suggested by Gregoire C)

2.7.2 (not yet released)
=======
2.7.2 (26-Feb-2016)
>>>>>>> 7b5f4aa1

#246: Fix UTF8JsonGenerator to allow QUOTE_FIELD_NAMES to be toggled
 (suggested by philipa@github)

2.7.1 (02-Feb-2016)

No changes since 2.7.0.

2.7.0 (10-Jun-2016)

#37: JsonParser.getTokenLocation() doesn't update after field names
 (reported by Michael L)
#198: Add back-references to `JsonParser` / `JsonGenerator` for low-level parsing issues
 (via `JsonParseException`, `JsonGenerationException`)
#211: Typo of function name com.fasterxml.jackson.core.Version.isUknownVersion()
 (reported by timray@github)
#229: Array element and field token spans include previous comma.
- Implemented `ReaderBasedJsonParser.nextFieldName(SerializableString)`
  (to improved Afterburner performance over String/char[] sources)

2.6.6 (not yet released)

#248: VersionUtil.versionFor() unexpectedly return null instead of Version.unknownVersion()
 (reported by sammyhk@github)

2.6.5 (19-Jan-2016)
2.6.4 (07-Dec-2015)

No changes since 2.6.3.

2.6.3 (12-Oct-2015)

#220: Problem with `JsonParser.nextFieldName(SerializableString)` for byte-backed parser

2.6.2 (14-Sep-2015)

#213: Parser is sometimes wrong when using CANONICALIZE_FIELD_NAMES
 (reported by ichernev@github)
#216: ArrayIndexOutOfBoundsException: 128 when repeatedly serializing to a byte array
 (reported by geekbeast@github)

2.6.1 (09-Aug-2015)

#207: `ArrayIndexOutOfBoundsException` in `ByteQuadsCanonicalizer`
 (reported by Florian S, fschopp@github)

2.6.0 (17-Jul-2015)

#137: Allow filtering content read via `JsonParser` by specifying `JsonPointer`;
  uses new class `com.fasterxml.jackson.core.filter.FilteringParserDelegate`
  (and related, `TokenFilter`)
#177: Add a check so `JsonGenerator.writeString()` won't work if `writeFieldName()` expected.
#182: Inconsistent TextBuffer#getTextBuffer behavior
 (contributed by Masaru H)
#185: Allow filtering content written via `JsonGenerator` by specifying `JsonPointer`;
  uses new class `com.fasterxml.jackson.core.filter.FilteringGeneratorDelegate`
  (and related, `TokenFilter`)
#188: `JsonParser.getValueAsString()` should return field name for `JsonToken.FIELD_NAME`, not `null`
#189: Add `JsonFactory.Feature.USE_THREAD_LOCAL_FOR_BUFFER_RECYCLING` (default: true), which may
  be disabled to prevent use of ThreadLocal-based buffer recyling.
 (suggested by soldierkam@github)
#195: Add `JsonGenerator.getOutputBuffered()` to find out amount of content buffered,
  not yet flushed.
 (requested by Ruediger M)
#196: Add support for `FormatFeature` extension, for format-specifc Enum-backed
  parser/generator options
- Minor improvement to construction of "default PrettyPrinter": now overridable by data format
  modules
- Implement a new yet more optimized symbol table for byte-backed parsers
- Add `JsonParser.Feature.IGNORE_UNDEFINED`, useful for data formats like protobuf
- Optimize writing of String names (remove intermediate copy; with JDK7 no speed benefit)

2.5.5 (not yet released)

#220: Problem with `JsonParser.nextFieldName(SerializableString)` for byte-backed parser
#221: Fixed ArrayIndexOutOfBounds exception for character-based `JsonGenerator`
 (reported by a-lerion@github)

2.5.4 (09-Jun-2015)

No changes.

2.5.3 (24-Apr-2015)

#191: Longest collision chain in symbol table now exceeds maximum -- suspect a DoS attack
 (reported by Paul D)

2.5.2 (29-Mar-2015)

#181: Failure parsing -Infinity on buffer boundary
 (reported by brharrington@github)
#187: Longest collision chain in symbol table exceeds maximum length routinely
  in non-malicious code
 (reported by mazzaferri@github)

2.5.1 (06-Feb-2015)

#178: Add `Lf2SpacesIndenter.withLinefeed` back to keep binary-compatibility with 2.4.x
 (reported by ansell@github)
- Minor fix to alignment of null bytes in the last 4 bytes of name, in case where name
  may cross the input boundary

2.5.0 (01-Jan-2015)

#148: BytesToNameCanonicalizer can mishandle leading null byte(s).
 (reported by rjmac@github)
#164: Add `JsonGenerator.Feature.IGNORE_UNKNOWN` (but support via individual
  data format modules)
#166: Allow to configure line endings and indentation
 (contributed by Aaron D)
#167: `JsonGenerator` not catching problem of writing field name twice in a row
#168: Add methods in `JsonStreamContext` for keeping track of "current value"
#169: Add `JsonPointer.head()`
 (contributed by Alex S, lordofthejars@github)
- Added `ResolvedType.getParameterSource()` to support better resolution
 of generic types.
- Added `JsonGenerator.writeRawValue(SerializableString)`
- Added `JsonParser.hasExpectedStartObjectToken()` convenience method
- Added `JsonParser.hasTokenId(id)` convenience method
- Added `JsonParser.nextFieldName()` (no args)

2.4.6 (23-Apr-2015)

#184: WRITE_NUMBERS_AS_STRINGS disables WRITE_BIGDECIMAL_AS_PLAIN
 (reported by Derek C)

2.4.5 (13-Jan-2015)

No changes since 2.4.4.

2.4.4 (24-Nov-2014)

#157: ArrayIndexOutOfBoundsException: 200 on numbers with more than 200 digits.
 (reported by Lars P, larsp@github)
#173: An exception is thrown for a valid JsonPointer expression
 (reported by Alex S)
#176: `JsonPointer` should not consider "00" to be valid index
 (reported by fge@gitub)
- Fix `JsonGenerator.setFeatureMask()` to better handle dynamic changes.

2.4.3 (02-Oct-2014)

#152: Exception for property names longer than 256k
 (reported by CrendKing@github)

2.4.2 (13-Aug-2014)

#145: NPE at BytesToNameCanonicalizer
 (reported by Shay B)
#146: Error while parsing negative floats at the end of the input buffer
 (reported by rjmac@github)

2.4.1 (16-Jun-2014)

#143: Flaw in `BufferRecycler.allocByteBuffer(int,int)` that results in
 performance regression

2.4.0 (29-May-2014)

#121: Increase size of low-level byte[]/char[] input/output buffers
 (from 4k->8k for bytes, 2k->4k for chars)
#127: Add `JsonGenerator.writeStartArray(int size)` for binary formats
#138: Add support for using `char[]` as input source; optimize handling
  of `String` input as well.
- Refactor `BufferRecycler` to eliminate helper enums

2.3.5 (13-Jan-2015)

#152: Exception for property names longer than 256k
#173: An exception is thrown for a valid JsonPointer expression
#176: `JsonPointer` should not consider "00" to be valid index

2.3.4 (17-Jul-2014)
2.3.3 (10-Apr-2014)

No changes since 2.3.2.

2.3.2 (01-Mar-2014)

#126: Revert some 1.6 back to make core lib work with Android 2.2 (FroYo)
 (contributed by Goncalo S)
#129: Missing delegation method, `JsonParserDelegate.isExpectedStartArrayToken()`
 (Pascal G)
#133: Prevent error on JsonPointer expressions for properties that have numeric
  ids above 32-bit range
 (reported by mrstlee@github)

2.3.1 (28-Dec-2013)

No functional changes.

2.3.0 (13-Nov-2013)

#8: Add methods in `JsonParser`/`JsonGenerator` for reading/writing Object Ids
#47: Support YAML-style comments with `JsonParser.Feature.ALLOW_YAML_COMMENTS`
#60: Add a feature (`JsonParser.Feature.STRICT_DUPLICATE_DETECTION`) to verify
  that input does not contain duplicate filed names
#77: Improve error reporting for unrecognized tokens
 (requested by cowwoc@github)
#85: Add `JsonGenerator.Feature.WRITE_BIGDECIMAL_AS_PLAIN`
#91: Add methods in `JsonGenerator` for writing native Type Ids
#92: Add methods in `JsonParser` for reading native Type Ids
#93: Add `getFeatureMask()`, `setFeatureMask()` in `JsonGenerator`/`JsonParser`
#94: Allow coercion of String value "null" (similar to handling of null token)
#96: Add `JsonFactory.requiresPropertyOrdering()` introspection method
#97: JsonGenerator's `JsonWriteContext` not maintained properly, loses
  current field name
 (reported by Sam R)
#98: Improve handling of failures for `BigDecimal`, for "NaN" (and infinity)
#102: Unquoted field names can not start with a digit
#103: Add `JsonFactory.canHandleBinaryNatively`, `JsonGenerator.canWriteBinaryNatively`
 to let databind module detect level of support for binary data.
#105: Parser parsers numbers eagerly; does not report error with missing space
#106: Add `JsonGenerator.Feature.STRICT_DUPLICATE_DETECTION` for preventing dup names
#110: Improve overridability of `JsonGeneratorDelegate`
 (suggested by qpliu@github)
#111: _currInputRowStart isn't initialized in UTF8StreamJsonParser() constructor
 (reported by dreamershl@github)
#115: JsonGenerator writeRawValue problem with surrogate UTF-8 characters
 (reported by Marcin Z)
#116: WriterBasedJsonGenerator produces truncated Unicode escape sequences
 (reported by Steve L-S)
- Improve `DefaultPrettyPrinter`, `Lf2SpacesIndenter` (from databind #276)
- Add `JsonGenerator.canOmitFields()` method to support discovery of
  positional formats, needed for handling of filtering for CSV
- Rewrite `InternCache` to use `ConcurrentHashMap`, to work more efficiently both
  for common case of few misses (no block on access), and slowest cases (lots of
  misses).
- Add `JsonPointer` implementation, to be used by tree model, streaming
- Make `UTF8StreamJsonParser` non-final, for potential sub-classing

2.2.3 (23-Aug-2013)

#78: ArrayIndexOutOfBoundsException for very long numbers (>500 digits)
 (reported by boothen@github)
#81: CharTypes.appendQuoted misencodes first 32 Unicode values as '\0000'
 (reported by githubaff0@github)
#84: Support for parsing 'Infinity' when feature ALLOW_NON_NUMERIC_NUMBERS is on
 (contributed by ebrevdo@github)
- Add `Base64Variant.decode()` convenience methods

2.2.2 (26-May-2013)

No changes since previous version.

2.2.1 (03-May-2013)

#72: JsonFactory.copy() was not copying settings properly
 (reported by Christian S (squiddle@github))
- Moved VERSION/LICENSE contained in jars under META-INF/, to resolve
  Android packaging (APK) issues

2.2.0 (22-Apr-2013)

Fixes:

#51: JsonLocation had non-serializable field, mark as transient

Improvements

#46, #49: Improve VersionUtil to generate PackageVersion, instead of
  reading VERSION.txt from jar -- improves startup perf on Android significantly
 (contributed by Ben G)
#59: Add more functionality in `TreeNode` interface, to allow some
 level of traversal over any and all Tree Model implementations
#69: Add support for writing `short` values in JsonGenerator

2.1.3 (19-Jan-2013)

* [JACKSON-884]: JsonStringEncoder.quoteAsStringValue() fails to encode 
  ctrl chars correctly.
* [Issue#48] Problems with spaces in URLs
 (reported by KlausBrunner)

2.1.2 (04-Dec-2012)

* [Issue#42] Problems with UTF32Reader
 (reported by James R [jroper@github])
* Added missing methods (like 'setPrettyPrinter()' in JsonGeneratorDelegate

2.1.1 (11-Nov-2012)

* [Issue#34] `JsonParser.nextFieldName()` fails on buffer boundary
 (reported by gsson@github)
* [Issue#38] `JsonParser.nextFieldName()` problems when handling
 names with trailing spaces
 (reported by matjazs@github)

2.1.0 (08-Oct-2012)

A new minor version for 2.x.

New features:

* [Issue#14]: add 'readBinaryValue(...)' method in JsonParser
* [Issue#16]: add 'writeBinary(InputStream, int)' method in JsonGenerator
  (and implement for JSON backend)
* [Issue#26]: Allow overriding "root value separator"
 (suggested by Henning S)

Improvements:

* [JACKSON-837]: Made JsonGenerator implement Flushable.
 (suggested by Matt G)
* [Issue#10]: add 'JsonProcessingException.getOriginalMessage()' for accessing
  message without location info
* [Issue#31]: make `JsonFactory` java.io.Serializable (via JDK)

Other:

* [Issue-25]: Add 'createParser' and 'createGenerator' (as eventual replacements
  for 'createJsonParser'/'createJsonGenerator') in 'JsonFactory'
* Try to improve locking aspects of symbol tables, by reducing scope of
  synchronized sections when creating, merging table contents.
* Added 'JsonFactory.copy()' method to support databinding's 'ObjectMapper.copy()'
* Added method 'requiresCustomCodec()' for JsonFactory and JsonParser
* Added 'JsonParser.getValueAsString()' method (to support flexible conversions)
* Added META-INF/services/com.fasterxml.jackson.core.JsonFactory SPI to register
  `JsonFactory` for even more automatic format discovery in future.

2.0.4 (26-Jun-2012)

Fixes:

* [Issue-6] PrettyPrinter, count wrong for end-object case
* 1.9.x fixes up to 1.9.8

2.0.3: skipped;	 only some modules use this version

2.0.2 (14-May-2012)

* 1.9.x fixes up to 1.9.7

2.0.1 (22-Apr-2012)

Fixes:

* [JACKSON-827] Fix incompatibilities with JDK 1.5 (2.0.0 accidentally
  required 1.6)
 (reported Pascal G)

2.0.0 (25-Mar-2012)

Fixes:

(all fixes up until 1.9.6)

Improvements

* [JACKSON-730]: Add checks to ensure that Features are applicable for
  instances (parsers, generators), or if not, throw IllegalArgumentException
* [JACKSON-742]: Add append-methods in SerializableString

New features:

* [JACKSON-782]: Add 'JsonParser.overrideCurrentName()', needed as a workaround
  for some exotic data binding cases (and/or formats)

[entries for versions 1.x and earlier not retained; refer to earlier releases)<|MERGE_RESOLUTION|>--- conflicted
+++ resolved
@@ -14,16 +14,12 @@
 === Releases ===
 ------------------------------------------------------------------------
 
-<<<<<<< HEAD
 2.8.0 (not yet released)
 
 #253: Add `JsonGenerator. writeEmbeddedObject()` to allow writes of opaque native types
  (suggested by Gregoire C)
 
-2.7.2 (not yet released)
-=======
 2.7.2 (26-Feb-2016)
->>>>>>> 7b5f4aa1
 
 #246: Fix UTF8JsonGenerator to allow QUOTE_FIELD_NAMES to be toggled
  (suggested by philipa@github)
