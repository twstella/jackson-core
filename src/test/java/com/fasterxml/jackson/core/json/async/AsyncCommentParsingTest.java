package com.fasterxml.jackson.core.json.async;

import java.io.*;

import com.fasterxml.jackson.core.*;
import com.fasterxml.jackson.core.async.AsyncTestBase;
<<<<<<< HEAD
import com.fasterxml.jackson.core.json.JsonFactory;
=======
import com.fasterxml.jackson.core.json.JsonReadFeature;
>>>>>>> e9e2a623
import com.fasterxml.jackson.core.testsupport.AsyncReaderWrapper;

/**
 * Unit tests for verifying that support for (non-standard) comments
 * works as expected.
 */
public class AsyncCommentParsingTest extends AsyncTestBase
{
    final static String DOC_WITH_SLASHSTAR_COMMENT =
        "[ /* comment:\n ends here */ 1 /* one more ok to have \"unquoted\"  */ ]"
        ;

    final static String DOC_WITH_SLASHSLASH_COMMENT =
        "[ // comment...\n 1 \r  // one more, not array: []   \n ]"
        ;

    /*
    /**********************************************************
    /* Test method wrappers
    /**********************************************************
     */

    public void testCommentsDisabled() throws Exception
    {
        _testDisabled(DOC_WITH_SLASHSTAR_COMMENT);
        _testDisabled(DOC_WITH_SLASHSLASH_COMMENT);
    }

    public void testCommentsEnabled() throws Exception
    {
        _testEnabled(DOC_WITH_SLASHSTAR_COMMENT, 99);
        _testEnabled(DOC_WITH_SLASHSTAR_COMMENT, 3);
        _testEnabled(DOC_WITH_SLASHSTAR_COMMENT, 1);

        _testEnabled(DOC_WITH_SLASHSLASH_COMMENT, 99);
        _testEnabled(DOC_WITH_SLASHSLASH_COMMENT, 3);
        _testEnabled(DOC_WITH_SLASHSLASH_COMMENT, 1);
    }

    public void testCCommentsWithUTF8() throws Exception
    {
        final String JSON = "/* \u00a9 2099 Yoyodyne Inc. */\n [ \"bar? \u00a9\" ]\n";

        _testWithUTF8Chars(JSON, 99);
        _testWithUTF8Chars(JSON, 5);
        _testWithUTF8Chars(JSON, 3);
        _testWithUTF8Chars(JSON, 2);
        _testWithUTF8Chars(JSON, 1);
    }

    public void testYAMLCommentsEnabled() throws Exception
    {
<<<<<<< HEAD
        JsonFactory f = JsonFactory.builder()
                .enable(JsonParser.Feature.ALLOW_YAML_COMMENTS)
                .build();

=======
        final JsonFactory f = JsonFactory.builder()
                .enable(JsonReadFeature.ALLOW_YAML_COMMENTS)
                .build();
>>>>>>> e9e2a623
        _testYAMLComments(f, 99);
        _testYAMLComments(f, 3);
        _testYAMLComments(f, 1);

        _testCommentsBeforePropValue(f, "# foo\n", 99);
        _testCommentsBeforePropValue(f, "# foo\n", 3);
        _testCommentsBeforePropValue(f, "# foo\n", 1);

        _testCommentsBetweenArrayValues(f, "# foo\n", 99);
        _testCommentsBetweenArrayValues(f, "# foo\n", 3);
        _testCommentsBetweenArrayValues(f, "# foo\n", 1);
    }

    public void testCCommentsEnabled() throws Exception {
<<<<<<< HEAD
        JsonFactory f = JsonFactory.builder()
                .enable(JsonParser.Feature.ALLOW_COMMENTS)
=======
        final JsonFactory f = JsonFactory.builder()
                .enable(JsonReadFeature.ALLOW_JAVA_COMMENTS)
>>>>>>> e9e2a623
                .build();
        final String COMMENT = "/* foo */\n";
        _testCommentsBeforePropValue(f, COMMENT, 99);
        _testCommentsBeforePropValue(f, COMMENT, 3);
        _testCommentsBeforePropValue(f, COMMENT, 1);
    }

    public void testCppCommentsEnabled() throws Exception {
<<<<<<< HEAD
        JsonFactory f = JsonFactory.builder()
                .enable(JsonParser.Feature.ALLOW_COMMENTS)
=======
        final JsonFactory f = JsonFactory.builder()
                .enable(JsonReadFeature.ALLOW_JAVA_COMMENTS)
>>>>>>> e9e2a623
                .build();
        final String COMMENT = "// foo\n";
        _testCommentsBeforePropValue(f, COMMENT, 99);
        _testCommentsBeforePropValue(f, COMMENT, 3);
        _testCommentsBeforePropValue(f, COMMENT, 1);
    }

    private void _testCommentsBeforePropValue(JsonFactory f,
            String comment, int bytesPerRead) throws Exception
    {
        for (String arg : new String[] {
                ":%s123",
                " :%s123",
                "\t:%s123",
                ": %s123",
                ":\t%s123",
        }) {
            String commented = String.format(arg, comment);
            
            final String DOC = "{\"abc\"" + commented + "}";
            AsyncReaderWrapper p = _createParser(f, DOC, bytesPerRead);
            assertEquals(JsonToken.START_OBJECT, p.nextToken());
            JsonToken t = null;
            try {
                t = p.nextToken();
            } catch (Exception e) {
                throw new RuntimeException("Failed on '"+DOC+"' due to "+e, e);
            }
            assertEquals(JsonToken.FIELD_NAME, t);

            try {
                t = p.nextToken();
            } catch (Exception e) {
                throw new RuntimeException("Failed on '"+DOC+"' due to "+e, e);
            }
            assertEquals(JsonToken.VALUE_NUMBER_INT, t);
            assertEquals(123, p.getIntValue());
            assertEquals(JsonToken.END_OBJECT, p.nextToken());
            p.close();
        }
    }

    private void _testCommentsBetweenArrayValues(JsonFactory f,
            String comment, int bytesPerRead) throws Exception
    {
        for (String tmpl : new String[] {
                "%s,",
                " %s,",
                "\t%s,",
                "%s ,",
                "%s\t,",
                " %s ,",
                "\t%s\t,",
                "\n%s,",
                "%s\n,",
        }) {
            String commented = String.format(tmpl, comment);
            
            final String DOC = "[1"+commented+"2]";
            AsyncReaderWrapper p = _createParser(f, DOC, bytesPerRead);
            assertEquals(JsonToken.START_ARRAY, p.nextToken());
            JsonToken t = null;
            try {
                t = p.nextToken();
            } catch (Exception e) {
                throw new RuntimeException("Failed on '"+DOC+"' due to "+e, e);
            }
            assertEquals(JsonToken.VALUE_NUMBER_INT, t);
            assertEquals(1, p.getIntValue());

            try {
                t = p.nextToken();
            } catch (Exception e) {
                throw new RuntimeException("Failed on '"+DOC+"' due to "+e, e);
            }
            assertEquals(JsonToken.VALUE_NUMBER_INT, t);
            assertEquals(2, p.getIntValue());
            assertEquals(JsonToken.END_ARRAY, p.nextToken());
            p.close();
        }
        
    }
    
    private void _testYAMLComments(JsonFactory f, int bytesPerRead) throws Exception
    {
        final String DOC = "# foo\n"
                +" {\"a\" # xyz\n"
                +" : # foo\n"
                +" 1, # more\n"
                +"\"b\": [ \n"
                +" #all!\n"
                +" 3 #yay!\n"
                +"] # foobar\n"
                +"} # x"
                ;
        AsyncReaderWrapper p = _createParser(f, DOC, bytesPerRead);

        assertEquals(JsonToken.START_OBJECT, p.nextToken());
        assertEquals(JsonToken.FIELD_NAME, p.nextToken());
        assertEquals("a", p.currentName());
        assertEquals(JsonToken.VALUE_NUMBER_INT, p.nextToken());
        assertEquals(1, p.getIntValue());
        assertEquals(JsonToken.FIELD_NAME, p.nextToken());
        assertEquals("b", p.currentName());
        assertEquals(JsonToken.START_ARRAY, p.nextToken());
        assertEquals(JsonToken.VALUE_NUMBER_INT, p.nextToken());
        assertEquals(3, p.getIntValue());
        assertEquals(JsonToken.END_ARRAY, p.nextToken());
        assertEquals(JsonToken.END_OBJECT, p.nextToken());
        assertNull(p.nextToken());
        p.close();
    }

    /*
    /**********************************************************
    /* Helper methods
    /**********************************************************
     */

    private void _testWithUTF8Chars(String doc, int bytesPerRead) throws IOException
    {
        // should basically just stream through
        AsyncReaderWrapper p = _createParser(doc, true, bytesPerRead);
        assertToken(JsonToken.START_ARRAY, p.nextToken());
        assertToken(JsonToken.VALUE_STRING, p.nextToken());
        assertToken(JsonToken.END_ARRAY, p.nextToken());
        assertNull(p.nextToken());
        p.close();
    }

    private void _testDisabled(String doc) throws IOException
    {
        AsyncReaderWrapper p = _createParser(doc, false, 3);
        assertToken(JsonToken.START_ARRAY, p.nextToken());
        try {
            p.nextToken();
            fail("Expected exception for unrecognized comment");
        } catch (JsonParseException je) {
            // Should have something denoting that user may want to enable 'ALLOW_COMMENTS'
            verifyException(je, "ALLOW_COMMENTS");
        }
        p.close();
    }

    private void _testEnabled(String doc, int bytesPerRead) throws IOException
    {
        AsyncReaderWrapper p = _createParser(doc, true, bytesPerRead);
        assertToken(JsonToken.START_ARRAY, p.nextToken());
        assertToken(JsonToken.VALUE_NUMBER_INT, p.nextToken());
        assertEquals(1, p.getIntValue());
        assertToken(JsonToken.END_ARRAY, p.nextToken());
        p.close();
    }

    private AsyncReaderWrapper _createParser(String doc, boolean enabled,
            int bytesPerRead)
        throws IOException
    {
<<<<<<< HEAD
        JsonFactory f = JsonFactory.builder()
                .configure(JsonParser.Feature.ALLOW_COMMENTS, enabled)
=======
        final JsonFactory f = JsonFactory.builder()
                .configure(JsonReadFeature.ALLOW_JAVA_COMMENTS, enabled)
>>>>>>> e9e2a623
                .build();
        return asyncForBytes(f, bytesPerRead, _jsonDoc(doc), 0);
    }

    private AsyncReaderWrapper _createParser(JsonFactory f, String doc, int bytesPerRead)
        throws IOException
    {
        return asyncForBytes(f, bytesPerRead, _jsonDoc(doc), 0);
    }
}<|MERGE_RESOLUTION|>--- conflicted
+++ resolved
@@ -4,11 +4,8 @@
 
 import com.fasterxml.jackson.core.*;
 import com.fasterxml.jackson.core.async.AsyncTestBase;
-<<<<<<< HEAD
 import com.fasterxml.jackson.core.json.JsonFactory;
-=======
 import com.fasterxml.jackson.core.json.JsonReadFeature;
->>>>>>> e9e2a623
 import com.fasterxml.jackson.core.testsupport.AsyncReaderWrapper;
 
 /**
@@ -61,16 +58,9 @@
 
     public void testYAMLCommentsEnabled() throws Exception
     {
-<<<<<<< HEAD
-        JsonFactory f = JsonFactory.builder()
-                .enable(JsonParser.Feature.ALLOW_YAML_COMMENTS)
-                .build();
-
-=======
         final JsonFactory f = JsonFactory.builder()
                 .enable(JsonReadFeature.ALLOW_YAML_COMMENTS)
                 .build();
->>>>>>> e9e2a623
         _testYAMLComments(f, 99);
         _testYAMLComments(f, 3);
         _testYAMLComments(f, 1);
@@ -85,13 +75,8 @@
     }
 
     public void testCCommentsEnabled() throws Exception {
-<<<<<<< HEAD
-        JsonFactory f = JsonFactory.builder()
-                .enable(JsonParser.Feature.ALLOW_COMMENTS)
-=======
         final JsonFactory f = JsonFactory.builder()
                 .enable(JsonReadFeature.ALLOW_JAVA_COMMENTS)
->>>>>>> e9e2a623
                 .build();
         final String COMMENT = "/* foo */\n";
         _testCommentsBeforePropValue(f, COMMENT, 99);
@@ -100,13 +85,8 @@
     }
 
     public void testCppCommentsEnabled() throws Exception {
-<<<<<<< HEAD
-        JsonFactory f = JsonFactory.builder()
-                .enable(JsonParser.Feature.ALLOW_COMMENTS)
-=======
         final JsonFactory f = JsonFactory.builder()
                 .enable(JsonReadFeature.ALLOW_JAVA_COMMENTS)
->>>>>>> e9e2a623
                 .build();
         final String COMMENT = "// foo\n";
         _testCommentsBeforePropValue(f, COMMENT, 99);
@@ -265,13 +245,8 @@
             int bytesPerRead)
         throws IOException
     {
-<<<<<<< HEAD
-        JsonFactory f = JsonFactory.builder()
-                .configure(JsonParser.Feature.ALLOW_COMMENTS, enabled)
-=======
         final JsonFactory f = JsonFactory.builder()
                 .configure(JsonReadFeature.ALLOW_JAVA_COMMENTS, enabled)
->>>>>>> e9e2a623
                 .build();
         return asyncForBytes(f, bytesPerRead, _jsonDoc(doc), 0);
     }
