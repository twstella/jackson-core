--- conflicted
+++ resolved
@@ -4,17 +4,10 @@
 import java.math.BigDecimal;
 import java.math.BigInteger;
 
-<<<<<<< HEAD
-import com.fasterxml.jackson.core.JsonParseException;
 import com.fasterxml.jackson.core.JsonParser.NumberType;
 import com.fasterxml.jackson.core.async.AsyncTestBase;
 import com.fasterxml.jackson.core.json.JsonFactory;
-=======
-import com.fasterxml.jackson.core.JsonFactory;
-import com.fasterxml.jackson.core.JsonParser.NumberType;
-import com.fasterxml.jackson.core.async.AsyncTestBase;
 import com.fasterxml.jackson.core.exc.InputCoercionException;
->>>>>>> c4dd84e4
 import com.fasterxml.jackson.core.testsupport.AsyncReaderWrapper;
 import com.fasterxml.jackson.core.JsonToken;
 
@@ -79,15 +72,10 @@
         try {
             p.getIntValue();
             fail("Should not pass");
-<<<<<<< HEAD
-        } catch (JsonParseException e) {
-            verifyException(e, "out of range of `int`");
-=======
-        } catch (InputCoercionException e) {
-            verifyException(e, "out of range of int");
-            assertEquals(JsonToken.VALUE_NUMBER_INT, e.getInputType());
-            assertEquals(Integer.TYPE, e.getTargetType());
->>>>>>> c4dd84e4
+        } catch (InputCoercionException e) {
+            verifyException(e, "out of range of `int`");
+            assertEquals(JsonToken.VALUE_NUMBER_INT, e.getInputType());
+            assertEquals(Integer.TYPE, e.getTargetType());
         }
         long small = -1L + Integer.MIN_VALUE;
         p = createParser(String.valueOf(small));
@@ -97,15 +85,10 @@
         try {
             p.getIntValue();
             fail("Should not pass");
-<<<<<<< HEAD
-        } catch (JsonParseException e) {
-            verifyException(e, "out of range of `int`");
-=======
-        } catch (InputCoercionException e) {
-            verifyException(e, "out of range of int");
-            assertEquals(JsonToken.VALUE_NUMBER_INT, e.getInputType());
-            assertEquals(Integer.TYPE, e.getTargetType());
->>>>>>> c4dd84e4
+        } catch (InputCoercionException e) {
+            verifyException(e, "out of range of `int`");
+            assertEquals(JsonToken.VALUE_NUMBER_INT, e.getInputType());
+            assertEquals(Integer.TYPE, e.getTargetType());
         }
 
         // double -> error
@@ -115,15 +98,10 @@
         try {
             p.getIntValue();
             fail("Should not pass");
-<<<<<<< HEAD
-        } catch (JsonParseException e) {
-            verifyException(e, "out of range of `int`");
-=======
-        } catch (InputCoercionException e) {
-            verifyException(e, "out of range of int");
-            assertEquals(JsonToken.VALUE_NUMBER_INT, e.getInputType());
-            assertEquals(Integer.TYPE, e.getTargetType());
->>>>>>> c4dd84e4
+        } catch (InputCoercionException e) {
+            verifyException(e, "out of range of `int`");
+            assertEquals(JsonToken.VALUE_NUMBER_INT, e.getInputType());
+            assertEquals(Integer.TYPE, e.getTargetType());
         }
         p = createParser(String.valueOf(small)+".0");
         assertToken(JsonToken.VALUE_NUMBER_FLOAT, p.nextToken());
@@ -131,15 +109,10 @@
         try {
             p.getIntValue();
             fail("Should not pass");
-<<<<<<< HEAD
-        } catch (JsonParseException e) {
-            verifyException(e, "out of range of `int`");
-=======
-        } catch (InputCoercionException e) {
-            verifyException(e, "out of range of int");
-            assertEquals(JsonToken.VALUE_NUMBER_INT, e.getInputType());
-            assertEquals(Integer.TYPE, e.getTargetType());
->>>>>>> c4dd84e4
+        } catch (InputCoercionException e) {
+            verifyException(e, "out of range of `int`");
+            assertEquals(JsonToken.VALUE_NUMBER_INT, e.getInputType());
+            assertEquals(Integer.TYPE, e.getTargetType());
         }
 
         // BigInteger -> error
@@ -149,15 +122,10 @@
         try {
             p.getIntValue();
             fail("Should not pass");
-<<<<<<< HEAD
-        } catch (JsonParseException e) {
-            verifyException(e, "out of range of `int`");
-=======
-        } catch (InputCoercionException e) {
-            verifyException(e, "out of range of int");
-            assertEquals(JsonToken.VALUE_NUMBER_INT, e.getInputType());
-            assertEquals(Integer.TYPE, e.getTargetType());
->>>>>>> c4dd84e4
+        } catch (InputCoercionException e) {
+            verifyException(e, "out of range of `int`");
+            assertEquals(JsonToken.VALUE_NUMBER_INT, e.getInputType());
+            assertEquals(Integer.TYPE, e.getTargetType());
         }
         p = createParser(String.valueOf(small));
         assertToken(JsonToken.VALUE_NUMBER_INT, p.nextToken());
@@ -165,15 +133,10 @@
         try {
             p.getIntValue();
             fail("Should not pass");
-<<<<<<< HEAD
-        } catch (JsonParseException e) {
-            verifyException(e, "out of range of `int`");
-=======
-        } catch (InputCoercionException e) {
-            verifyException(e, "out of range of int");
-            assertEquals(JsonToken.VALUE_NUMBER_INT, e.getInputType());
-            assertEquals(Integer.TYPE, e.getTargetType());
->>>>>>> c4dd84e4
+        } catch (InputCoercionException e) {
+            verifyException(e, "out of range of `int`");
+            assertEquals(JsonToken.VALUE_NUMBER_INT, e.getInputType());
+            assertEquals(Integer.TYPE, e.getTargetType());
         }
     }
 
@@ -225,15 +188,10 @@
         try {
             p.getLongValue();
             fail("Should not pass");
-<<<<<<< HEAD
-        } catch (JsonParseException e) {
+        } catch (InputCoercionException e) {
             verifyException(e, "out of range of `long`");
-=======
-        } catch (InputCoercionException e) {
-            verifyException(e, "out of range of long");
             assertEquals(JsonToken.VALUE_NUMBER_INT, e.getInputType());
             assertEquals(Long.TYPE, e.getTargetType());
->>>>>>> c4dd84e4
         }
         BigInteger small = BigInteger.valueOf(Long.MIN_VALUE).subtract(BigInteger.TEN);
         p = createParser(String.valueOf(small));
@@ -242,15 +200,10 @@
         try {
             p.getLongValue();
             fail("Should not pass");
-<<<<<<< HEAD
-        } catch (JsonParseException e) {
+        } catch (InputCoercionException e) {
             verifyException(e, "out of range of `long`");
-=======
-        } catch (InputCoercionException e) {
-            verifyException(e, "out of range of long");
             assertEquals(JsonToken.VALUE_NUMBER_INT, e.getInputType());
             assertEquals(Long.TYPE, e.getTargetType());
->>>>>>> c4dd84e4
         }
     }
     
