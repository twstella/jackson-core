package com.fasterxml.jackson.core.json;

import java.io.*;

import com.fasterxml.jackson.core.*;
import com.fasterxml.jackson.core.io.IOContext;
import com.fasterxml.jackson.core.io.InputDecorator;
import com.fasterxml.jackson.core.io.OutputDecorator;

/**
 * Unit tests to verify that input and output decorators work as
 * expected
 * 
 * @since 1.8
 */
@SuppressWarnings("serial")
public class TestDecorators extends com.fasterxml.jackson.core.BaseTest
{
    /*
    /**********************************************************
    /* Helper classes
    /**********************************************************
     */

    static class SimpleInputDecorator extends InputDecorator
    {
        @Override
        public InputStream decorate(IOContext ctxt, InputStream in)
            throws IOException
        {
            return new ByteArrayInputStream("123".getBytes("UTF-8"));
        }

        @Override
        public InputStream decorate(IOContext ctxt, byte[] src, int offset, int length)
            throws IOException
        {
            return new ByteArrayInputStream("456".getBytes("UTF-8"));
        }

        @Override
        public Reader decorate(IOContext ctxt, Reader src) {
            return new StringReader("789");
        }
    }

    static class SimpleOutputDecorator extends OutputDecorator
    {
        @Override
        public OutputStream decorate(IOContext ctxt, OutputStream out) throws IOException
        {
            out.write("123".getBytes("UTF-8"));
            out.flush();
            return new ByteArrayOutputStream();
        }

        @Override
        public Writer decorate(IOContext ctxt, Writer w) throws IOException
        {
            w.write("567");
            w.flush();
            return new StringWriter();
        }
    }
    
    /*
    /**********************************************************
    /* Unit tests
    /**********************************************************
     */

    public void testInputDecoration() throws IOException
    {
        JsonFactory f = JsonFactory.builder()
                .inputDecorator(new SimpleInputDecorator())
                .build();
        JsonParser jp;
        // first test with Reader
        jp = f.createParser(ObjectReadContext.empty(), new StringReader("{ }"));
        // should be overridden;
        assertEquals(JsonToken.VALUE_NUMBER_INT, jp.nextToken());
        assertEquals(789, jp.getIntValue());
        jp.close();

        // similarly with InputStream
        jp = f.createParser(ObjectReadContext.empty(), new ByteArrayInputStream("[ ]".getBytes("UTF-8")));
        // should be overridden;
        assertEquals(JsonToken.VALUE_NUMBER_INT, jp.nextToken());
        assertEquals(123, jp.getIntValue());
        jp.close();

        // and with raw bytes
<<<<<<< HEAD
        jp = f.createParser(ObjectReadContext.empty(), "[ ]".getBytes("UTF-8"));
        // should be overridden;
        assertEquals(JsonToken.VALUE_NUMBER_INT, jp.nextToken());
        assertEquals(456, jp.getIntValue());
        jp.close();
=======
        final byte[] bytes = "[ ]".getBytes("UTF-8");
        p = f.createParser(bytes);
        // should be overridden;
        assertEquals(JsonToken.VALUE_NUMBER_INT, p.nextToken());
        assertEquals(456, p.getIntValue());
        p.close();

        // also diff method has diff code path so try both:
        p = f.createParser(bytes, 0, bytes.length);
        assertEquals(JsonToken.VALUE_NUMBER_INT, p.nextToken());
        assertEquals(456, p.getIntValue());
        p.close();

        // and also char[]
        final char[] chars = "  [ ]".toCharArray();
        p = f.createParser(chars, 0, chars.length);
        assertEquals(JsonToken.VALUE_NUMBER_INT, p.nextToken());
        assertEquals(789, p.getIntValue());
        p.close();
>>>>>>> 6e07fa32
    }

    public void testOutputDecoration() throws IOException
    {
        JsonFactory f = JsonFactory.builder()
                .outputDecorator(new SimpleOutputDecorator())
                .build();
        JsonGenerator jg;

        StringWriter sw = new StringWriter();
        jg = f.createGenerator(ObjectWriteContext.empty(), sw);
        jg.close();
        assertEquals("567", sw.toString());

        ByteArrayOutputStream out = new ByteArrayOutputStream();
        jg = f.createGenerator(ObjectWriteContext.empty(), out, JsonEncoding.UTF8);
        jg.close();
        assertEquals("123", out.toString("UTF-8"));
    }

    @SuppressWarnings("deprecation")
    public void testDeprecatedMethods() throws IOException
    {
        JsonFactory f = new JsonFactory();
        assertNull(f.getInputDecorator());
        assertNull(f.getOutputDecorator());
        final SimpleInputDecorator inDec = new SimpleInputDecorator();
        final SimpleOutputDecorator outDec = new SimpleOutputDecorator();
        f.setInputDecorator(inDec);
        assertSame(inDec, f.getInputDecorator());
        f.setOutputDecorator(outDec);
        assertSame(outDec, f.getOutputDecorator());
    }
}<|MERGE_RESOLUTION|>--- conflicted
+++ resolved
@@ -74,49 +74,41 @@
         JsonFactory f = JsonFactory.builder()
                 .inputDecorator(new SimpleInputDecorator())
                 .build();
-        JsonParser jp;
+        JsonParser p;
         // first test with Reader
-        jp = f.createParser(ObjectReadContext.empty(), new StringReader("{ }"));
+        p = f.createParser(ObjectReadContext.empty(), new StringReader("{ }"));
         // should be overridden;
-        assertEquals(JsonToken.VALUE_NUMBER_INT, jp.nextToken());
-        assertEquals(789, jp.getIntValue());
-        jp.close();
+        assertEquals(JsonToken.VALUE_NUMBER_INT, p.nextToken());
+        assertEquals(789, p.getIntValue());
+        p.close();
 
         // similarly with InputStream
-        jp = f.createParser(ObjectReadContext.empty(), new ByteArrayInputStream("[ ]".getBytes("UTF-8")));
+        p = f.createParser(ObjectReadContext.empty(), new ByteArrayInputStream("[ ]".getBytes("UTF-8")));
         // should be overridden;
-        assertEquals(JsonToken.VALUE_NUMBER_INT, jp.nextToken());
-        assertEquals(123, jp.getIntValue());
-        jp.close();
+        assertEquals(JsonToken.VALUE_NUMBER_INT, p.nextToken());
+        assertEquals(123, p.getIntValue());
+        p.close();
 
         // and with raw bytes
-<<<<<<< HEAD
-        jp = f.createParser(ObjectReadContext.empty(), "[ ]".getBytes("UTF-8"));
-        // should be overridden;
-        assertEquals(JsonToken.VALUE_NUMBER_INT, jp.nextToken());
-        assertEquals(456, jp.getIntValue());
-        jp.close();
-=======
         final byte[] bytes = "[ ]".getBytes("UTF-8");
-        p = f.createParser(bytes);
+        p = f.createParser(ObjectReadContext.empty(), bytes);
         // should be overridden;
         assertEquals(JsonToken.VALUE_NUMBER_INT, p.nextToken());
         assertEquals(456, p.getIntValue());
         p.close();
 
         // also diff method has diff code path so try both:
-        p = f.createParser(bytes, 0, bytes.length);
+        p = f.createParser(ObjectReadContext.empty(), bytes, 0, bytes.length);
         assertEquals(JsonToken.VALUE_NUMBER_INT, p.nextToken());
         assertEquals(456, p.getIntValue());
         p.close();
 
         // and also char[]
         final char[] chars = "  [ ]".toCharArray();
-        p = f.createParser(chars, 0, chars.length);
+        p = f.createParser(ObjectReadContext.empty(), chars, 0, chars.length);
         assertEquals(JsonToken.VALUE_NUMBER_INT, p.nextToken());
         assertEquals(789, p.getIntValue());
         p.close();
->>>>>>> 6e07fa32
     }
 
     public void testOutputDecoration() throws IOException
@@ -136,18 +128,4 @@
         jg.close();
         assertEquals("123", out.toString("UTF-8"));
     }
-
-    @SuppressWarnings("deprecation")
-    public void testDeprecatedMethods() throws IOException
-    {
-        JsonFactory f = new JsonFactory();
-        assertNull(f.getInputDecorator());
-        assertNull(f.getOutputDecorator());
-        final SimpleInputDecorator inDec = new SimpleInputDecorator();
-        final SimpleOutputDecorator outDec = new SimpleOutputDecorator();
-        f.setInputDecorator(inDec);
-        assertSame(inDec, f.getInputDecorator());
-        f.setOutputDecorator(outDec);
-        assertSame(outDec, f.getOutputDecorator());
-    }
 }