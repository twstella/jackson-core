--- conflicted
+++ resolved
@@ -20,8 +20,8 @@
         "Longer text & other stuff:\twith some\r\n\r\n random linefeeds etc added in to cause some \"special\" handling \\\\ to occur...\n"
     };
 
-    private final JsonFactory FACTORY = new JsonFactory();
-    
+    private final JsonFactory FACTORY = newStreamFactory();
+
     public void testBasicEscaping() throws Exception
     {
         doTestBasicEscaping();
@@ -74,9 +74,9 @@
     }
 
     /*
-    /**********************************************************
+    /**********************************************************************
     /* Internal methods
-    /**********************************************************
+    /**********************************************************************
      */
 
     private String _generareMediumText(int minLen)
@@ -133,13 +133,8 @@
         StringWriter sw = new StringWriter();
         ByteArrayOutputStream bytes = new ByteArrayOutputStream();
 
-<<<<<<< HEAD
-        JsonGenerator gen = (readMode != MODE_READER) ? FACTORY.createGenerator(ObjectWriteContext.empty(), bytes)
-                : FACTORY.createGenerator(ObjectWriteContext.empty(), sw);
-=======
-        JsonGenerator gen = (readMode != MODE_READER) ? jsonF.createGenerator(bytes)
-                : jsonF.createGenerator(sw);
->>>>>>> 9d7b7741
+        JsonGenerator gen = (readMode != MODE_READER) ? jsonF.createGenerator(ObjectWriteContext.empty(), bytes)
+                : jsonF.createGenerator(ObjectWriteContext.empty(), sw);
         gen.writeStartArray();
 
         StringReader reader = new StringReader(text);
@@ -149,11 +144,7 @@
 
         JsonParser p;
         if (readMode == MODE_READER) {
-<<<<<<< HEAD
-            p = FACTORY.createParser(ObjectReadContext.empty(), sw.toString());
-=======
-            p = jsonF.createParser(sw.toString());
->>>>>>> 9d7b7741
+            p = jsonF.createParser(ObjectReadContext.empty(), sw.toString());
         } else {
             p = createParser(jsonF, readMode, bytes.toByteArray());
         }
