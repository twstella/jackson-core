package com.fasterxml.jackson.core.json;

import com.fasterxml.jackson.core.BaseTest;
import com.fasterxml.jackson.core.JsonGenerator;
<<<<<<< HEAD
import com.fasterxml.jackson.core.exc.StreamReadException;
=======
import com.fasterxml.jackson.core.JsonParseException;
>>>>>>> 95f14870
import com.fasterxml.jackson.core.io.InputSourceReference;

/**
 * Unit tests for class {@link JsonReadContext}.
 */
<<<<<<< HEAD
public class JsonReadContextTest
    extends com.fasterxml.jackson.core.BaseTest
{
  public void testSetCurrentNameTwiceWithSameName()
  {
      final String PROP_NAME = "4'Du>icate field'";
      DupDetector dupDetector = DupDetector.rootDetector((JsonGenerator) null);
      JsonReadContext jsonReadContext = new JsonReadContext((JsonReadContext) null, dupDetector, 2441, 2441, 2441);
      jsonReadContext.setCurrentName(PROP_NAME);
      try {
          jsonReadContext.setCurrentName(PROP_NAME);
      } catch (StreamReadException e) {
          verifyException(e, "Duplicate Object property \"");
          verifyException(e, PROP_NAME);
      }
  }

  public void testSetCurrentName()
  {
      JsonReadContext jsonReadContext = JsonReadContext.createRootContext(0, 0, (DupDetector) null);
      jsonReadContext.setCurrentName("asd / \" € < - _");

      assertEquals("asd / \" € < - _", jsonReadContext.currentName());

      jsonReadContext.setCurrentName(null);

      assertNull(jsonReadContext.currentName());
=======
public class JsonReadContextTest extends BaseTest
{
  public void testSetCurrentNameTwiceWithSameNameRaisesJsonParseException() throws Exception
  {
      DupDetector dupDetector = DupDetector.rootDetector((JsonGenerator) null);
      JsonReadContext jsonReadContext = new JsonReadContext((JsonReadContext) null, dupDetector, 2441, 2441, 2441);
      jsonReadContext.setCurrentName("dupField");
      try {
          jsonReadContext.setCurrentName("dupField");
          fail("Should not pass");
      } catch (JsonParseException e) {
          verifyException(e, "Duplicate field 'dupField'");
      }
  }

  public void testSetCurrentName() throws Exception
  {
      JsonReadContext jsonReadContext = JsonReadContext.createRootContext(0, 0, (DupDetector) null);
      jsonReadContext.setCurrentName("abc");
      assertEquals("abc", jsonReadContext.getCurrentName());
      jsonReadContext.setCurrentName(null);
      assertNull(jsonReadContext.getCurrentName());
>>>>>>> 95f14870
  }

  public void testReset()
  {
      DupDetector dupDetector = DupDetector.rootDetector((JsonGenerator) null);
      JsonReadContext jsonReadContext = JsonReadContext.createRootContext(dupDetector);
      final InputSourceReference bogusSrc = InputSourceReference.unknown();

      assertTrue(jsonReadContext.inRoot());
      assertEquals("root", jsonReadContext.typeDesc());
      assertEquals(1, jsonReadContext.startLocation(bogusSrc).getLineNr());
      assertEquals(0, jsonReadContext.startLocation(bogusSrc).getColumnNr());

      jsonReadContext.reset(200, 500, 200);

      assertFalse(jsonReadContext.inRoot());
      assertEquals("?", jsonReadContext.typeDesc());
      assertEquals(500, jsonReadContext.startLocation(bogusSrc).getLineNr());
      assertEquals(200, jsonReadContext.startLocation(bogusSrc).getColumnNr());
  }
}<|MERGE_RESOLUTION|>--- conflicted
+++ resolved
@@ -1,31 +1,25 @@
 package com.fasterxml.jackson.core.json;
 
-import com.fasterxml.jackson.core.BaseTest;
 import com.fasterxml.jackson.core.JsonGenerator;
-<<<<<<< HEAD
 import com.fasterxml.jackson.core.exc.StreamReadException;
-=======
-import com.fasterxml.jackson.core.JsonParseException;
->>>>>>> 95f14870
 import com.fasterxml.jackson.core.io.InputSourceReference;
 
 /**
  * Unit tests for class {@link JsonReadContext}.
  */
-<<<<<<< HEAD
 public class JsonReadContextTest
     extends com.fasterxml.jackson.core.BaseTest
 {
   public void testSetCurrentNameTwiceWithSameName()
   {
-      final String PROP_NAME = "4'Du>icate field'";
+      final String PROP_NAME = "dupField";
       DupDetector dupDetector = DupDetector.rootDetector((JsonGenerator) null);
       JsonReadContext jsonReadContext = new JsonReadContext((JsonReadContext) null, dupDetector, 2441, 2441, 2441);
       jsonReadContext.setCurrentName(PROP_NAME);
       try {
           jsonReadContext.setCurrentName(PROP_NAME);
       } catch (StreamReadException e) {
-          verifyException(e, "Duplicate Object property \"");
+          verifyException(e, "Duplicate Object property \""+PROP_NAME+"\"");
           verifyException(e, PROP_NAME);
       }
   }
@@ -33,37 +27,10 @@
   public void testSetCurrentName()
   {
       JsonReadContext jsonReadContext = JsonReadContext.createRootContext(0, 0, (DupDetector) null);
-      jsonReadContext.setCurrentName("asd / \" € < - _");
-
-      assertEquals("asd / \" € < - _", jsonReadContext.currentName());
-
+      jsonReadContext.setCurrentName("abc");
+      assertEquals("abc", jsonReadContext.currentName());
       jsonReadContext.setCurrentName(null);
-
       assertNull(jsonReadContext.currentName());
-=======
-public class JsonReadContextTest extends BaseTest
-{
-  public void testSetCurrentNameTwiceWithSameNameRaisesJsonParseException() throws Exception
-  {
-      DupDetector dupDetector = DupDetector.rootDetector((JsonGenerator) null);
-      JsonReadContext jsonReadContext = new JsonReadContext((JsonReadContext) null, dupDetector, 2441, 2441, 2441);
-      jsonReadContext.setCurrentName("dupField");
-      try {
-          jsonReadContext.setCurrentName("dupField");
-          fail("Should not pass");
-      } catch (JsonParseException e) {
-          verifyException(e, "Duplicate field 'dupField'");
-      }
-  }
-
-  public void testSetCurrentName() throws Exception
-  {
-      JsonReadContext jsonReadContext = JsonReadContext.createRootContext(0, 0, (DupDetector) null);
-      jsonReadContext.setCurrentName("abc");
-      assertEquals("abc", jsonReadContext.getCurrentName());
-      jsonReadContext.setCurrentName(null);
-      assertNull(jsonReadContext.getCurrentName());
->>>>>>> 95f14870
   }
 
   public void testReset()
