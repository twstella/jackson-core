--- conflicted
+++ resolved
@@ -184,10 +184,6 @@
 
     // [jackson-core#540]
     public void testInvalidEscape() throws Exception {
-<<<<<<< HEAD
-        JsonParser p = JSON_F.createParser(ObjectReadContext.empty(),
-                quote("\\u\u0080...").getBytes("UTF-8"));
-=======
         for (int mode : ALL_TEXT_MODES) {
             _testInvalidEscape(mode);
         }
@@ -197,8 +193,6 @@
     {
         String DOC = quote("\\u\u0080...");
         JsonParser p = createParser(JSON_F, readMode, DOC);
-
->>>>>>> 634d4d2e
         assertToken(JsonToken.VALUE_STRING, p.nextToken());
         // this is where we should get proper exception
         try {
