--- conflicted
+++ resolved
@@ -154,27 +154,6 @@
         jp.close();
     }
 
-<<<<<<< HEAD
-    public void testWriteLongCustomEscapes() throws Exception
-    {
-        JsonFactory jf = JsonFactory.builder()
-                .characterEscapes(ESC_627)
-                .build(); // must set to trigger bug
-        StringBuilder longString = new StringBuilder();
-        while (longString.length() < 2000) {
-          longString.append("\u65e5\u672c\u8a9e");
-        }
-
-        StringWriter writer = new StringWriter();
-        // must call #createGenerator(Writer), #createGenerator(OutputStream) doesn't trigger bug
-        JsonGenerator jgen = jf.createGenerator(ObjectWriteContext.empty(), writer);
-        jgen.setHighestNonEscapedChar(127); // must set to trigger bug
-        jgen.writeString(longString.toString());
-        jgen.close();
-    }
-
-=======
->>>>>>> ffcf316d
     // [jackson-core#116]
     public void testEscapesForCharArrays() throws Exception {
         StringWriter writer = new StringWriter();
@@ -259,18 +238,17 @@
 
     public void testWriteLongCustomEscapes() throws Exception
     {
-        JsonFactory jf = ((JsonFactoryBuilder)JsonFactory.builder())
+        JsonFactory jf = JsonFactory.builder()
                 .characterEscapes(ESC_627)
-                .build();
-
+                .build(); // must set to trigger bug
         StringBuilder longString = new StringBuilder();
         while (longString.length() < 2000) {
-            longString.append("\u65e5\u672c\u8a9e");
+          longString.append("\u65e5\u672c\u8a9e");
         }
 
         StringWriter writer = new StringWriter();
         // must call #createGenerator(Writer), #createGenerator(OutputStream) doesn't trigger bug
-        JsonGenerator gen = jf.createGenerator(writer);
+        JsonGenerator gen = jf.createGenerator(ObjectWriteContext.empty(), writer);
         gen.setHighestNonEscapedChar(127); // must set to trigger bug
         gen.writeString(longString.toString());
         gen.close();
