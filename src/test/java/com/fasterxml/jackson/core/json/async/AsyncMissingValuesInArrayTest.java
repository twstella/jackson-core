--- conflicted
+++ resolved
@@ -5,12 +5,9 @@
 
 import com.fasterxml.jackson.core.*;
 import com.fasterxml.jackson.core.async.AsyncTestBase;
-<<<<<<< HEAD
 import com.fasterxml.jackson.core.json.JsonFactory;
 import com.fasterxml.jackson.core.json.JsonFactoryBuilder;
-=======
 import com.fasterxml.jackson.core.json.JsonReadFeature;
->>>>>>> 8fd31aac
 import com.fasterxml.jackson.core.testsupport.AsyncReaderWrapper;
 
 import org.junit.Test;
@@ -23,23 +20,13 @@
     private final JsonFactory factory;
     private final HashSet<JsonReadFeature> features;
 
-<<<<<<< HEAD
-    public AsyncMissingValuesInArrayTest(Collection<JsonParser.Feature> features) {
-        this.features = new HashSet<JsonParser.Feature>(features);
-        JsonFactoryBuilder b = JsonFactory.builder();
-        for (JsonParser.Feature feature : features) {
-            b = b.enable(feature);
-        }
-        this.factory = b.build();
-=======
     public AsyncMissingValuesInArrayTest(Collection<JsonReadFeature> features) {
         this.features = new HashSet<JsonReadFeature>(features);
-        JsonFactoryBuilder b = (JsonFactoryBuilder) JsonFactory.builder();
+        JsonFactoryBuilder b = JsonFactory.builder();
         for (JsonReadFeature feature : features) {
             b = b.enable(feature);
         }
         factory = b.build();
->>>>>>> 8fd31aac
     }
 
     @Parameterized.Parameters(name = "Features {0}")
