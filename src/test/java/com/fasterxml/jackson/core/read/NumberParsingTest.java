--- conflicted
+++ resolved
@@ -7,11 +7,8 @@
 import java.math.BigInteger;
 
 import com.fasterxml.jackson.core.*;
-<<<<<<< HEAD
 import com.fasterxml.jackson.core.json.JsonFactory;
-=======
 import com.fasterxml.jackson.core.json.JsonReadFeature;
->>>>>>> 1d63a6be
 
 /**
  * Set of basic unit tests for verifying that the basic parser
@@ -467,12 +464,7 @@
     public void testParsingOfLongerSequencesWithNonNumeric() throws Exception
     {
         JsonFactory f = JsonFactory.builder()
-<<<<<<< HEAD
-                .enable(JsonParser.Feature.ALLOW_NON_NUMERIC_NUMBERS).build();
-=======
-                .enable(JsonReadFeature.ALLOW_NON_NUMERIC_NUMBERS)
-                .build();
->>>>>>> 1d63a6be
+                .enable(JsonReadFeature.ALLOW_NON_NUMERIC_NUMBERS).build();
         _testParsingOfLongerSequencesWithNonNumeric(f, MODE_INPUT_STREAM);
         _testParsingOfLongerSequencesWithNonNumeric(f, MODE_INPUT_STREAM_THROTTLED);
         _testParsingOfLongerSequencesWithNonNumeric(f, MODE_READER);
