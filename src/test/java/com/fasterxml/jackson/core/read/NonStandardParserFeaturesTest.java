package com.fasterxml.jackson.core.read;

import com.fasterxml.jackson.core.*;
import com.fasterxml.jackson.core.json.JsonReadFeature;

public class NonStandardParserFeaturesTest
    extends com.fasterxml.jackson.core.BaseTest
{
<<<<<<< HEAD
    @SuppressWarnings("deprecation")
    public void testDefaults() {
        JsonFactory f = new JsonFactory();
        assertFalse(f.isEnabled(JsonParser.Feature.ALLOW_NUMERIC_LEADING_ZEROS));
        assertFalse(f.isEnabled(JsonParser.Feature.ALLOW_NON_NUMERIC_NUMBERS));
    }

    public void testSimpleUnquotedBytes() throws Exception {
        _testSimpleUnquoted(MODE_INPUT_STREAM);
        _testSimpleUnquoted(MODE_INPUT_STREAM_THROTTLED);
        _testSimpleUnquoted(MODE_DATA_INPUT);
    }

    public void testSimpleUnquotedChars() throws Exception {
        _testSimpleUnquoted(MODE_READER);
    }
    
    public void testLargeUnquoted() throws Exception
    {
        _testLargeUnquoted(MODE_INPUT_STREAM);
        _testLargeUnquoted(MODE_INPUT_STREAM_THROTTLED);
        _testLargeUnquoted(MODE_DATA_INPUT);
        _testLargeUnquoted(MODE_READER);
    }

=======
>>>>>>> 3d3dedc6
    public void testSingleQuotesDefault() throws Exception
    {
        _testSingleQuotesDefault(MODE_INPUT_STREAM);
        _testSingleQuotesDefault(MODE_INPUT_STREAM_THROTTLED);
        _testSingleQuotesDefault(MODE_DATA_INPUT);
        _testSingleQuotesDefault(MODE_READER);
    }

    public void testSingleQuotesEnabled() throws Exception
    {
        _testSingleQuotesEnabled(MODE_INPUT_STREAM);
        _testSingleQuotesEnabled(MODE_INPUT_STREAM_THROTTLED);
        _testSingleQuotesEnabled(MODE_DATA_INPUT);
        _testSingleQuotesEnabled(MODE_READER);

        _testSingleQuotesEscaped(MODE_INPUT_STREAM);
        _testSingleQuotesEscaped(MODE_INPUT_STREAM_THROTTLED);
        _testSingleQuotesEscaped(MODE_DATA_INPUT);
        _testSingleQuotesEscaped(MODE_READER);
    }

    public void testNonStandardNameChars() throws Exception
    {
        _testNonStandardNameChars(MODE_INPUT_STREAM);
        _testNonStandardNameChars(MODE_INPUT_STREAM_THROTTLED);
        _testNonStandardNameChars(MODE_DATA_INPUT);
        _testNonStandardNameChars(MODE_READER);
    }

    public void testNonStandardAnyCharQuoting() throws Exception
    {
        _testNonStandarBackslashQuoting(MODE_INPUT_STREAM);
        _testNonStandarBackslashQuoting(MODE_INPUT_STREAM_THROTTLED);
        _testNonStandarBackslashQuoting(MODE_DATA_INPUT);
        _testNonStandarBackslashQuoting(MODE_READER);
    }

    public void testLeadingZeroesUTF8() throws Exception {
        _testLeadingZeroes(MODE_INPUT_STREAM, false);
        _testLeadingZeroes(MODE_INPUT_STREAM, true);
        _testLeadingZeroes(MODE_INPUT_STREAM_THROTTLED, false);
        _testLeadingZeroes(MODE_INPUT_STREAM_THROTTLED, true);

        // 17-May-2016, tatu: With DataInput, must have trailing space
        //   since there's no way to detect end of input
        _testLeadingZeroes(MODE_DATA_INPUT, true);
    }

    public void testLeadingZeroesReader() throws Exception {
        _testLeadingZeroes(MODE_READER, false);
        _testLeadingZeroes(MODE_READER, true);
    }

    // allow NaN
    public void testAllowNaN() throws Exception {
        _testAllowNaN(MODE_INPUT_STREAM);
        _testAllowNaN(MODE_INPUT_STREAM_THROTTLED);
        _testAllowNaN(MODE_DATA_INPUT);
        _testAllowNaN(MODE_READER);
    }

    // allow +Inf/-Inf
    public void testAllowInfinity() throws Exception {
        _testAllowInf(MODE_INPUT_STREAM);
        _testAllowInf(MODE_INPUT_STREAM_THROTTLED);
        _testAllowInf(MODE_DATA_INPUT);
        _testAllowInf(MODE_READER);
    }

    /*
    /****************************************************************
    /* Secondary test methods
    /****************************************************************
     */

<<<<<<< HEAD
    private void _testLargeUnquoted(int mode) throws Exception
    {
        StringBuilder sb = new StringBuilder(5000);
        sb.append("[\n");
        //final int REPS = 2000;
        final int REPS = 1050;
        for (int i = 0; i < REPS; ++i) {
            if (i > 0) {
                sb.append(',');
                if ((i & 7) == 0) {
                    sb.append('\n');
                }
            }
            sb.append("{");
            sb.append("abc").append(i&127).append(':');
            sb.append((i & 1) != 0);
            sb.append("}\n");
        }
        sb.append("]");
        String JSON = sb.toString();
        final JsonFactory f = JsonFactory.builder()
                .enable(JsonReadFeature.ALLOW_UNQUOTED_FIELD_NAMES)
                .build();
        JsonParser p = createParser(f, mode, JSON);
        assertToken(JsonToken.START_ARRAY, p.nextToken());
        for (int i = 0; i < REPS; ++i) {
            assertToken(JsonToken.START_OBJECT, p.nextToken());
            assertToken(JsonToken.FIELD_NAME, p.nextToken());
            assertEquals("abc"+(i&127), p.getCurrentName());
            assertToken(((i&1) != 0) ? JsonToken.VALUE_TRUE : JsonToken.VALUE_FALSE, p.nextToken());
            assertToken(JsonToken.END_OBJECT, p.nextToken());
        }
        assertToken(JsonToken.END_ARRAY, p.nextToken());
        p.close();
    }

    
    private void _testSimpleUnquoted(int mode) throws Exception
    {
        final JsonFactory f = JsonFactory.builder()
                .enable(JsonReadFeature.ALLOW_UNQUOTED_FIELD_NAMES)
                .build();
        String JSON = "{ a : 1, _foo:true, $:\"money!\", \" \":null }";
        JsonParser p = createParser(f, mode, JSON);

        assertToken(JsonToken.START_OBJECT, p.nextToken());
        assertToken(JsonToken.FIELD_NAME, p.nextToken());
        assertEquals("a", p.getCurrentName());
        assertToken(JsonToken.VALUE_NUMBER_INT, p.nextToken());
        assertToken(JsonToken.FIELD_NAME, p.nextToken());
        assertEquals("_foo", p.getCurrentName());
        assertToken(JsonToken.VALUE_TRUE, p.nextToken());
        assertToken(JsonToken.FIELD_NAME, p.nextToken());
        assertEquals("$", p.getCurrentName());
        assertToken(JsonToken.VALUE_STRING, p.nextToken());
        assertEquals("money!", p.getText());

        // and then regular quoted one should still work too:
        assertToken(JsonToken.FIELD_NAME, p.nextToken());
        assertEquals(" ", p.getCurrentName());

        assertToken(JsonToken.VALUE_NULL, p.nextToken());

        assertToken(JsonToken.END_OBJECT, p.nextToken());
        p.close();

        // Another thing, as per [Issue#102]: numbers

        JSON = "{ 123:true,4:false }";
        p = createParser(f, mode, JSON);

        assertToken(JsonToken.START_OBJECT, p.nextToken());
        assertToken(JsonToken.FIELD_NAME, p.nextToken());
        assertEquals("123", p.getCurrentName());
        assertToken(JsonToken.VALUE_TRUE, p.nextToken());

        assertToken(JsonToken.FIELD_NAME, p.nextToken());
        assertEquals("4", p.getCurrentName());
        assertToken(JsonToken.VALUE_FALSE, p.nextToken());

        assertToken(JsonToken.END_OBJECT, p.nextToken());
        p.close();
    }
=======
>>>>>>> 3d3dedc6

    /**
     * Test to verify that the default parser settings do not
     * accept single-quotes for String values (field names,
     * textual values)
     */
    private void _testSingleQuotesDefault(int mode) throws Exception
    {
        JsonFactory f = new JsonFactory();
        // First, let's see that by default they are not allowed
        String JSON = "[ 'text' ]";
        JsonParser p = createParser(f, mode, JSON);
        assertToken(JsonToken.START_ARRAY, p.nextToken());
        try {
            p.nextToken();
            fail("Expected exception");
        } catch (JsonParseException e) {
            verifyException(e, "Unexpected character ('''");
        } finally {
            p.close();
        }

        JSON = "{ 'a':1 }";
        p = createParser(f, mode, JSON);
        assertToken(JsonToken.START_OBJECT, p.nextToken());
        try {
            p.nextToken();
            fail("Expected exception");
        } catch (JsonParseException e) {
            verifyException(e, "Unexpected character ('''");
        } finally {
            p.close();
        }
    }

    /**
     * Test to verify optional handling of
     * single quotes, to allow handling invalid (but, alas, common)
     * JSON.
     */
    private void _testSingleQuotesEnabled(int mode) throws Exception
    {
        JsonFactory f = JsonFactory.builder()
                .enable(JsonReadFeature.ALLOW_SINGLE_QUOTES)
                .build();
        String JSON = "{ 'a' : 1, \"foobar\": 'b', '_abcde1234':'d', '\"' : '\"\"', '':'' }";
        JsonParser p = createParser(f, mode, JSON);

        assertToken(JsonToken.START_OBJECT, p.nextToken());

        assertToken(JsonToken.FIELD_NAME, p.nextToken());
        assertEquals("a", p.getText());
        assertToken(JsonToken.VALUE_NUMBER_INT, p.nextToken());
        assertEquals("1", p.getText());
        assertToken(JsonToken.FIELD_NAME, p.nextToken());
        assertEquals("foobar", p.getText());
        assertToken(JsonToken.VALUE_STRING, p.nextToken());
        assertEquals("b", p.getText());
        assertToken(JsonToken.FIELD_NAME, p.nextToken());
        assertEquals("_abcde1234", p.getText());
        assertToken(JsonToken.VALUE_STRING, p.nextToken());
        assertEquals("d", p.getText());
        assertToken(JsonToken.FIELD_NAME, p.nextToken());
        assertEquals("\"", p.getText());
        assertToken(JsonToken.VALUE_STRING, p.nextToken());
        //assertEquals("\"\"", p.getText());

        assertToken(JsonToken.FIELD_NAME, p.nextToken());
        assertEquals("", p.getText());
        assertToken(JsonToken.VALUE_STRING, p.nextToken());
        assertEquals("", p.getText());

        assertToken(JsonToken.END_OBJECT, p.nextToken());
        p.close();


        JSON = "{'b':1,'array':[{'b':3}],'ob':{'b':4,'x':0,'y':3,'a':false }}";
        p = createParser(f, mode, JSON);
        assertToken(JsonToken.START_OBJECT, p.nextToken());
        assertToken(JsonToken.FIELD_NAME, p.nextToken());
        assertEquals("b", p.getCurrentName());
        assertToken(JsonToken.VALUE_NUMBER_INT, p.nextToken());
        assertToken(JsonToken.FIELD_NAME, p.nextToken());
        assertToken(JsonToken.START_ARRAY, p.nextToken());
        assertToken(JsonToken.START_OBJECT, p.nextToken());
        assertToken(JsonToken.FIELD_NAME, p.nextToken());
        assertEquals("b", p.getCurrentName());
        assertToken(JsonToken.VALUE_NUMBER_INT, p.nextToken());
        assertEquals(3, p.getIntValue());
        assertToken(JsonToken.END_OBJECT, p.nextToken());
        assertToken(JsonToken.END_ARRAY, p.nextToken());

        assertToken(JsonToken.FIELD_NAME, p.nextToken());
        assertToken(JsonToken.START_OBJECT, p.nextToken());

        assertToken(JsonToken.FIELD_NAME, p.nextToken());
        assertEquals("b", p.getCurrentName());
        assertToken(JsonToken.VALUE_NUMBER_INT, p.nextToken());
        assertEquals(4, p.getIntValue());
        assertToken(JsonToken.FIELD_NAME, p.nextToken());
        assertEquals("x", p.getCurrentName());
        assertToken(JsonToken.VALUE_NUMBER_INT, p.nextToken());
        assertEquals(0, p.getIntValue());
        assertToken(JsonToken.FIELD_NAME, p.nextToken());
        assertEquals("y", p.getCurrentName());
        assertToken(JsonToken.VALUE_NUMBER_INT, p.nextToken());
        assertEquals(3, p.getIntValue());
        assertToken(JsonToken.FIELD_NAME, p.nextToken());
        assertEquals("a", p.getCurrentName());
        assertToken(JsonToken.VALUE_FALSE, p.nextToken());

        assertToken(JsonToken.END_OBJECT, p.nextToken());
        assertToken(JsonToken.END_OBJECT, p.nextToken());
        p.close();
    }

    // test to verify that we implicitly allow escaping of apostrophe
    private void _testSingleQuotesEscaped(int mode) throws Exception
    {
        JsonFactory f = JsonFactory.builder()
                .enable(JsonReadFeature.ALLOW_SINGLE_QUOTES)
                .build();
        String JSON = "[ '16\\'' ]";
        JsonParser p = createParser(f, mode, JSON);

        assertToken(JsonToken.START_ARRAY, p.nextToken());
        assertToken(JsonToken.VALUE_STRING, p.nextToken());
        assertEquals("16'", p.getText());
        assertToken(JsonToken.END_ARRAY, p.nextToken());
        p.close();
    }
    
    private void _testNonStandardNameChars(int mode) throws Exception
    {
        final JsonFactory f = JsonFactory.builder()
                .enable(JsonReadFeature.ALLOW_UNQUOTED_FIELD_NAMES)
                .build();
        String JSON = "{ @type : \"mytype\", #color : 123, *error* : true, "
            +" hyphen-ated : \"yes\", me+my : null"
            +"}";
        JsonParser p = createParser(f, mode, JSON);

        assertToken(JsonToken.START_OBJECT, p.nextToken());

        assertToken(JsonToken.FIELD_NAME, p.nextToken());
        assertEquals("@type", p.getText());
        assertToken(JsonToken.VALUE_STRING, p.nextToken());
        assertEquals("mytype", p.getText());

        assertToken(JsonToken.FIELD_NAME, p.nextToken());
        assertEquals("#color", p.getText());
        assertToken(JsonToken.VALUE_NUMBER_INT, p.nextToken());
        assertEquals(123, p.getIntValue());

        assertToken(JsonToken.FIELD_NAME, p.nextToken());
        assertEquals("*error*", p.getText());
        assertToken(JsonToken.VALUE_TRUE, p.nextToken());

        assertToken(JsonToken.FIELD_NAME, p.nextToken());
        assertEquals("hyphen-ated", p.getText());
        assertToken(JsonToken.VALUE_STRING, p.nextToken());
        assertEquals("yes", p.getText());

        assertToken(JsonToken.FIELD_NAME, p.nextToken());
        assertEquals("me+my", p.getText());
        assertToken(JsonToken.VALUE_NULL, p.nextToken());
    
        assertToken(JsonToken.END_OBJECT, p.nextToken());
        p.close();
    }

    private void _testNonStandarBackslashQuoting(int mode) throws Exception
    {
        // first: verify that we get an exception
        JsonFactory f = new JsonFactory();
        final String JSON = quote("\\'");
        JsonParser p = createParser(f, mode, JSON);
        try {      
            p.nextToken();
            p.getText();
            fail("Should have thrown an exception for doc <"+JSON+">");
        } catch (JsonParseException e) {
            verifyException(e, "unrecognized character escape");
        } finally {
            p.close();
        }
        // and then verify it's ok...
        f = f.rebuild()
                .configure(JsonReadFeature.ALLOW_BACKSLASH_ESCAPING_ANY_CHARACTER, true)
                .build();
        p = createParser(f, mode, JSON);
        assertToken(JsonToken.VALUE_STRING, p.nextToken());
        assertEquals("'", p.getText());
        p.close();
    }

    private void _testLeadingZeroes(int mode, boolean appendSpace) throws Exception
    {
        // first: verify that we get an exception
        JsonFactory f = new JsonFactory();
        String JSON = "00003";
        if (appendSpace) {
            JSON += " ";
        }
        JsonParser p = createParser(f, mode, JSON);
        try {      
            p.nextToken();
            p.getText();
            fail("Should have thrown an exception for doc <"+JSON+">");
        } catch (JsonParseException e) {
            verifyException(e, "invalid numeric value");
        } finally {
            p.close();
        }

        // and then verify it's ok when enabled
        f = JsonFactory.builder()
                .configure(JsonReadFeature.ALLOW_LEADING_ZEROS_FOR_NUMBERS, true)
                .build();
        p = createParser(f, mode, JSON);
        assertToken(JsonToken.VALUE_NUMBER_INT, p.nextToken());
        assertEquals(3, p.getIntValue());
        assertEquals("3", p.getText());
        p.close();
    
        // Plus, also: verify that leading zero magnitude is ok:
        JSON = "0"+Integer.MAX_VALUE;
        if (appendSpace) {
            JSON += " ";
        }
        p = createParser(f, mode, JSON);
        assertToken(JsonToken.VALUE_NUMBER_INT, p.nextToken());
        assertEquals(String.valueOf(Integer.MAX_VALUE), p.getText());
        assertEquals(Integer.MAX_VALUE, p.getIntValue());
        Number nr = p.getNumberValue();
        assertSame(Integer.class, nr.getClass());
        p.close();
    }

    private void _testAllowNaN(int mode) throws Exception
    {
        final String JSON = "[ NaN]";
        JsonFactory f = new JsonFactory();

        // without enabling, should get an exception
        JsonParser p = createParser(f, mode, JSON);
        assertToken(JsonToken.START_ARRAY, p.nextToken());
        try {
            p.nextToken();
            fail("Expected exception");
        } catch (Exception e) {
            verifyException(e, "non-standard");
        } finally {
            p.close();
        }

        // we can enable it dynamically (impl detail)
        f = JsonFactory.builder()
                .configure(JsonReadFeature.ALLOW_NON_NUMERIC_NUMBERS, true)
                .build();
        p = createParser(f, mode, JSON);
        assertToken(JsonToken.START_ARRAY, p.nextToken());
        assertToken(JsonToken.VALUE_NUMBER_FLOAT, p.nextToken());
        
        double d = p.getDoubleValue();
        assertTrue(Double.isNaN(d));
        assertEquals("NaN", p.getText());

        // [Issue#98]
        try {
            /*BigDecimal dec =*/ p.getDecimalValue();
            fail("Should fail when trying to access NaN as BigDecimal");
        } catch (NumberFormatException e) {
            verifyException(e, "can not be represented as BigDecimal");
        }
       
        assertToken(JsonToken.END_ARRAY, p.nextToken());
        p.close();

        // finally, should also work with skipping
        f = JsonFactory.builder()
                .configure(JsonReadFeature.ALLOW_NON_NUMERIC_NUMBERS, true)
                .build();
        p = createParser(f, mode, JSON);
        assertToken(JsonToken.START_ARRAY, p.nextToken());
        assertToken(JsonToken.VALUE_NUMBER_FLOAT, p.nextToken());
        assertToken(JsonToken.END_ARRAY, p.nextToken());
        p.close();
    }

    private void _testAllowInf(int mode) throws Exception
    {
        final String JSON = "[ -INF, +INF, +Infinity, Infinity, -Infinity ]";
        JsonFactory f = new JsonFactory();

        // without enabling, should get an exception
        JsonParser p = createParser(f, mode, JSON);
        assertToken(JsonToken.START_ARRAY, p.nextToken());
        try {
            p.nextToken();
            fail("Expected exception");
        } catch (Exception e) {
            verifyException(e, "Non-standard token '-INF'");
        } finally {
            p.close();
        }
        f = JsonFactory.builder()
                .enable(JsonReadFeature.ALLOW_NON_NUMERIC_NUMBERS)
                .build();
        p = createParser(f, mode, JSON);
        assertToken(JsonToken.START_ARRAY, p.nextToken());

        assertToken(JsonToken.VALUE_NUMBER_FLOAT, p.nextToken());
        double d = p.getDoubleValue();
        assertEquals("-INF", p.getText());
        assertTrue(Double.isInfinite(d));
        assertTrue(d == Double.NEGATIVE_INFINITY);

        assertToken(JsonToken.VALUE_NUMBER_FLOAT, p.nextToken());
        d = p.getDoubleValue();
        assertEquals("+INF", p.getText());
        assertTrue(Double.isInfinite(d));
        assertTrue(d == Double.POSITIVE_INFINITY);

        assertToken(JsonToken.VALUE_NUMBER_FLOAT, p.nextToken());
        d = p.getDoubleValue();
        assertEquals("+Infinity", p.getText());
        assertTrue(Double.isInfinite(d));
        assertTrue(d == Double.POSITIVE_INFINITY);

        assertToken(JsonToken.VALUE_NUMBER_FLOAT, p.nextToken());
        d = p.getDoubleValue();
        assertEquals("Infinity", p.getText());
        assertTrue(Double.isInfinite(d));
        assertTrue(d == Double.POSITIVE_INFINITY);

        assertToken(JsonToken.VALUE_NUMBER_FLOAT, p.nextToken());
        d = p.getDoubleValue();
        assertEquals("-Infinity", p.getText());
        assertTrue(Double.isInfinite(d));
        assertTrue(d == Double.NEGATIVE_INFINITY);

        assertToken(JsonToken.END_ARRAY, p.nextToken());
        p.close();

        // finally, should also work with skipping
        f = JsonFactory.builder()
                .configure(JsonReadFeature.ALLOW_NON_NUMERIC_NUMBERS, true)
                .build();
        p = createParser(f, mode, JSON);

        assertToken(JsonToken.START_ARRAY, p.nextToken());
        assertToken(JsonToken.VALUE_NUMBER_FLOAT, p.nextToken());
        assertToken(JsonToken.VALUE_NUMBER_FLOAT, p.nextToken());
        assertToken(JsonToken.VALUE_NUMBER_FLOAT, p.nextToken());
        assertToken(JsonToken.VALUE_NUMBER_FLOAT, p.nextToken());
        assertToken(JsonToken.VALUE_NUMBER_FLOAT, p.nextToken());
        assertToken(JsonToken.END_ARRAY, p.nextToken());
        
        p.close();
    }
}<|MERGE_RESOLUTION|>--- conflicted
+++ resolved
@@ -6,7 +6,6 @@
 public class NonStandardParserFeaturesTest
     extends com.fasterxml.jackson.core.BaseTest
 {
-<<<<<<< HEAD
     @SuppressWarnings("deprecation")
     public void testDefaults() {
         JsonFactory f = new JsonFactory();
@@ -14,26 +13,6 @@
         assertFalse(f.isEnabled(JsonParser.Feature.ALLOW_NON_NUMERIC_NUMBERS));
     }
 
-    public void testSimpleUnquotedBytes() throws Exception {
-        _testSimpleUnquoted(MODE_INPUT_STREAM);
-        _testSimpleUnquoted(MODE_INPUT_STREAM_THROTTLED);
-        _testSimpleUnquoted(MODE_DATA_INPUT);
-    }
-
-    public void testSimpleUnquotedChars() throws Exception {
-        _testSimpleUnquoted(MODE_READER);
-    }
-    
-    public void testLargeUnquoted() throws Exception
-    {
-        _testLargeUnquoted(MODE_INPUT_STREAM);
-        _testLargeUnquoted(MODE_INPUT_STREAM_THROTTLED);
-        _testLargeUnquoted(MODE_DATA_INPUT);
-        _testLargeUnquoted(MODE_READER);
-    }
-
-=======
->>>>>>> 3d3dedc6
     public void testSingleQuotesDefault() throws Exception
     {
         _testSingleQuotesDefault(MODE_INPUT_STREAM);
@@ -109,93 +88,6 @@
     /****************************************************************
      */
 
-<<<<<<< HEAD
-    private void _testLargeUnquoted(int mode) throws Exception
-    {
-        StringBuilder sb = new StringBuilder(5000);
-        sb.append("[\n");
-        //final int REPS = 2000;
-        final int REPS = 1050;
-        for (int i = 0; i < REPS; ++i) {
-            if (i > 0) {
-                sb.append(',');
-                if ((i & 7) == 0) {
-                    sb.append('\n');
-                }
-            }
-            sb.append("{");
-            sb.append("abc").append(i&127).append(':');
-            sb.append((i & 1) != 0);
-            sb.append("}\n");
-        }
-        sb.append("]");
-        String JSON = sb.toString();
-        final JsonFactory f = JsonFactory.builder()
-                .enable(JsonReadFeature.ALLOW_UNQUOTED_FIELD_NAMES)
-                .build();
-        JsonParser p = createParser(f, mode, JSON);
-        assertToken(JsonToken.START_ARRAY, p.nextToken());
-        for (int i = 0; i < REPS; ++i) {
-            assertToken(JsonToken.START_OBJECT, p.nextToken());
-            assertToken(JsonToken.FIELD_NAME, p.nextToken());
-            assertEquals("abc"+(i&127), p.getCurrentName());
-            assertToken(((i&1) != 0) ? JsonToken.VALUE_TRUE : JsonToken.VALUE_FALSE, p.nextToken());
-            assertToken(JsonToken.END_OBJECT, p.nextToken());
-        }
-        assertToken(JsonToken.END_ARRAY, p.nextToken());
-        p.close();
-    }
-
-    
-    private void _testSimpleUnquoted(int mode) throws Exception
-    {
-        final JsonFactory f = JsonFactory.builder()
-                .enable(JsonReadFeature.ALLOW_UNQUOTED_FIELD_NAMES)
-                .build();
-        String JSON = "{ a : 1, _foo:true, $:\"money!\", \" \":null }";
-        JsonParser p = createParser(f, mode, JSON);
-
-        assertToken(JsonToken.START_OBJECT, p.nextToken());
-        assertToken(JsonToken.FIELD_NAME, p.nextToken());
-        assertEquals("a", p.getCurrentName());
-        assertToken(JsonToken.VALUE_NUMBER_INT, p.nextToken());
-        assertToken(JsonToken.FIELD_NAME, p.nextToken());
-        assertEquals("_foo", p.getCurrentName());
-        assertToken(JsonToken.VALUE_TRUE, p.nextToken());
-        assertToken(JsonToken.FIELD_NAME, p.nextToken());
-        assertEquals("$", p.getCurrentName());
-        assertToken(JsonToken.VALUE_STRING, p.nextToken());
-        assertEquals("money!", p.getText());
-
-        // and then regular quoted one should still work too:
-        assertToken(JsonToken.FIELD_NAME, p.nextToken());
-        assertEquals(" ", p.getCurrentName());
-
-        assertToken(JsonToken.VALUE_NULL, p.nextToken());
-
-        assertToken(JsonToken.END_OBJECT, p.nextToken());
-        p.close();
-
-        // Another thing, as per [Issue#102]: numbers
-
-        JSON = "{ 123:true,4:false }";
-        p = createParser(f, mode, JSON);
-
-        assertToken(JsonToken.START_OBJECT, p.nextToken());
-        assertToken(JsonToken.FIELD_NAME, p.nextToken());
-        assertEquals("123", p.getCurrentName());
-        assertToken(JsonToken.VALUE_TRUE, p.nextToken());
-
-        assertToken(JsonToken.FIELD_NAME, p.nextToken());
-        assertEquals("4", p.getCurrentName());
-        assertToken(JsonToken.VALUE_FALSE, p.nextToken());
-
-        assertToken(JsonToken.END_OBJECT, p.nextToken());
-        p.close();
-    }
-=======
->>>>>>> 3d3dedc6
-
     /**
      * Test to verify that the default parser settings do not
      * accept single-quotes for String values (field names,
