--- conflicted
+++ resolved
@@ -77,15 +77,9 @@
     public void testDisableSourceInclusion() throws Exception
     {
         JsonFactory f = JsonFactory.builder()
-<<<<<<< HEAD
-                .disable(JsonParser.Feature.INCLUDE_SOURCE_IN_LOCATION).build();
-        JsonParser p = f.createParser(ObjectReadContext.empty(), "[ foobar ]");
-=======
                 .disable(StreamReadFeature.INCLUDE_SOURCE_IN_LOCATION)
                 .build();
-
-        JsonParser p = f.createParser("[ foobar ]");
->>>>>>> 825a337b
+        JsonParser p = f.createParser(ObjectReadContext.empty(), "[ foobar ]");
         assertToken(JsonToken.START_ARRAY, p.nextToken());
         try {
             p.nextToken();
