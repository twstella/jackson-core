--- conflicted
+++ resolved
@@ -108,11 +108,7 @@
     {
         // First, verify non-filtering
         StringWriter w = new StringWriter();
-<<<<<<< HEAD
-        JsonGenerator gen = JSON_F.createGenerator(ObjectWriteContext.empty(), w);
-=======
         JsonGenerator gen = _createGenerator(w);
->>>>>>> 36a41957
         final String JSON = "{'a':123,'array':[1,2],'ob':{'value0':2,'value':3,'value2':4},'b':true}";
         writeJsonDoc(JSON_F, JSON, gen);
         assertEquals(aposToQuotes(
@@ -123,11 +119,7 @@
     public void testSingleMatchFilteringWithoutPath() throws Exception
     {
         StringWriter w = new StringWriter();
-<<<<<<< HEAD
-        JsonGenerator gen = new FilteringGeneratorDelegate(JSON_F.createGenerator(ObjectWriteContext.empty(), w),
-=======
         JsonGenerator gen = new FilteringGeneratorDelegate(_createGenerator(w),
->>>>>>> 36a41957
                 new NameMatchFilter("value"),
                 false, // includePath
                 false // multipleMatches
@@ -146,11 +138,29 @@
     public void testSingleMatchFilteringWithPath() throws Exception
     {
         StringWriter w = new StringWriter();
-<<<<<<< HEAD
-        JsonGenerator origGen = JSON_F.createGenerator(ObjectWriteContext.empty(), w);
-=======
+       JsonGenerator origGen = JSON_F.createGenerator(ObjectWriteContext.empty(), w);
+       NameMatchFilter filter = new NameMatchFilter("value");
+        FilteringGeneratorDelegate gen = new FilteringGeneratorDelegate(origGen,
+                filter,
+                true, // includePath
+                false // multipleMatches
+                );
+
+        // Hmmh. Should we get access to eventual target?
+        assertSame(w, gen.getOutputTarget());
+        assertNotNull(gen.getFilterContext());
+        assertSame(filter, gen.getFilter());
+
+        final String JSON = "{'a':123,'array':[1,2],'ob':{'value0':2,'value':3,'value2':4},'b':true}";
+        writeJsonDoc(JSON_F, JSON, gen);
+        assertEquals(aposToQuotes("{'ob':{'value':3}}"), w.toString());
+        assertEquals(1, gen.getMatchCount());
+    }
+
+    public void testSingleMatchFilteringWithPathSkippedArray() throws Exception
+    {
+        StringWriter w = new StringWriter();
         JsonGenerator origGen = _createGenerator(w);
->>>>>>> 36a41957
         NameMatchFilter filter = new NameMatchFilter("value");
         FilteringGeneratorDelegate gen = new FilteringGeneratorDelegate(origGen,
                 filter,
@@ -163,32 +173,6 @@
         assertNotNull(gen.getFilterContext());
         assertSame(filter, gen.getFilter());
 
-        final String JSON = "{'a':123,'array':[1,2],'ob':{'value0':2,'value':3,'value2':4},'b':true}";
-        writeJsonDoc(JSON_F, JSON, gen);
-        assertEquals(aposToQuotes("{'ob':{'value':3}}"), w.toString());
-        assertEquals(1, gen.getMatchCount());
-    }
-
-    public void testSingleMatchFilteringWithPathSkippedArray() throws Exception
-    {
-        StringWriter w = new StringWriter();
-<<<<<<< HEAD
-        JsonGenerator origGen = JSON_F.createGenerator(ObjectWriteContext.empty(), w);
-=======
-        JsonGenerator origGen = _createGenerator(w);
->>>>>>> 36a41957
-        NameMatchFilter filter = new NameMatchFilter("value");
-        FilteringGeneratorDelegate gen = new FilteringGeneratorDelegate(origGen,
-                filter,
-                true, // includePath
-                false // multipleMatches
-                );
-
-        // Hmmh. Should we get access to eventual target?
-        assertSame(w, gen.getOutputTarget());
-        assertNotNull(gen.getFilterContext());
-        assertSame(filter, gen.getFilter());
-
         final String JSON = "{'array':[1,[2,3]],'ob':[{'value':'bar'}],'b':{'foo':[1,'foo']}}";
         writeJsonDoc(JSON_F, JSON, gen);
         assertEquals(aposToQuotes("{'ob':[{'value':'bar'}]}"), w.toString());
@@ -207,11 +191,7 @@
         TokenFilter tf = exclude
                 ? new NameExcludeFilter(true, "value", "a")
                 : new NameMatchFilter("value");
-<<<<<<< HEAD
-        FilteringGeneratorDelegate gen = new FilteringGeneratorDelegate(JSON_F.createGenerator(ObjectWriteContext.empty(), w),
-=======
-        FilteringGeneratorDelegate gen = new FilteringGeneratorDelegate(_createGenerator(w),
->>>>>>> 36a41957
+        FilteringGeneratorDelegate gen = new FilteringGeneratorDelegate(_createGenerator(w),
                 tf,
                 true, // includePath
                 true // multipleMatches
@@ -258,11 +238,7 @@
     public void testSingleMatchFilteringWithPathRawBinary() throws Exception
     {
         StringWriter w = new StringWriter();
-<<<<<<< HEAD
-        FilteringGeneratorDelegate gen = new FilteringGeneratorDelegate(JSON_F.createGenerator(ObjectWriteContext.empty(), w),
-=======
-        FilteringGeneratorDelegate gen = new FilteringGeneratorDelegate(_createGenerator(w),
->>>>>>> 36a41957
+        FilteringGeneratorDelegate gen = new FilteringGeneratorDelegate(_createGenerator(w),
                 new NameMatchFilter("array"),
                 true, // includePath
                 false // multipleMatches
@@ -313,11 +289,7 @@
     public void testMultipleMatchFilteringWithPath1() throws Exception
     {
         StringWriter w = new StringWriter();
-<<<<<<< HEAD
-        FilteringGeneratorDelegate gen = new FilteringGeneratorDelegate(JSON_F.createGenerator(ObjectWriteContext.empty(), w),
-=======
-        FilteringGeneratorDelegate gen = new FilteringGeneratorDelegate(_createGenerator(w),
->>>>>>> 36a41957
+        FilteringGeneratorDelegate gen = new FilteringGeneratorDelegate(_createGenerator(w),
                 new NameMatchFilter("value0", "value2"),
                 true, /* includePath */ true /* multipleMatches */ );
         final String JSON = "{'a':123,'array':[1,2],'ob':{'value0':2,'value':3,'value2':4},'b':true}";
@@ -328,22 +300,14 @@
         // also try with alternate filter implementation: first including arrays
 
         w = new StringWriter();
-<<<<<<< HEAD
-        gen = new FilteringGeneratorDelegate(JSON_F.createGenerator(ObjectWriteContext.empty(), w),
-=======
-        gen = new FilteringGeneratorDelegate(_createGenerator(w),
->>>>>>> 36a41957
+        gen = new FilteringGeneratorDelegate(_createGenerator(w),
                 new NameExcludeFilter(true, "ob"), true, true);
         writeJsonDoc(JSON_F, JSON, gen);
         assertEquals(aposToQuotes("{'a':123,'array':[1,2],'b':true}"), w.toString());
 
         // then excluding them
         w = new StringWriter();
-<<<<<<< HEAD
-        gen = new FilteringGeneratorDelegate(JSON_F.createGenerator(ObjectWriteContext.empty(), w),
-=======
-        gen = new FilteringGeneratorDelegate(_createGenerator(w),
->>>>>>> 36a41957
+        gen = new FilteringGeneratorDelegate(_createGenerator(w),
                 new NameExcludeFilter(false, "ob"), true, true);
         writeJsonDoc(JSON_F, JSON, gen);
         assertEquals(aposToQuotes("{'a':123,'b':true}"), w.toString());
@@ -352,12 +316,7 @@
     public void testMultipleMatchFilteringWithPath2() throws Exception
     {
         StringWriter w = new StringWriter();
-
-<<<<<<< HEAD
-        FilteringGeneratorDelegate gen = new FilteringGeneratorDelegate(JSON_F.createGenerator(ObjectWriteContext.empty(), w),
-=======
-        FilteringGeneratorDelegate gen = new FilteringGeneratorDelegate(_createGenerator(w),
->>>>>>> 36a41957
+        FilteringGeneratorDelegate gen = new FilteringGeneratorDelegate(_createGenerator(w),
                 new NameMatchFilter("array", "b", "value"),
                 true, true);
         final String JSON = "{'a':123,'array':[1,2],'ob':{'value0':2,'value':3,'value2':4},'b':true}";
@@ -369,12 +328,7 @@
     public void testMultipleMatchFilteringWithPath3() throws Exception
     {
         StringWriter w = new StringWriter();
-
-<<<<<<< HEAD
-        FilteringGeneratorDelegate gen = new FilteringGeneratorDelegate(JSON_F.createGenerator(ObjectWriteContext.empty(), w),
-=======
-        FilteringGeneratorDelegate gen = new FilteringGeneratorDelegate(_createGenerator(w),
->>>>>>> 36a41957
+        FilteringGeneratorDelegate gen = new FilteringGeneratorDelegate(_createGenerator(w),
                 new NameMatchFilter("value"),
                 true, true);
         final String JSON = "{'root':{'a0':true,'a':{'value':3},'b':{'value':'abc'}},'b0':false}";
@@ -386,11 +340,7 @@
     public void testMultipleMatchFilteringWithPath4() throws Exception
     {
         StringWriter w = new StringWriter();
-<<<<<<< HEAD
-        FilteringGeneratorDelegate gen = new FilteringGeneratorDelegate(JSON_F.createGenerator(ObjectWriteContext.empty(), w),
-=======
-        FilteringGeneratorDelegate gen = new FilteringGeneratorDelegate(_createGenerator(w),
->>>>>>> 36a41957
+        FilteringGeneratorDelegate gen = new FilteringGeneratorDelegate(_createGenerator(w),
                 new NameMatchFilter("b0"),
                 true, true);
         final String JSON = "{'root':{'a0':true,'a':{'value':3},'b':{'value':'abc'}},'b0':false}";
@@ -402,11 +352,7 @@
     public void testIndexMatchWithPath1() throws Exception
     {
         StringWriter w = new StringWriter();
-<<<<<<< HEAD
-        FilteringGeneratorDelegate gen = new FilteringGeneratorDelegate(JSON_F.createGenerator(ObjectWriteContext.empty(), w),
-=======
-        FilteringGeneratorDelegate gen = new FilteringGeneratorDelegate(_createGenerator(w),
->>>>>>> 36a41957
+        FilteringGeneratorDelegate gen = new FilteringGeneratorDelegate(_createGenerator(w),
                 new IndexMatchFilter(1),
                 true, true);
         final String JSON = "{'a':123,'array':[1,2],'ob':{'value0':2,'value':3,'value2':'abc'},'b':true}";
@@ -414,11 +360,7 @@
         assertEquals(aposToQuotes("{'array':[2]}"), w.toString());
 
         w = new StringWriter();
-<<<<<<< HEAD
-        gen = new FilteringGeneratorDelegate(JSON_F.createGenerator(ObjectWriteContext.empty(), w),
-=======
-        gen = new FilteringGeneratorDelegate(_createGenerator(w),
->>>>>>> 36a41957
+        gen = new FilteringGeneratorDelegate(_createGenerator(w),
                 new IndexMatchFilter(0),
                 true, true);
         writeJsonDoc(JSON_F, JSON, gen);
@@ -429,11 +371,7 @@
     public void testIndexMatchWithPath2() throws Exception
     {
         StringWriter w = new StringWriter();
-<<<<<<< HEAD
-        FilteringGeneratorDelegate gen = new FilteringGeneratorDelegate(JSON_F.createGenerator(ObjectWriteContext.empty(), w),
-=======
-        FilteringGeneratorDelegate gen = new FilteringGeneratorDelegate(_createGenerator(w),
->>>>>>> 36a41957
+        FilteringGeneratorDelegate gen = new FilteringGeneratorDelegate(_createGenerator(w),
                 new IndexMatchFilter(0,1),
                 true, true);
         String JSON = "{'a':123,'array':[1,2],'ob':{'value0':2,'value':3,'value2':4},'b':true}";
@@ -443,11 +381,7 @@
         gen.close();
 
         w = new StringWriter();
-<<<<<<< HEAD
-        gen = new FilteringGeneratorDelegate(JSON_F.createGenerator(ObjectWriteContext.empty(), w),
-=======
-        gen = new FilteringGeneratorDelegate(_createGenerator(w),
->>>>>>> 36a41957
+        gen = new FilteringGeneratorDelegate(_createGenerator(w),
                 new IndexMatchFilter(1, 3, 5),
                 true, true);
         JSON = "{'a':123,'misc':[1,2, null, true, false, 'abc', 123],'ob':null,'b':true}";
@@ -456,11 +390,7 @@
         assertEquals(3, gen.getMatchCount());
 
         w = new StringWriter();
-<<<<<<< HEAD
-        gen = new FilteringGeneratorDelegate(JSON_F.createGenerator(ObjectWriteContext.empty(), w),
-=======
-        gen = new FilteringGeneratorDelegate(_createGenerator(w),
->>>>>>> 36a41957
+        gen = new FilteringGeneratorDelegate(_createGenerator(w),
                 new IndexMatchFilter(2,6),
                 true, true);
         JSON = "{'misc':[1,2, null, 0.25, false, 'abc', 11234567890]}";
@@ -469,11 +399,7 @@
         assertEquals(2, gen.getMatchCount());
 
         w = new StringWriter();
-<<<<<<< HEAD
-        gen = new FilteringGeneratorDelegate(JSON_F.createGenerator(ObjectWriteContext.empty(), w),
-=======
-        gen = new FilteringGeneratorDelegate(_createGenerator(w),
->>>>>>> 36a41957
+        gen = new FilteringGeneratorDelegate(_createGenerator(w),
                 new IndexMatchFilter(1),
                 true, true);
         JSON = "{'misc':[1,0.25,11234567890]}";
@@ -485,12 +411,7 @@
     public void testWriteStartObjectWithObject() throws Exception
     {
         StringWriter w = new StringWriter();
-
-<<<<<<< HEAD
-        FilteringGeneratorDelegate gen = new FilteringGeneratorDelegate(JSON_F.createGenerator(ObjectWriteContext.empty(), w),
-=======
-        FilteringGeneratorDelegate gen = new FilteringGeneratorDelegate(_createGenerator(w),
->>>>>>> 36a41957
+        FilteringGeneratorDelegate gen = new FilteringGeneratorDelegate(_createGenerator(w),
                 TokenFilter.INCLUDE_ALL,
                 true, true);
 
@@ -515,11 +436,7 @@
     public void testRawValueDelegationWithArray() throws Exception
     {
         StringWriter w = new StringWriter();
-<<<<<<< HEAD
-        FilteringGeneratorDelegate gen = new FilteringGeneratorDelegate(JSON_F.createGenerator(ObjectWriteContext.empty(), w),
-=======
-        FilteringGeneratorDelegate gen = new FilteringGeneratorDelegate(_createGenerator(w),
->>>>>>> 36a41957
+        FilteringGeneratorDelegate gen = new FilteringGeneratorDelegate(_createGenerator(w),
                 TokenFilter.INCLUDE_ALL, true, true);
 
         gen.writeStartArray();
@@ -539,11 +456,7 @@
     public void testRawValueDelegationWithObject() throws Exception
     {
         StringWriter w = new StringWriter();
-<<<<<<< HEAD
-        FilteringGeneratorDelegate gen = new FilteringGeneratorDelegate(JSON_F.createGenerator(ObjectWriteContext.empty(), w),
-=======
-        FilteringGeneratorDelegate gen = new FilteringGeneratorDelegate(_createGenerator(w),
->>>>>>> 36a41957
+        FilteringGeneratorDelegate gen = new FilteringGeneratorDelegate(_createGenerator(w),
                 TokenFilter.INCLUDE_ALL, true, true);
 
         gen.writeStartObject();
@@ -557,10 +470,7 @@
         assertEquals(aposToQuotes("{'f1':1,'f2':12.3,'f3':3}"), w.toString());
     }
 
-<<<<<<< HEAD
-=======
     private JsonGenerator _createGenerator(Writer w) throws IOException {
-        return JSON_F.createGenerator(w);
-    }
->>>>>>> 36a41957
+        return JSON_F.createGenerator(ObjectWriteContext.empty(), w);
+    }
 }