package com.fasterxml.jackson.core.filter;

import java.io.*;
import java.math.BigDecimal;
import java.math.BigInteger;
import java.util.*;

import com.fasterxml.jackson.core.*;
import com.fasterxml.jackson.core.io.SerializedString;
import com.fasterxml.jackson.core.json.JsonFactory;

/**
 * Low-level tests for explicit, hand-written tests for generator-side
 * filtering.
 */
@SuppressWarnings("resource")
public class BasicGeneratorFilteringTest extends BaseTest
{
    static final TokenFilter INCLUDE_ALL_SCALARS = new TokenFilter();

    static class NameMatchFilter extends TokenFilter
    {
        private final Set<String> _names;

        public NameMatchFilter(String... names) {
            _names = new HashSet<String>(Arrays.asList(names));
        }

        @Override
        public TokenFilter includeElement(int index) {
            return this;
        }

        @Override
        public TokenFilter includeProperty(String name) {
            if (_names.contains(name)) {
                return TokenFilter.INCLUDE_ALL;
            }
            return this;
        }

        @Override
        protected boolean _includeScalar() { return false; }
    }

    static class NameExcludeFilter extends TokenFilter
    {
        private final Set<String> _names;
        private final boolean _inclArrays;

        public NameExcludeFilter(boolean inclArrays, String... names) {
            _names = new HashSet<String>(Arrays.asList(names));
            _inclArrays = inclArrays;
        }

        @Override
        public TokenFilter includeElement(int index) {
            return _inclArrays ? this : null;
        }

        @Override
        public TokenFilter includeProperty(String name) {
            if (_names.contains(name)) {
                return null;
            }
            // but need to pass others provisionally
            return this;
        }
    }

    static class IndexMatchFilter extends TokenFilter
    {
        private final BitSet _indices;
        
        public IndexMatchFilter(int... ixs) {
            _indices = new BitSet();
            for (int ix : ixs) {
                _indices.set(ix);
            }
        }

        @Override
        public TokenFilter includeProperty(String name) {
            return this;
        }
        
        @Override
        public TokenFilter includeElement(int index) {
            if (_indices.get(index)) {
                return TokenFilter.INCLUDE_ALL;
            }
            return null;
        }

        @Override
        protected boolean _includeScalar() { return false; }
    }

    /*
    /**********************************************************
    /* Test methods
    /**********************************************************
     */

    private final JsonFactory JSON_F = new JsonFactory();

    public void testNonFiltering() throws Exception
    {
        // First, verify non-filtering
        StringWriter w = new StringWriter();
        JsonGenerator gen = JSON_F.createGenerator(ObjectWriteContext.empty(), w);
        final String JSON = "{'a':123,'array':[1,2],'ob':{'value0':2,'value':3,'value2':4},'b':true}";
        writeJsonDoc(JSON_F, JSON, gen);
        assertEquals(aposToQuotes(
                "{'a':123,'array':[1,2],'ob':{'value0':2,'value':3,'value2':4},'b':true}"),
                w.toString());
    }

    public void testSingleMatchFilteringWithoutPath() throws Exception
    {
        StringWriter w = new StringWriter();
        JsonGenerator gen = new FilteringGeneratorDelegate(JSON_F.createGenerator(ObjectWriteContext.empty(), w),
                new NameMatchFilter("value"),
                false, // includePath
                false // multipleMatches
                );
        final String JSON = "{'a':123,'array':[1,2],'ob':{'value0':2,'value':3,'value2':4},'b':true}";
        writeJsonDoc(JSON_F, JSON, gen);

        // 21-Apr-2015, tatu: note that there were plans to actually
        //     allow "immediate parent inclusion" for matches on property
        //    names. This behavior was NOT included in release however, so:
//        assertEquals(aposToQuotes("{'value':3}"), w.toString());

        assertEquals("3", w.toString());
    }

    public void testSingleMatchFilteringWithPath() throws Exception
    {
        StringWriter w = new StringWriter();
        JsonGenerator origGen = JSON_F.createGenerator(ObjectWriteContext.empty(), w);
        NameMatchFilter filter = new NameMatchFilter("value");
        FilteringGeneratorDelegate gen = new FilteringGeneratorDelegate(origGen,
                filter,
                true, // includePath
                false // multipleMatches
                );

        // Hmmh. Should we get access to eventual target?
        assertSame(w, gen.getOutputTarget());
        assertNotNull(gen.getFilterContext());
        assertSame(filter, gen.getFilter());

        final String JSON = "{'a':123,'array':[1,2],'ob':{'value0':2,'value':3,'value2':4},'b':true}";
        writeJsonDoc(JSON_F, JSON, gen);
        assertEquals(aposToQuotes("{'ob':{'value':3}}"), w.toString());
        assertEquals(1, gen.getMatchCount());
    }

    public void testSingleMatchFilteringWithPathSkippedArray() throws Exception
    {
        StringWriter w = new StringWriter();
        JsonGenerator origGen = JSON_F.createGenerator(ObjectWriteContext.empty(), w);
        NameMatchFilter filter = new NameMatchFilter("value");
        FilteringGeneratorDelegate gen = new FilteringGeneratorDelegate(origGen,
                filter,
                true, // includePath
                false // multipleMatches
                );

        // Hmmh. Should we get access to eventual target?
        assertSame(w, gen.getOutputTarget());
        assertNotNull(gen.getFilterContext());
        assertSame(filter, gen.getFilter());

        final String JSON = "{'array':[1,[2,3]],'ob':[{'value':'bar'}],'b':{'foo':[1,'foo']}}";
        writeJsonDoc(JSON_F, JSON, gen);
        assertEquals(aposToQuotes("{'ob':[{'value':'bar'}]}"), w.toString());
        assertEquals(1, gen.getMatchCount());
    }

    // Alternative take, using slightly different calls for FIELD_NAME, START_ARRAY
    public void testSingleMatchFilteringWithPathAlternate1() throws Exception {
        _testSingleMatchFilteringWithPathAlternate1(false);
        _testSingleMatchFilteringWithPathAlternate1(true);
    }

    private void _testSingleMatchFilteringWithPathAlternate1(boolean exclude) throws Exception
    {
        StringWriter w = new StringWriter();
<<<<<<< HEAD
        FilteringGeneratorDelegate gen = new FilteringGeneratorDelegate(JSON_F.createGenerator(ObjectWriteContext.empty(), w),
                new NameMatchFilter("value"),
=======
        TokenFilter tf = exclude
                ? new NameExcludeFilter(true, "value", "a")
                : new NameMatchFilter("value");
        FilteringGeneratorDelegate gen = new FilteringGeneratorDelegate(JSON_F.createGenerator(w),
                tf,
>>>>>>> 6318aeea
                true, // includePath
                true // multipleMatches
                );
        //final String JSON = "{'a':123,'array':[1,2],'ob':{'value0':2,'value':[3],'value2':'foo'},'b':true}";

        gen.writeStartObject();
        gen.writeFieldName(new SerializedString("a"));
        gen.writeNumber(123);

        gen.writeFieldName("array");
        gen.writeStartArray(2);
        gen.writeNumber("1");
        gen.writeNumber((short) 2);
        gen.writeEndArray();

        gen.writeFieldName(new SerializedString("ob"));
        gen.writeStartObject();
        gen.writeNumberField("value0", 2);
        gen.writeFieldName(new SerializedString("value"));
        gen.writeStartArray(1);
        gen.writeString(new SerializedString("x")); // just to vary generation method
        gen.writeEndArray();
        gen.writeStringField("value2", "foo");

        gen.writeEndObject();

        gen.writeBooleanField("b", true);
        
        gen.writeEndObject();
        gen.close();

        if (exclude) {
            assertEquals(aposToQuotes(
"{'array':[1,2],'ob':{'value0':2,'value2':'foo'},'b':true}"
                    ), w.toString());
            assertEquals(5, gen.getMatchCount());
        } else {
            assertEquals(aposToQuotes("{'ob':{'value':['x']}}"), w.toString());
            assertEquals(1, gen.getMatchCount());
        }
    }

    public void testSingleMatchFilteringWithPathRawBinary() throws Exception
    {
        StringWriter w = new StringWriter();
        FilteringGeneratorDelegate gen = new FilteringGeneratorDelegate(JSON_F.createGenerator(ObjectWriteContext.empty(), w),
                new NameMatchFilter("array"),
                true, // includePath
                false // multipleMatches
                );
        //final String JSON = "{'header':['ENCODED',raw],'array':['base64stuff',1,2,3,4,5,6.25,7.5],'extra':[1,2,3,4,5,6.25,7.5]}";

        gen.writeStartObject();

        gen.writeFieldName("header");
        gen.writeStartArray();
        gen.writeBinary(new byte[] { 1 });
        gen.writeRawValue(new SerializedString("1"));
        gen.writeRawValue("2");
        gen.writeEndArray();
        
        gen.writeFieldName("array");

        gen.writeStartArray();
        gen.writeBinary(new byte[] { 1 });
        gen.writeNumber((short) 1);
        gen.writeNumber((int) 2);
        gen.writeNumber((long) 3);
        gen.writeNumber(BigInteger.valueOf(4));
        gen.writeRaw(" ");
        gen.writeNumber(new BigDecimal("5.0"));
        gen.writeRaw(new SerializedString(" /*x*/"));
        gen.writeNumber(6.25f);
        gen.writeNumber(7.5);
        gen.writeEndArray();

        gen.writeArrayFieldStart("extra");
        gen.writeNumber((short) 1);
        gen.writeNumber((int) 2);
        gen.writeNumber((long) 3);
        gen.writeNumber(BigInteger.valueOf(4));
        gen.writeNumber(new BigDecimal("5.0"));
        gen.writeNumber(6.25f);
        gen.writeNumber(7.5);
        gen.writeEndArray();
        
        gen.writeEndObject();
        gen.close();

        assertEquals(aposToQuotes("{'array':['AQ==',1,2,3,4 ,5.0 /*x*/,6.25,7.5]}"), w.toString());
        assertEquals(1, gen.getMatchCount());
    }
    
    public void testMultipleMatchFilteringWithPath1() throws Exception
    {
        StringWriter w = new StringWriter();
        FilteringGeneratorDelegate gen = new FilteringGeneratorDelegate(JSON_F.createGenerator(ObjectWriteContext.empty(), w),
                new NameMatchFilter("value0", "value2"),
                true, /* includePath */ true /* multipleMatches */ );
        final String JSON = "{'a':123,'array':[1,2],'ob':{'value0':2,'value':3,'value2':4},'b':true}";
        writeJsonDoc(JSON_F, JSON, gen);
        assertEquals(aposToQuotes("{'ob':{'value0':2,'value2':4}}"), w.toString());
        assertEquals(2, gen.getMatchCount());

        // also try with alternate filter implementation: first including arrays

        w = new StringWriter();
        gen = new FilteringGeneratorDelegate(JSON_F.createGenerator(w),
                new NameExcludeFilter(true, "ob"), true, true);
        writeJsonDoc(JSON_F, JSON, gen);
        assertEquals(aposToQuotes("{'a':123,'array':[1,2],'b':true}"), w.toString());

        // then excluding them
        w = new StringWriter();
        gen = new FilteringGeneratorDelegate(JSON_F.createGenerator(w),
                new NameExcludeFilter(false, "ob"), true, true);
        writeJsonDoc(JSON_F, JSON, gen);
        assertEquals(aposToQuotes("{'a':123,'b':true}"), w.toString());
    }

    public void testMultipleMatchFilteringWithPath2() throws Exception
    {
        StringWriter w = new StringWriter();

        FilteringGeneratorDelegate gen = new FilteringGeneratorDelegate(JSON_F.createGenerator(ObjectWriteContext.empty(), w),
                new NameMatchFilter("array", "b", "value"),
                true, true);
        final String JSON = "{'a':123,'array':[1,2],'ob':{'value0':2,'value':3,'value2':4},'b':true}";
        writeJsonDoc(JSON_F, JSON, gen);
        assertEquals(aposToQuotes("{'array':[1,2],'ob':{'value':3},'b':true}"), w.toString());
        assertEquals(3, gen.getMatchCount());
    }

    public void testMultipleMatchFilteringWithPath3() throws Exception
    {
        StringWriter w = new StringWriter();

        FilteringGeneratorDelegate gen = new FilteringGeneratorDelegate(JSON_F.createGenerator(ObjectWriteContext.empty(), w),
                new NameMatchFilter("value"),
                true, true);
        final String JSON = "{'root':{'a0':true,'a':{'value':3},'b':{'value':'abc'}},'b0':false}";
        writeJsonDoc(JSON_F, JSON, gen);
        assertEquals(aposToQuotes("{'root':{'a':{'value':3},'b':{'value':'abc'}}}"), w.toString());
        assertEquals(2, gen.getMatchCount());
    }

    public void testMultipleMatchFilteringWithPath4() throws Exception
    {
        StringWriter w = new StringWriter();
        FilteringGeneratorDelegate gen = new FilteringGeneratorDelegate(JSON_F.createGenerator(ObjectWriteContext.empty(), w),
                new NameMatchFilter("b0"),
                true, true);
        final String JSON = "{'root':{'a0':true,'a':{'value':3},'b':{'value':'abc'}},'b0':false}";
        writeJsonDoc(JSON_F, JSON, gen);
        assertEquals(aposToQuotes("{'b0':false}"), w.toString());
        assertEquals(1, gen.getMatchCount());
    }

    public void testIndexMatchWithPath1() throws Exception
    {
        StringWriter w = new StringWriter();
        FilteringGeneratorDelegate gen = new FilteringGeneratorDelegate(JSON_F.createGenerator(ObjectWriteContext.empty(), w),
                new IndexMatchFilter(1),
                true, true);
        final String JSON = "{'a':123,'array':[1,2],'ob':{'value0':2,'value':3,'value2':'abc'},'b':true}";
        writeJsonDoc(JSON_F, JSON, gen);
        assertEquals(aposToQuotes("{'array':[2]}"), w.toString());

        w = new StringWriter();
        gen = new FilteringGeneratorDelegate(JSON_F.createGenerator(ObjectWriteContext.empty(), w),
                new IndexMatchFilter(0),
                true, true);
        writeJsonDoc(JSON_F, JSON, gen);
        assertEquals(aposToQuotes("{'array':[1]}"), w.toString());
        assertEquals(1, gen.getMatchCount());
    }

    public void testIndexMatchWithPath2() throws Exception
    {
        StringWriter w = new StringWriter();
        FilteringGeneratorDelegate gen = new FilteringGeneratorDelegate(JSON_F.createGenerator(ObjectWriteContext.empty(), w),
                new IndexMatchFilter(0,1),
                true, true);
        String JSON = "{'a':123,'array':[1,2],'ob':{'value0':2,'value':3,'value2':4},'b':true}";
        writeJsonDoc(JSON_F, JSON, gen);
        assertEquals(aposToQuotes("{'array':[1,2]}"), w.toString());
        assertEquals(2, gen.getMatchCount());
        gen.close();

        w = new StringWriter();
        gen = new FilteringGeneratorDelegate(JSON_F.createGenerator(ObjectWriteContext.empty(), w),
                new IndexMatchFilter(1, 3, 5),
                true, true);
        JSON = "{'a':123,'misc':[1,2, null, true, false, 'abc', 123],'ob':null,'b':true}";
        writeJsonDoc(JSON_F, JSON, gen);
        assertEquals(aposToQuotes("{'misc':[2,true,'abc']}"), w.toString());
        assertEquals(3, gen.getMatchCount());

        w = new StringWriter();
        gen = new FilteringGeneratorDelegate(JSON_F.createGenerator(ObjectWriteContext.empty(), w),
                new IndexMatchFilter(2,6),
                true, true);
        JSON = "{'misc':[1,2, null, 0.25, false, 'abc', 11234567890]}";
        writeJsonDoc(JSON_F, JSON, gen);
        assertEquals(aposToQuotes("{'misc':[null,11234567890]}"), w.toString());
        assertEquals(2, gen.getMatchCount());

        w = new StringWriter();
        gen = new FilteringGeneratorDelegate(JSON_F.createGenerator(ObjectWriteContext.empty(), w),
                new IndexMatchFilter(1),
                true, true);
        JSON = "{'misc':[1,0.25,11234567890]}";
        writeJsonDoc(JSON_F, JSON, gen);
        assertEquals(aposToQuotes("{'misc':[0.25]}"), w.toString());
        assertEquals(1, gen.getMatchCount());
    }

    public void testWriteStartObjectWithObject() throws Exception
    {
        StringWriter w = new StringWriter();

        FilteringGeneratorDelegate gen = new FilteringGeneratorDelegate(JSON_F.createGenerator(ObjectWriteContext.empty(), w),
                TokenFilter.INCLUDE_ALL,
                true, true);

        String value = "val";

        gen.writeStartObject(new Object(), 2);
        gen.writeFieldName("field1");
        {
            gen.writeStartObject(value);
            gen.writeEndObject();
        }

        gen.writeFieldName("field2");
        gen.writeNumber(new BigDecimal("1.0"));

        gen.writeEndObject();
        gen.close();
        assertEquals(aposToQuotes("{'field1':{},'field2':1.0}"), w.toString());
    }

    // [core#580]
    public void testRawValueDelegation() throws Exception
    {
        StringWriter w = new StringWriter();
        FilteringGeneratorDelegate gen = new FilteringGeneratorDelegate(JSON_F.createGenerator(ObjectWriteContext.empty(), w),
                TokenFilter.INCLUDE_ALL, true, true);

        gen.writeStartArray();
        gen.writeRawValue(new char[] { '1'}, 0, 1);
        gen.writeRawValue("123", 2, 1);
        gen.writeRaw(',');
        gen.writeRaw("/* comment");
        gen.writeRaw("... */".toCharArray(), 3, 3);
        gen.writeRaw(" ,42", 1, 3);
        gen.writeEndArray();

        gen.close();
        assertEquals("[1,3,/* comment */,42]", w.toString());
    }
}<|MERGE_RESOLUTION|>--- conflicted
+++ resolved
@@ -188,16 +188,11 @@
     private void _testSingleMatchFilteringWithPathAlternate1(boolean exclude) throws Exception
     {
         StringWriter w = new StringWriter();
-<<<<<<< HEAD
-        FilteringGeneratorDelegate gen = new FilteringGeneratorDelegate(JSON_F.createGenerator(ObjectWriteContext.empty(), w),
-                new NameMatchFilter("value"),
-=======
         TokenFilter tf = exclude
                 ? new NameExcludeFilter(true, "value", "a")
                 : new NameMatchFilter("value");
-        FilteringGeneratorDelegate gen = new FilteringGeneratorDelegate(JSON_F.createGenerator(w),
+        FilteringGeneratorDelegate gen = new FilteringGeneratorDelegate(JSON_F.createGenerator(ObjectWriteContext.empty(), w),
                 tf,
->>>>>>> 6318aeea
                 true, // includePath
                 true // multipleMatches
                 );
@@ -305,14 +300,14 @@
         // also try with alternate filter implementation: first including arrays
 
         w = new StringWriter();
-        gen = new FilteringGeneratorDelegate(JSON_F.createGenerator(w),
+        gen = new FilteringGeneratorDelegate(JSON_F.createGenerator(ObjectWriteContext.empty(), w),
                 new NameExcludeFilter(true, "ob"), true, true);
         writeJsonDoc(JSON_F, JSON, gen);
         assertEquals(aposToQuotes("{'a':123,'array':[1,2],'b':true}"), w.toString());
 
         // then excluding them
         w = new StringWriter();
-        gen = new FilteringGeneratorDelegate(JSON_F.createGenerator(w),
+        gen = new FilteringGeneratorDelegate(JSON_F.createGenerator(ObjectWriteContext.empty(), w),
                 new NameExcludeFilter(false, "ob"), true, true);
         writeJsonDoc(JSON_F, JSON, gen);
         assertEquals(aposToQuotes("{'a':123,'b':true}"), w.toString());
