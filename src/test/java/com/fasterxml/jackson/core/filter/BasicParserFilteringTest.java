package com.fasterxml.jackson.core.filter;

import java.math.BigInteger;
import java.util.*;

import com.fasterxml.jackson.core.*;
import com.fasterxml.jackson.core.json.JsonFactory;

@SuppressWarnings("resource")
public class BasicParserFilteringTest extends BaseTest
{
    static class NameMatchFilter extends TokenFilter
    {
        private final Set<String> _names;
        
        public NameMatchFilter(String... names) {
            _names = new HashSet<String>(Arrays.asList(names));
        }

        @Override
        public TokenFilter includeElement(int index) {
            return this;
        }

        @Override
        public TokenFilter includeProperty(String name) {
            if (_names.contains(name)) {
                return TokenFilter.INCLUDE_ALL;
            }
            return this;
        }

        @Override
        protected boolean _includeScalar() { return false; }
    }

    static class IndexMatchFilter extends TokenFilter
    {
        private final BitSet _indices;
        
        public IndexMatchFilter(int... ixs) {
            _indices = new BitSet();
            for (int ix : ixs) {
                _indices.set(ix);
            }
        }

        @Override
        public TokenFilter includeProperty(String name) {
            return this;
        }
        
        @Override
        public TokenFilter includeElement(int index) {
            if (_indices.get(index)) {
                return TokenFilter.INCLUDE_ALL;
            }
            return null;
        }

        @Override
        protected boolean _includeScalar() { return false; }
    }

    /*
    /**********************************************************
    /* Test methods
    /**********************************************************
     */

    private final JsonFactory JSON_F = new JsonFactory();

    private final String SIMPLE = aposToQuotes(
            "{'a':123,'array':[1,2],'ob':{'value0':2,'value':3,'value2':0.25},'b':true}");

    public void testNonFiltering() throws Exception
    {
        JsonParser p = JSON_F.createParser(ObjectReadContext.empty(), SIMPLE);
        String result = readAndWrite(JSON_F, p);
        assertEquals(SIMPLE, result);
    }

    public void testSingleMatchFilteringWithoutPath() throws Exception
    {
        JsonParser p0 = JSON_F.createParser(ObjectReadContext.empty(), SIMPLE);
        FilteringParserDelegate p = new FilteringParserDelegate(p0,
               new NameMatchFilter("value"),
                   false, // includePath
                   false // multipleMatches
                );
        String result = readAndWrite(JSON_F, p);
        assertEquals(aposToQuotes("3"), result);
        assertEquals(1, p.getMatchCount());
    }

    public void testSingleMatchFilteringWithPath1() throws Exception
    {
        String jsonString = aposToQuotes("{'a':123,'array':[1,2],'ob':{'value0':2,'value':3,'value2':4},'b':true}");
        JsonParser p0 = JSON_F.createParser(ObjectReadContext.empty(), jsonString);
        FilteringParserDelegate p = new FilteringParserDelegate(p0,
                new NameMatchFilter("a"),
                true, // includePath
                false // multipleMatches
        );
        String result = readAndWrite(JSON_F, p);
        assertEquals(aposToQuotes("{'a':123}"), result);
        assertEquals(1, p.getMatchCount());
    }

    public void testSingleMatchFilteringWithPath2() throws Exception
    {
        String jsonString = aposToQuotes("{'a':123,'array':[1,2],'ob':{'value0':2,'value':3,'value2':4},'b':true}");
        JsonParser p0 = JSON_F.createParser(ObjectReadContext.empty(), jsonString);
        FilteringParserDelegate p = new FilteringParserDelegate(p0,
                new NameMatchFilter("value"),
                true, // includePath
                false // multipleMatches
        );
        String result = readAndWrite(JSON_F, p);
        assertEquals(aposToQuotes("{\"ob\":{\"value\":3}}"), result);
        assertEquals(1, p.getMatchCount());
    }

    public void testSingleMatchFilteringWithPath3() throws Exception
    {
        String jsonString = aposToQuotes("{'a':123,'ob':{'value0':2,'value':3,'value2':4},'array':[1,2],'b':true}");
        JsonParser p0 = JSON_F.createParser(ObjectReadContext.empty(), jsonString);
        FilteringParserDelegate p = new FilteringParserDelegate(p0,
                new NameMatchFilter("ob"),
                true, // includePath
                false // multipleMatches
        );
        String result = readAndWrite(JSON_F, p);
        assertEquals(aposToQuotes("{'ob':{'value0':2,'value':3,'value2':4}}"), result);
        assertEquals(1, p.getMatchCount());
    }

    public void testNotAllowMultipleMatchesWithoutPath1() throws Exception
    {
        String jsonString = aposToQuotes("{'a':123,'array':[1,2],'ob':{'value0':2,'value':3,'value2':4,'value':{'value0':2}},'b':true}");
        JsonParser p0 = JSON_F.createParser(ObjectReadContext.empty(), jsonString);
        FilteringParserDelegate p = new FilteringParserDelegate(p0,
               new NameMatchFilter("value"),
                   false, // includePath
                   false // multipleMatches -false
                );
        String result = readAndWrite(JSON_F, p);
        assertEquals(aposToQuotes("3"), result);
        assertEquals(1, p.getMatchCount());
    }

    public void testNotAllowMultipleMatchesWithoutPath2() throws Exception
    {
        String jsonString = aposToQuotes("{'a':123,'array':[1,2],'array':[3,4],'ob':{'value0':2,'value':3,'value2':4,'value':{'value0':2}},'value':\"val\",'b':true}");
        JsonParser p0 = JSON_F.createParser(ObjectReadContext.empty(), jsonString);
        FilteringParserDelegate p = new FilteringParserDelegate(p0,
                new IndexMatchFilter(1),
                false, // includePath
                false // multipleMatches -false
        );
        String result = readAndWrite(JSON_F, p);
        assertEquals(aposToQuotes("2"), result);
        assertEquals(1, p.getMatchCount());
    }

    public void testNotAllowMultipleMatchesWithPath1() throws Exception
    {
        String jsonString = aposToQuotes("{'a':123,'array':[1,2],'array':[3,4],'ob':{'value':3,'array':[5,6],'value':{'value0':2}},'value':\"val\",'b':true}");
        JsonParser p0 = JSON_F.createParser(ObjectReadContext.empty(), jsonString);
        FilteringParserDelegate p = new FilteringParserDelegate(p0,
                new IndexMatchFilter(1),
                true, // includePath
                false // multipleMatches -false
        );
        String result = readAndWrite(JSON_F, p);
        assertEquals(aposToQuotes("{\"array\":[2]}"), result);
        assertEquals(1, p.getMatchCount());
    }


    public void testNotAllowMultipleMatchesWithPath2() throws Exception
    {
        String jsonString = aposToQuotes("{'a':123,'ob':{'value':3,'array':[1,2],'value':{'value0':2}},'array':[3,4]}");
        JsonParser p0 = JSON_F.createParser(ObjectReadContext.empty(), jsonString);
        FilteringParserDelegate p = new FilteringParserDelegate(p0,
                new IndexMatchFilter(1),
                true, // includePath
                false // multipleMatches -false
        );
        String result = readAndWrite(JSON_F, p);
        assertEquals(aposToQuotes("{\"ob\":{\"array\":[2]}}"), result);
        assertEquals(1, p.getMatchCount());
    }

    public void testNotAllowMultipleMatchesWithPath3() throws Exception
    {
        String jsonString = aposToQuotes("{'ob':{'value':3,'ob':{'value':2}},'value':\"val\"}");
        JsonParser p0 = JSON_F.createParser(ObjectReadContext.empty(), jsonString);
        FilteringParserDelegate p = new FilteringParserDelegate(p0,
                new NameMatchFilter("value"),
                true, // includePath
                false // multipleMatches -false
        );
        String result = readAndWrite(JSON_F, p);
        assertEquals(aposToQuotes("{'ob':{'value':3}}"), result);
        assertEquals(1, p.getMatchCount());
    }

    public void testNotAllowMultipleMatchesWithPath4() throws Exception
    {
        String jsonString = aposToQuotes("{'a':123,'array':[1,2],'ob':{'value1':1},'ob2':{'ob':{'value2':2}},'value':\"val\",'b':true}");
        JsonParser p0 = JSON_F.createParser(ObjectReadContext.empty(), jsonString);
        FilteringParserDelegate p = new FilteringParserDelegate(p0,
                new NameMatchFilter("ob"),
                true, // includePath
                false // multipleMatches -false
        );
        String result = readAndWrite(JSON_F, p);
        assertEquals(aposToQuotes("{'ob':{'value1':1}}"), result);
        assertEquals(1, p.getMatchCount());
    }

    public void testAllowMultipleMatchesWithoutPath() throws Exception
    {
        String jsonString = aposToQuotes("{'a':123,'array':[1,2],'ob':{'value0':2,'value':3,'value2':4,'value':{'value0':2}},'value':\"val\",'b':true}");
        JsonParser p0 = JSON_F.createParser(ObjectReadContext.empty(), jsonString);
        FilteringParserDelegate p = new FilteringParserDelegate(p0,
               new NameMatchFilter("value"),
                   false, // includePath
                   true // multipleMatches - true
                );
        String result = readAndWrite(JSON_F, p);
        assertEquals(aposToQuotes("3 {\"value0\":2} \"val\""), result);
        assertEquals(3, p.getMatchCount());
    }

    public void testAllowMultipleMatchesWithPath1() throws Exception
    {
        String jsonString = aposToQuotes("{'a':123,'array':[1,2],'ob':{'value0':2,'value':3,'value2':4,'value':{'value0':2}},'value':\"val\",'b':true}");
        JsonParser p0 = JSON_F.createParser(ObjectReadContext.empty(), jsonString);
        FilteringParserDelegate p = new FilteringParserDelegate(p0,
                new NameMatchFilter("value"),
                true, // includePath
                true // multipleMatches - true
        );
        String result = readAndWrite(JSON_F, p);
        assertEquals(aposToQuotes("{\"ob\":{\"value\":3,\"value\":{\"value0\":2}},\"value\":\"val\"}"), result);
        assertEquals(3, p.getMatchCount());
    }

    public void testAllowMultipleMatchesWithPath2() throws Exception
    {
        String jsonString = aposToQuotes("{'a':123,'array':[1,2],'ob':{'value0':2,'value':3,'array':[3,4],'value':{'value0':2}},'value':\"val\",'b':true}");
        JsonParser p0 = JSON_F.createParser(ObjectReadContext.empty(), jsonString);
        FilteringParserDelegate p = new FilteringParserDelegate(p0,
                new IndexMatchFilter(1),
                true, // includePath
                true // multipleMatches - true
        );
        String result = readAndWrite(JSON_F, p);
        assertEquals(aposToQuotes("{\"array\":[2],\"ob\":{\"array\":[4]}}"), result);
        assertEquals(2, p.getMatchCount());
    }

    public void testMultipleMatchFilteringWithPath1() throws Exception
    {
        JsonParser p0 = JSON_F.createParser(ObjectReadContext.empty(), SIMPLE);
        FilteringParserDelegate p = new FilteringParserDelegate(p0,
                new NameMatchFilter("value0", "value2"),
                true, /* includePath */ true /* multipleMatches */ );
        String result = readAndWrite(JSON_F, p);
        assertEquals(aposToQuotes("{'ob':{'value0':2,'value2':0.25}}"), result);
        assertEquals(2, p.getMatchCount());

    }

    public void testMultipleMatchFilteringWithPath2() throws Exception
    {
        String INPUT = aposToQuotes("{'a':123,'ob':{'value0':2,'value':3,'value2':4},'b':true}");
        JsonParser p0 = JSON_F.createParser(ObjectReadContext.empty(), INPUT);
        FilteringParserDelegate p = new FilteringParserDelegate(p0,
                new NameMatchFilter("b", "value"),
                true, true);

        String result = readAndWrite(JSON_F, p);
        assertEquals(aposToQuotes("{'ob':{'value':3},'b':true}"), result);
        assertEquals(2, p.getMatchCount());
    }

    public void testMultipleMatchFilteringWithPath3() throws Exception
    {
        final String JSON = aposToQuotes("{'root':{'a0':true,'a':{'value':3},'b':{'value':\"foo\"}},'b0':false}");
        JsonParser p0 = JSON_F.createParser(ObjectReadContext.empty(), JSON);
        FilteringParserDelegate p = new FilteringParserDelegate(p0,
                new NameMatchFilter("value"),
                true, true);
        String result = readAndWrite(JSON_F, p);
        assertEquals(aposToQuotes("{'root':{'a':{'value':3},'b':{'value':\"foo\"}}}"), result);
        assertEquals(2, p.getMatchCount());
    }

    public void testIndexMatchWithPath1() throws Exception
    {
        FilteringParserDelegate p = new FilteringParserDelegate(JSON_F.createParser(ObjectReadContext.empty(), SIMPLE),
                new IndexMatchFilter(1), true, true);
        String result = readAndWrite(JSON_F, p);
        assertEquals(aposToQuotes("{'array':[2]}"), result);
        assertEquals(1, p.getMatchCount());

        p = new FilteringParserDelegate(JSON_F.createParser(ObjectReadContext.empty(), SIMPLE),
                new IndexMatchFilter(0), true, true);
        result = readAndWrite(JSON_F, p);
        assertEquals(aposToQuotes("{'array':[1]}"), result);
        assertEquals(1, p.getMatchCount());
    }

    public void testIndexMatchWithPath2() throws Exception
    {
        FilteringParserDelegate p = new FilteringParserDelegate(JSON_F.createParser(ObjectReadContext.empty(), SIMPLE),
                new IndexMatchFilter(0, 1), true, true);
        assertEquals(aposToQuotes("{'array':[1,2]}"), readAndWrite(JSON_F, p));
        assertEquals(2, p.getMatchCount());
    
        String JSON = aposToQuotes("{'a':123,'array':[1,2,3,4,5],'b':[1,2,3]}");
        p = new FilteringParserDelegate(JSON_F.createParser(ObjectReadContext.empty(), JSON),
                new IndexMatchFilter(1, 3), true, true);
        assertEquals(aposToQuotes("{'array':[2,4],'b':[2]}"), readAndWrite(JSON_F, p));
        assertEquals(3, p.getMatchCount());
    }

    public void testBasicSingleMatchFilteringWithPath() throws Exception
    {
        JsonParser p0 = JSON_F.createParser(ObjectReadContext.empty(), SIMPLE);
        JsonParser p = new FilteringParserDelegate(p0,
                new NameMatchFilter("value"),
                true, // includePath
                false // multipleMatches
        );

// {'a':123,'array':[1,2],'ob':{'value0':2,'value':3,'value2':4},'b':true}
        String result = readAndWrite(JSON_F, p);
        assertEquals(aposToQuotes("{'ob':{'value':3}}"), result);
    }

    public void testTokensSingleMatchWithPath() throws Exception
    {
        JsonParser p0 = JSON_F.createParser(ObjectReadContext.empty(), SIMPLE);
        JsonParser p = new FilteringParserDelegate(p0,
                new NameMatchFilter("value"),
                true, // includePath
                false // multipleMatches
        );

        assertFalse(p.hasCurrentToken());
        assertNull(p.currentToken());
        assertEquals(JsonTokenId.ID_NO_TOKEN, p.currentTokenId());
        assertFalse(p.isExpectedStartObjectToken());
        assertFalse(p.isExpectedStartArrayToken());

// {'a':123,'array':[1,2],'ob':{'value0':2,'value':3,'value2':4},'b':true}
//      String result = readAndWrite(JSON_F, p);
//      assertEquals(aposToQuotes("{'ob':{'value':3}}"), result);

        assertToken(JsonToken.START_OBJECT, p.nextToken());
<<<<<<< HEAD
        assertEquals(JsonToken.START_OBJECT, p.currentToken());
=======
        assertEquals(JsonToken.START_OBJECT, p.getCurrentToken());
        assertEquals(JsonToken.START_OBJECT, p.currentToken());
        assertEquals(JsonTokenId.ID_START_OBJECT, p.currentTokenId());
        assertEquals(JsonTokenId.ID_START_OBJECT, p.getCurrentTokenId());
>>>>>>> 6318aeea
        assertTrue(p.isExpectedStartObjectToken());
        assertFalse(p.isExpectedStartArrayToken());

        assertToken(JsonToken.FIELD_NAME, p.nextToken());
<<<<<<< HEAD
        assertEquals(JsonToken.FIELD_NAME, p.currentToken());
        assertEquals("ob", p.currentName());
=======
        assertEquals(JsonToken.FIELD_NAME, p.getCurrentToken());
        assertTrue(p.hasToken(JsonToken.FIELD_NAME));
        assertTrue(p.hasTokenId(JsonTokenId.ID_FIELD_NAME));
        assertEquals("ob", p.getCurrentName());
>>>>>>> 6318aeea
//        assertEquals("ob", p.getText());

        assertToken(JsonToken.START_OBJECT, p.nextToken());
        assertEquals("ob", p.currentName());

        assertEquals(p0.getCurrentLocation(), p.getCurrentLocation());
        
        assertToken(JsonToken.FIELD_NAME, p.nextToken());
        assertEquals("value", p.currentName());
        assertEquals("value", p.getText());

        assertToken(JsonToken.VALUE_NUMBER_INT, p.nextToken());
        assertEquals(JsonToken.VALUE_NUMBER_INT, p.currentToken());
        assertEquals(JsonParser.NumberType.INT, p.getNumberType());
        assertEquals(3, p.getIntValue());
<<<<<<< HEAD
=======
        assertEquals(3, p.getValueAsInt());
        assertEquals(3, p.getValueAsInt(7));
        assertEquals(3L, p.getLongValue());
        assertEquals(3L, p.getValueAsLong());
        assertEquals(3L, p.getValueAsLong(6L));
        assertEquals((double)3, p.getDoubleValue());
        assertEquals((double)3, p.getValueAsDouble());
        assertEquals((double)3, p.getValueAsDouble(0.5));
        assertEquals((short)3, p.getShortValue());
        assertEquals((byte)3, p.getByteValue());
        assertEquals((float)3, p.getFloatValue());
        assertEquals(BigInteger.valueOf(3L), p.getBigIntegerValue());
        assertEquals(Integer.valueOf(3), p.getNumberValue());
        assertTrue(p.getValueAsBoolean());
        assertTrue(p.getValueAsBoolean(false));

>>>>>>> 6318aeea
        assertEquals("value", p.currentName());

        assertToken(JsonToken.END_OBJECT, p.nextToken());
        assertEquals(JsonToken.END_OBJECT, p.currentToken());

        assertToken(JsonToken.END_OBJECT, p.nextToken());
        assertEquals(JsonToken.END_OBJECT, p.currentToken());

        p.clearCurrentToken();
        assertNull(p.currentToken());

        p.close();
    }

    public void testSkippingForSingleWithPath() throws Exception
    {
        JsonParser p0 = JSON_F.createParser(ObjectReadContext.empty(), SIMPLE);
        JsonParser p = new FilteringParserDelegate(p0,
                new NameMatchFilter("value"),
                true, // includePath
                false // multipleMatches
        );

        assertToken(JsonToken.START_OBJECT, p.nextToken());
        p.skipChildren();
        assertEquals(JsonToken.END_OBJECT, p.currentToken());
        assertNull(p.nextToken());
    }
}<|MERGE_RESOLUTION|>--- conflicted
+++ resolved
@@ -362,27 +362,16 @@
 //      assertEquals(aposToQuotes("{'ob':{'value':3}}"), result);
 
         assertToken(JsonToken.START_OBJECT, p.nextToken());
-<<<<<<< HEAD
-        assertEquals(JsonToken.START_OBJECT, p.currentToken());
-=======
-        assertEquals(JsonToken.START_OBJECT, p.getCurrentToken());
         assertEquals(JsonToken.START_OBJECT, p.currentToken());
         assertEquals(JsonTokenId.ID_START_OBJECT, p.currentTokenId());
-        assertEquals(JsonTokenId.ID_START_OBJECT, p.getCurrentTokenId());
->>>>>>> 6318aeea
         assertTrue(p.isExpectedStartObjectToken());
         assertFalse(p.isExpectedStartArrayToken());
 
         assertToken(JsonToken.FIELD_NAME, p.nextToken());
-<<<<<<< HEAD
         assertEquals(JsonToken.FIELD_NAME, p.currentToken());
-        assertEquals("ob", p.currentName());
-=======
-        assertEquals(JsonToken.FIELD_NAME, p.getCurrentToken());
         assertTrue(p.hasToken(JsonToken.FIELD_NAME));
         assertTrue(p.hasTokenId(JsonTokenId.ID_FIELD_NAME));
-        assertEquals("ob", p.getCurrentName());
->>>>>>> 6318aeea
+        assertEquals("ob", p.currentName());
 //        assertEquals("ob", p.getText());
 
         assertToken(JsonToken.START_OBJECT, p.nextToken());
@@ -398,8 +387,6 @@
         assertEquals(JsonToken.VALUE_NUMBER_INT, p.currentToken());
         assertEquals(JsonParser.NumberType.INT, p.getNumberType());
         assertEquals(3, p.getIntValue());
-<<<<<<< HEAD
-=======
         assertEquals(3, p.getValueAsInt());
         assertEquals(3, p.getValueAsInt(7));
         assertEquals(3L, p.getLongValue());
@@ -416,7 +403,6 @@
         assertTrue(p.getValueAsBoolean());
         assertTrue(p.getValueAsBoolean(false));
 
->>>>>>> 6318aeea
         assertEquals("value", p.currentName());
 
         assertToken(JsonToken.END_OBJECT, p.nextToken());
