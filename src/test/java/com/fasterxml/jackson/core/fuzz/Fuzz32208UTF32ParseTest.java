--- conflicted
+++ resolved
@@ -1,18 +1,14 @@
 package com.fasterxml.jackson.core.fuzz;
 
-<<<<<<< HEAD
-import com.fasterxml.jackson.core.*;
-import com.fasterxml.jackson.core.exc.WrappedIOException;
-import com.fasterxml.jackson.core.json.JsonFactory;
-=======
 import java.io.ByteArrayInputStream;
 import java.io.CharConversionException;
 import java.io.InputStream;
 
 import com.fasterxml.jackson.core.*;
+import com.fasterxml.jackson.core.exc.WrappedIOException;
 import com.fasterxml.jackson.core.io.UTF32Reader;
+import com.fasterxml.jackson.core.json.JsonFactory;
 import com.fasterxml.jackson.core.testsupport.ThrottledInputStream;
->>>>>>> 0deae137
 
 // Trying to repro: https://bugs.chromium.org/p/oss-fuzz/issues/detail?id=32216
 // but so far without success (fails on seemingly legit validation problem)
@@ -22,26 +18,14 @@
 
     public void testFuzz32208ViaParser() throws Exception
     {
-<<<<<<< HEAD
         final JsonFactory f = newStreamFactory();
-        final byte[] doc = readResource("/data/fuzz-json-utf32-32208.json");
 
-        JsonParser p = f.createParser(ObjectReadContext.empty(), doc);
-=======
-        final JsonFactory f = new JsonFactory();
-
-        JsonParser p = f.createParser(/*ObjectReadContext.empty(), */ DOC);
->>>>>>> 0deae137
+        JsonParser p = f.createParser(ObjectReadContext.empty(), DOC);
         try {
             assertToken(JsonToken.VALUE_STRING, p.nextToken());
             String text = p.getText();
             fail("Should not have passed; got text with length of: "+text.length());
-<<<<<<< HEAD
         } catch (WrappedIOException e) {
-//e.printStackTrace();
-=======
-        } catch (CharConversionException e) {
->>>>>>> 0deae137
             verifyException(e, "Invalid UTF-32 character ");
         }
         p.close();
@@ -63,7 +47,7 @@
 
     public void testFuzz32208DirectSingleByte() throws Exception
     {
-        UTF32Reader r = new UTF32Reader(null, new ByteArrayInputStream(DOC),
+        UTF32Reader r = new UTF32Reader(null, new ByteArrayInputStream(DOC), true,
                 new byte[500], 0, 0, false);
 
         int count = 0;
@@ -83,7 +67,8 @@
     {
         InputStream in = new ThrottledInputStream(DOC, readSize);
         // apparently input is NOT big-endian so:
-        UTF32Reader r = new UTF32Reader(null, in, new byte[500], 0, 0, false);
+        UTF32Reader r = new UTF32Reader(null, in, true,
+                new byte[500], 0, 0, false);
 
         int count = 0;
         int ch;
