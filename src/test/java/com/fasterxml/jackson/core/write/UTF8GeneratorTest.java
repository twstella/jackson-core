--- conflicted
+++ resolved
@@ -4,12 +4,9 @@
 import com.fasterxml.jackson.core.filter.FilteringGeneratorDelegate;
 import com.fasterxml.jackson.core.filter.JsonPointerBasedFilter;
 import com.fasterxml.jackson.core.filter.TokenFilter.Inclusion;
+import com.fasterxml.jackson.core.io.InputSourceReference;
 import com.fasterxml.jackson.core.io.IOContext;
-<<<<<<< HEAD
 import com.fasterxml.jackson.core.json.JsonFactory;
-=======
-import com.fasterxml.jackson.core.io.InputSourceReference;
->>>>>>> 7d5043fb
 import com.fasterxml.jackson.core.json.UTF8JsonGenerator;
 import com.fasterxml.jackson.core.util.BufferRecycler;
 
@@ -22,16 +19,11 @@
     public void testUtf8Issue462() throws Exception
     {
         ByteArrayOutputStream bytes = new ByteArrayOutputStream();
-<<<<<<< HEAD
-        IOContext ioc = new IOContext(new BufferRecycler(), bytes, true);
+        IOContext ioc = new IOContext(new BufferRecycler(),
+                InputSourceReference.rawSource(bytes), true);
         JsonGenerator gen = new UTF8JsonGenerator(ObjectWriteContext.empty(), ioc, 0, 0, bytes,
                 JsonFactory.DEFAULT_ROOT_VALUE_SEPARATOR, null, null,
                 0, '"');
-=======
-        IOContext ioc = new IOContext(new BufferRecycler(),
-                InputSourceReference.rawSource(bytes), true);
-        JsonGenerator gen = new UTF8JsonGenerator(ioc, 0, null, bytes, '"');
->>>>>>> 7d5043fb
         String str = "Natuurlijk is alles gelukt en weer een tevreden klant\uD83D\uDE04";
         int length = 4000 - 38;
 
