--- conflicted
+++ resolved
@@ -1,11 +1,8 @@
 package com.fasterxml.jackson.core.write;
 
 import com.fasterxml.jackson.core.*;
-<<<<<<< HEAD
 import com.fasterxml.jackson.core.json.JsonFactory;
-=======
 import com.fasterxml.jackson.core.io.SerializedString;
->>>>>>> 21a8d12f
 import com.fasterxml.jackson.core.util.DefaultIndenter;
 import com.fasterxml.jackson.core.util.DefaultPrettyPrinter;
 import com.fasterxml.jackson.core.util.MinimalPrettyPrinter;
@@ -49,29 +46,19 @@
     public void testObjectCount() throws Exception
     {
         final String EXP = "{\"x\":{\"a\":1,\"b\":2(2)}(1)}";
-<<<<<<< HEAD
-        final JsonFactory f = new JsonFactory();
-=======
->>>>>>> 21a8d12f
 
         for (int i = 0; i < 2; ++i) {
             boolean useBytes = (i > 0);
             ByteArrayOutputStream bytes = new ByteArrayOutputStream();
             StringWriter sw = new StringWriter();
-<<<<<<< HEAD
 
             ObjectWriteContext ppContext = new ObjectWriteContext.Base() {
                 @Override
                 public PrettyPrinter getPrettyPrinter() { return new CountPrinter(); }
             };
             
-            JsonGenerator gen = useBytes ? f.createGenerator(ppContext, bytes)
-                    : f.createGenerator(ppContext, sw);
-=======
-            JsonGenerator gen = useBytes ? JSON_F.createGenerator(bytes)
-                    : JSON_F.createGenerator(sw);
-            gen.setPrettyPrinter(new CountPrinter());
->>>>>>> 21a8d12f
+            JsonGenerator gen = useBytes ? JSON_F.createGenerator(ppContext, bytes)
+                    : JSON_F.createGenerator(ppContext, sw);
             gen.writeStartObject();
             gen.writeFieldName("x");
             gen.writeStartObject();
@@ -89,29 +76,18 @@
     public void testArrayCount() throws Exception
     {
         final String EXP = "[6,[1,2,9(3)](2)]";
-<<<<<<< HEAD
-        
-        final JsonFactory f = new JsonFactory();
-=======
->>>>>>> 21a8d12f
 
         for (int i = 0; i < 2; ++i) {
             boolean useBytes = (i > 0);
             ByteArrayOutputStream bytes = new ByteArrayOutputStream();
             StringWriter sw = new StringWriter();
-<<<<<<< HEAD
             ObjectWriteContext ppContext = new ObjectWriteContext.Base() {
                 @Override
                 public PrettyPrinter getPrettyPrinter() { return new CountPrinter(); }
             };
 
-            JsonGenerator gen = useBytes ? f.createGenerator(ppContext, bytes)
-                    : f.createGenerator(ppContext, sw);
-=======
-            JsonGenerator gen = useBytes ? JSON_F.createGenerator(bytes)
-                    : JSON_F.createGenerator(sw);
-            gen.setPrettyPrinter(new CountPrinter());
->>>>>>> 21a8d12f
+            JsonGenerator gen = useBytes ? JSON_F.createGenerator(ppContext, bytes)
+                    : JSON_F.createGenerator(ppContext, sw);
             gen.writeStartArray();
             gen.writeNumber(6);
             gen.writeStartArray();
@@ -126,33 +102,17 @@
             assertEquals(EXP, json);
         }
     }
-<<<<<<< HEAD
-=======
-    
-    public void testSimpleDocWithDefault() throws Exception
-    {
-        StringWriter sw = new StringWriter();
-        JsonGenerator gen = JSON_F.createGenerator(sw);
-        gen.useDefaultPrettyPrinter();
-        _verifyPrettyPrinter(gen, sw);
-        gen.close();
-    }
->>>>>>> 21a8d12f
 
     @SuppressWarnings("resource")
     public void testSimpleDocWithMinimal() throws Exception
     {
         StringWriter sw = new StringWriter();
-<<<<<<< HEAD
-=======
-        JsonGenerator gen = JSON_F.createGenerator(sw);
->>>>>>> 21a8d12f
         // first with standard minimal
         ObjectWriteContext ppContext = new ObjectWriteContext.Base() {
             @Override
             public PrettyPrinter getPrettyPrinter() { return new MinimalPrettyPrinter(); }
         };
-        JsonGenerator gen = new JsonFactory().createGenerator(ppContext, sw);
+        JsonGenerator gen = JSON_F.createGenerator(ppContext, sw);
         String docStr = _verifyPrettyPrinter(gen, sw);
         // which should have no linefeeds, tabs
         assertEquals(-1, docStr.indexOf('\n'));
@@ -183,22 +143,12 @@
     // [core#26]
     public void testCustomRootSeparatorWithPP() throws Exception
     {
-<<<<<<< HEAD
-        JsonFactory f = new JsonFactory();
-        // first, no pretty-printing (will still separate root values with a space!)
-        assertEquals("{} {} []", _generateRoot(f, null));
-        // First with default pretty printer, default configs:
-        assertEquals("{ } { } [ ]", _generateRoot(f, new DefaultPrettyPrinter()));
-        // then custom:
-        assertEquals("{ }|{ }|[ ]", _generateRoot(f, new DefaultPrettyPrinter("|")));
-=======
         // first, no pretty-printing (will still separate root values with a space!)
         assertEquals("{} {} []", _generateRoot(JSON_F, null));
         // First with default pretty printer, default configs:
         assertEquals("{ } { } [ ]", _generateRoot(JSON_F, new DefaultPrettyPrinter()));
         // then custom:
         assertEquals("{ }|{ }|[ ]", _generateRoot(JSON_F, new DefaultPrettyPrinter("|")));
->>>>>>> 21a8d12f
     }
 
     // Alternative solution for [jackson-core#26]
@@ -342,21 +292,16 @@
         gen.close();
     }
 
-    protected String _generateRoot(TokenStreamFactory f, PrettyPrinter pp) throws IOException
-    {
-        StringWriter sw = new StringWriter();
-<<<<<<< HEAD
+    protected String _generateRoot(TokenStreamFactory f, final PrettyPrinter pp) throws IOException
+    {
+        StringWriter sw = new StringWriter();
         ObjectWriteContext ppContext = new ObjectWriteContext.Base() {
             @Override
             public PrettyPrinter getPrettyPrinter() {
                 return pp;
             }
         };
-        JsonGenerator gen = new JsonFactory().createGenerator(ppContext, sw);
-=======
-        JsonGenerator gen = jf.createGenerator(sw);
-        gen.setPrettyPrinter(pp);
->>>>>>> 21a8d12f
+        JsonGenerator gen = f.createGenerator(ppContext, sw);
         gen.writeStartObject();
         gen.writeEndObject();
         gen.writeStartObject();
