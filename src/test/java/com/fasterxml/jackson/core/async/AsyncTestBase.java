--- conflicted
+++ resolved
@@ -15,11 +15,7 @@
 
     protected final static String UNICODE_SEGMENT = "["+UNICODE_2BYTES+"/"+UNICODE_3BYTES+"]";
 
-<<<<<<< HEAD
-    protected AsyncReaderWrapper asyncForBytes(TokenStreamFactory f,
-=======
-    public AsyncReaderWrapper asyncForBytes(JsonFactory f,
->>>>>>> 3ef1201e
+    public AsyncReaderWrapper asyncForBytes(TokenStreamFactory f,
             int bytesPerRead,
             byte[] bytes, int padding) throws IOException
     {
