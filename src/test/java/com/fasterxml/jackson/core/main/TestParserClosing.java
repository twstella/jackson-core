package com.fasterxml.jackson.core.main;

import static org.junit.Assert.*;

import com.fasterxml.jackson.core.*;
import com.fasterxml.jackson.core.json.JsonFactory;

import java.io.*;

/**
 * Set of basic unit tests that verify that the closing (or not) of
 * the underlying source occurs as expected and specified
 * by documentation.
 */
public class TestParserClosing
    extends BaseTest
{
    /**
     * This unit test checks the default behaviour; with no auto-close, no
     * automatic closing should occur, nor explicit one unless specific
     * forcing method is used.
     */
    @SuppressWarnings("deprecation")
    public void testNoAutoCloseReader()
        throws Exception
    {
        final String DOC = "[ 1 ]";

        // Check the default settings
<<<<<<< HEAD
        assertTrue(f.isEnabled(StreamReadFeature.AUTO_CLOSE_SOURCE));
        // then change
        f = f.rebuild().disable(StreamReadFeature.AUTO_CLOSE_SOURCE).build();
        assertFalse(f.isEnabled(StreamReadFeature.AUTO_CLOSE_SOURCE));
=======
        assertTrue(sharedStreamFactory().isEnabled(StreamReadFeature.AUTO_CLOSE_SOURCE));
        // then change
        JsonFactory f = JsonFactory.builder()
                .disable(StreamReadFeature.AUTO_CLOSE_SOURCE)
                .build();
        assertFalse(f.isEnabled(StreamReadFeature.AUTO_CLOSE_SOURCE));
        {
            assertFalse(f.isEnabled(JsonParser.Feature.AUTO_CLOSE_SOURCE));
        }
>>>>>>> 9daa41ef
        @SuppressWarnings("resource")
        MyReader input = new MyReader(DOC);
        JsonParser jp = f.createParser(ObjectReadContext.empty(), input);

        // shouldn't be closed to begin with...
        assertFalse(input.isClosed());
        assertToken(JsonToken.START_ARRAY, jp.nextToken());
        assertToken(JsonToken.VALUE_NUMBER_INT, jp.nextToken());
        assertToken(JsonToken.END_ARRAY, jp.nextToken());
        assertNull(jp.nextToken());
        // normally would be closed now
        assertFalse(input.isClosed());
        // regular close won't close it either:
        jp.close();
        assertFalse(input.isClosed());
    }

    @SuppressWarnings("resource")
    public void testAutoCloseReader() throws Exception
    {
        final String DOC = "[ 1 ]";
<<<<<<< HEAD
        JsonFactory f = JsonFactory.builder()
                .enable(StreamReadFeature.AUTO_CLOSE_SOURCE).build();
        assertTrue(f.isEnabled(StreamReadFeature.AUTO_CLOSE_SOURCE));
=======

        JsonFactory f = JsonFactory.builder()
                .enable(StreamReadFeature.AUTO_CLOSE_SOURCE)
                .build();
>>>>>>> 9daa41ef
        MyReader input = new MyReader(DOC);
        JsonParser jp = f.createParser(ObjectReadContext.empty(), input);
        assertFalse(input.isClosed());
        assertToken(JsonToken.START_ARRAY, jp.nextToken());
        // but can close half-way through
        jp.close();
        assertTrue(input.isClosed());

        // And then let's test implicit close at the end too:
        input = new MyReader(DOC);
        jp = f.createParser(ObjectReadContext.empty(), input);
        assertFalse(input.isClosed());
        assertToken(JsonToken.START_ARRAY, jp.nextToken());
        assertToken(JsonToken.VALUE_NUMBER_INT, jp.nextToken());
        assertToken(JsonToken.END_ARRAY, jp.nextToken());
        assertNull(jp.nextToken());
        assertTrue(input.isClosed());
    }

    @SuppressWarnings("resource")
    public void testNoAutoCloseInputStream() throws Exception
    {
        final String DOC = "[ 1 ]";
        JsonFactory f = JsonFactory.builder()
<<<<<<< HEAD
                .disable(StreamReadFeature.AUTO_CLOSE_SOURCE).build();
=======
                .disable(StreamReadFeature.AUTO_CLOSE_SOURCE)
                .build();
>>>>>>> 9daa41ef
        MyStream input = new MyStream(DOC.getBytes("UTF-8"));
        JsonParser jp = f.createParser(ObjectReadContext.empty(), input);

        // shouldn't be closed to begin with...
        assertFalse(input.isClosed());
        assertToken(JsonToken.START_ARRAY, jp.nextToken());
        assertToken(JsonToken.VALUE_NUMBER_INT, jp.nextToken());
        assertToken(JsonToken.END_ARRAY, jp.nextToken());
        assertNull(jp.nextToken());
        // normally would be closed now
        assertFalse(input.isClosed());
        // regular close won't close it either:
        jp.close();
        assertFalse(input.isClosed());
    }

    // [JACKSON-287]
    public void testReleaseContentBytes() throws Exception
    {
        byte[] input = "[1]foobar".getBytes("UTF-8");
        JsonParser jp = new JsonFactory().createParser(ObjectReadContext.empty(), input);
        assertToken(JsonToken.START_ARRAY, jp.nextToken());
        assertToken(JsonToken.VALUE_NUMBER_INT, jp.nextToken());
        assertToken(JsonToken.END_ARRAY, jp.nextToken());
        ByteArrayOutputStream out = new ByteArrayOutputStream();
        // theoretically could have only read subset; but current impl is more greedy
        assertEquals(6, jp.releaseBuffered(out));
        assertArrayEquals("foobar".getBytes("UTF-8"), out.toByteArray());
        jp.close();
    }

    public void testReleaseContentChars() throws Exception
    {
        JsonParser jp = new JsonFactory().createParser(ObjectReadContext.empty(), "[true]xyz");
        assertToken(JsonToken.START_ARRAY, jp.nextToken());
        assertToken(JsonToken.VALUE_TRUE, jp.nextToken());
        assertToken(JsonToken.END_ARRAY, jp.nextToken());
        StringWriter sw = new StringWriter();
        // theoretically could have only read subset; but current impl is more greedy
        assertEquals(3, jp.releaseBuffered(sw));
        assertEquals("xyz", sw.toString());
        jp.close();
    }
    
    /*
    /**********************************************************
    /* Helper classes
    /**********************************************************
     */

    final static class MyReader extends StringReader
    {
        boolean mIsClosed = false;

        public MyReader(String contents) {
            super(contents);
        }

        @Override
        public void close() {
            mIsClosed = true;
            super.close();
        }

        public boolean isClosed() { return mIsClosed; }
    }

    final static class MyStream extends ByteArrayInputStream
    {
        boolean mIsClosed = false;

        public MyStream(byte[] data) {
            super(data);
        }

        @Override
        public void close() throws IOException {
            mIsClosed = true;
            super.close();
        }

        public boolean isClosed() { return mIsClosed; }
    }

}<|MERGE_RESOLUTION|>--- conflicted
+++ resolved
@@ -20,29 +20,18 @@
      * automatic closing should occur, nor explicit one unless specific
      * forcing method is used.
      */
-    @SuppressWarnings("deprecation")
     public void testNoAutoCloseReader()
         throws Exception
     {
         final String DOC = "[ 1 ]";
 
         // Check the default settings
-<<<<<<< HEAD
-        assertTrue(f.isEnabled(StreamReadFeature.AUTO_CLOSE_SOURCE));
-        // then change
-        f = f.rebuild().disable(StreamReadFeature.AUTO_CLOSE_SOURCE).build();
-        assertFalse(f.isEnabled(StreamReadFeature.AUTO_CLOSE_SOURCE));
-=======
         assertTrue(sharedStreamFactory().isEnabled(StreamReadFeature.AUTO_CLOSE_SOURCE));
         // then change
         JsonFactory f = JsonFactory.builder()
                 .disable(StreamReadFeature.AUTO_CLOSE_SOURCE)
                 .build();
         assertFalse(f.isEnabled(StreamReadFeature.AUTO_CLOSE_SOURCE));
-        {
-            assertFalse(f.isEnabled(JsonParser.Feature.AUTO_CLOSE_SOURCE));
-        }
->>>>>>> 9daa41ef
         @SuppressWarnings("resource")
         MyReader input = new MyReader(DOC);
         JsonParser jp = f.createParser(ObjectReadContext.empty(), input);
@@ -64,16 +53,9 @@
     public void testAutoCloseReader() throws Exception
     {
         final String DOC = "[ 1 ]";
-<<<<<<< HEAD
         JsonFactory f = JsonFactory.builder()
                 .enable(StreamReadFeature.AUTO_CLOSE_SOURCE).build();
         assertTrue(f.isEnabled(StreamReadFeature.AUTO_CLOSE_SOURCE));
-=======
-
-        JsonFactory f = JsonFactory.builder()
-                .enable(StreamReadFeature.AUTO_CLOSE_SOURCE)
-                .build();
->>>>>>> 9daa41ef
         MyReader input = new MyReader(DOC);
         JsonParser jp = f.createParser(ObjectReadContext.empty(), input);
         assertFalse(input.isClosed());
@@ -98,12 +80,7 @@
     {
         final String DOC = "[ 1 ]";
         JsonFactory f = JsonFactory.builder()
-<<<<<<< HEAD
                 .disable(StreamReadFeature.AUTO_CLOSE_SOURCE).build();
-=======
-                .disable(StreamReadFeature.AUTO_CLOSE_SOURCE)
-                .build();
->>>>>>> 9daa41ef
         MyStream input = new MyStream(DOC.getBytes("UTF-8"));
         JsonParser jp = f.createParser(ObjectReadContext.empty(), input);
 
