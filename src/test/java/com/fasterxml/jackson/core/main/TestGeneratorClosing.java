package com.fasterxml.jackson.core.main;


import com.fasterxml.jackson.core.*;
import com.fasterxml.jackson.core.json.JsonFactory;

import java.io.*;

/**
 * Set of basic unit tests that verify aspect of closing a
 * {@link JsonGenerator} instance. This includes both closing
 * of physical resources (target), and logical content
 * (json content tree)
 *<p>
 * Specifically, features
 * <code>JsonGenerator.Feature#AUTO_CLOSE_TARGET</code>
 * and
 * <code>JsonGenerator.Feature.AUTO_CLOSE_JSON_CONTENT</code>
 * are tested.
 */
public class TestGeneratorClosing extends BaseTest
{
    /*
    /**********************************************************
    /* Helper classes
    /**********************************************************
     */

    final static class MyWriter extends StringWriter
    {
        boolean _isClosed = false;

        public MyWriter() { }

        @Override
        public void close() throws IOException {
            _isClosed = true;
            super.close();
        }
        public boolean isClosed() { return _isClosed; }
    }

    final static class MyStream extends ByteArrayOutputStream
    {
        boolean _isClosed = false;

        public MyStream() { }

        @Override
        public void close() throws IOException {
            _isClosed = true;
            super.close();
        }
        public boolean isClosed() { return _isClosed; }
    }

    static class MyBytes extends ByteArrayOutputStream
    {
        public int flushed = 0;

        @Override
        public void flush() throws IOException
        {
            ++flushed;
            super.flush();
        }
    }

    static class MyChars extends StringWriter
    {
        public int flushed = 0;

        @Override
        public void flush()
        {
            ++flushed;
            super.flush();
        }
    }
    
    /*
    /**********************************************************
    /* Unit tests
    /**********************************************************
     */
    
    /**
     * This unit test checks the default behaviour; with no auto-close, no
     * automatic closing should occur, nor explicit one unless specific
     * forcing method is used.
     */
    public void testNoAutoCloseGenerator() throws Exception
    {
        JsonFactory f = new JsonFactory();

        // Check the default settings
        assertTrue(f.isEnabled(JsonGenerator.Feature.AUTO_CLOSE_TARGET));
        // then change
        f = f.rebuild().disable(JsonGenerator.Feature.AUTO_CLOSE_TARGET).build();
        assertFalse(f.isEnabled(JsonGenerator.Feature.AUTO_CLOSE_TARGET));
        @SuppressWarnings("resource")
        MyWriter output = new MyWriter();
        JsonGenerator g = f.createGenerator(ObjectWriteContext.empty(), output);

        // shouldn't be closed to begin with...
        assertFalse(output.isClosed());
        g.writeNumber(39);
        // regular close won't close it either:
        g.close();
        assertFalse(output.isClosed());
    }

    public void testCloseGenerator() throws Exception
    {
        JsonFactory f = JsonFactory.builder()
                .enable(JsonGenerator.Feature.AUTO_CLOSE_TARGET).build();
        @SuppressWarnings("resource")
        MyWriter output = new MyWriter();
        JsonGenerator g = f.createGenerator(ObjectWriteContext.empty(), output);

        // shouldn't be closed to begin with...
        assertFalse(output.isClosed());
        g.writeNumber(39);
        // but close() should now close the writer
        g.close();
        assertTrue(output.isClosed());
    }

    public void testNoAutoCloseOutputStream() throws Exception
    {
        JsonFactory f = JsonFactory.builder()
                .disable(JsonGenerator.Feature.AUTO_CLOSE_TARGET).build();
        @SuppressWarnings("resource")
        MyStream output = new MyStream();
        JsonGenerator g = f.createGenerator(ObjectWriteContext.empty(), output, JsonEncoding.UTF8);

        assertFalse(output.isClosed());
        g.writeNumber(39);
        g.close();
        assertFalse(output.isClosed());
    }

    public void testAutoCloseArraysAndObjects()
        throws Exception
    {
        JsonFactory f = new JsonFactory();
        // let's verify default setting, first:
<<<<<<< HEAD
        assertTrue(f.isEnabled(JsonGenerator.Feature.AUTO_CLOSE_CONTENT));
=======
        assertTrue(f.isEnabled(StreamWriteFeature.AUTO_CLOSE_JSON_CONTENT));
>>>>>>> 825a337b
        StringWriter sw = new StringWriter();

        // First, test arrays:
        JsonGenerator g = f.createGenerator(ObjectWriteContext.empty(), sw);
        g.writeStartArray();
        g.close();
        assertEquals("[]", sw.toString());

        // Then objects
        sw = new StringWriter();
        g = f.createGenerator(ObjectWriteContext.empty(), sw);
        g.writeStartObject();
        g.close();
        assertEquals("{}", sw.toString());
    }

    public void testNoAutoCloseArraysAndObjects()
        throws Exception
    {
        JsonFactory f = JsonFactory.builder()
<<<<<<< HEAD
                .disable(JsonGenerator.Feature.AUTO_CLOSE_CONTENT).build();
=======
                .disable(StreamWriteFeature.AUTO_CLOSE_JSON_CONTENT)
                .build();
>>>>>>> 825a337b
        StringWriter sw = new StringWriter();
        JsonGenerator g = f.createGenerator(ObjectWriteContext.empty(), sw);
        g.writeStartArray();
        g.close();
        // shouldn't close
        assertEquals("[", sw.toString());

        // Then objects
        sw = new StringWriter();
        g = f.createGenerator(ObjectWriteContext.empty(), sw);
        g.writeStartObject();
        g.close();
        assertEquals("{", sw.toString());
    }

    // [JACKSON-401]
    @SuppressWarnings("resource")
    public void testAutoFlushOrNot() throws Exception
    {
        JsonFactory f = new JsonFactory();
        assertTrue(f.isEnabled(StreamWriteFeature.FLUSH_PASSED_TO_STREAM));
        MyChars sw = new MyChars();
        JsonGenerator g = f.createGenerator(ObjectWriteContext.empty(), sw);
        g.writeStartArray();
        g.writeEndArray();
        assertEquals(0, sw.flushed);
        g.flush();
        assertEquals(1, sw.flushed);
        g.close();
        
        // ditto with stream
        MyBytes bytes = new MyBytes();
        g = f.createGenerator(ObjectWriteContext.empty(), bytes, JsonEncoding.UTF8);
        g.writeStartArray();
        g.writeEndArray();
        assertEquals(0, bytes.flushed);
        g.flush();
        assertEquals(1, bytes.flushed);
        assertEquals(2, bytes.toByteArray().length);
        g.close();

        // then disable and we should not see flushing again...
<<<<<<< HEAD
        f = f.rebuild().disable(JsonGenerator.Feature.FLUSH_PASSED_TO_STREAM).build();
=======
        f = JsonFactory.builder()
                .disable(StreamWriteFeature.FLUSH_PASSED_TO_STREAM)
                .build();
>>>>>>> 825a337b
        // first with a Writer
        sw = new MyChars();
        g = f.createGenerator(ObjectWriteContext.empty(), sw);
        g.writeStartArray();
        g.writeEndArray();
        assertEquals(0, sw.flushed);
        g.flush();
        assertEquals(0, sw.flushed);
        g.close();
        assertEquals("[]", sw.toString());

        // and then with OutputStream
        bytes = new MyBytes();
        g = f.createGenerator(ObjectWriteContext.empty(), bytes, JsonEncoding.UTF8);
        g.writeStartArray();
        g.writeEndArray();
        assertEquals(0, bytes.flushed);
        g.flush();
        assertEquals(0, bytes.flushed);
        g.close();
        assertEquals(2, bytes.toByteArray().length);
    }
}<|MERGE_RESOLUTION|>--- conflicted
+++ resolved
@@ -94,10 +94,10 @@
         JsonFactory f = new JsonFactory();
 
         // Check the default settings
-        assertTrue(f.isEnabled(JsonGenerator.Feature.AUTO_CLOSE_TARGET));
+        assertTrue(f.isEnabled(StreamWriteFeature.AUTO_CLOSE_TARGET));
         // then change
-        f = f.rebuild().disable(JsonGenerator.Feature.AUTO_CLOSE_TARGET).build();
-        assertFalse(f.isEnabled(JsonGenerator.Feature.AUTO_CLOSE_TARGET));
+        f = f.rebuild().disable(StreamWriteFeature.AUTO_CLOSE_TARGET).build();
+        assertFalse(f.isEnabled(StreamWriteFeature.AUTO_CLOSE_TARGET));
         @SuppressWarnings("resource")
         MyWriter output = new MyWriter();
         JsonGenerator g = f.createGenerator(ObjectWriteContext.empty(), output);
@@ -113,7 +113,7 @@
     public void testCloseGenerator() throws Exception
     {
         JsonFactory f = JsonFactory.builder()
-                .enable(JsonGenerator.Feature.AUTO_CLOSE_TARGET).build();
+                .enable(StreamWriteFeature.AUTO_CLOSE_TARGET).build();
         @SuppressWarnings("resource")
         MyWriter output = new MyWriter();
         JsonGenerator g = f.createGenerator(ObjectWriteContext.empty(), output);
@@ -129,7 +129,7 @@
     public void testNoAutoCloseOutputStream() throws Exception
     {
         JsonFactory f = JsonFactory.builder()
-                .disable(JsonGenerator.Feature.AUTO_CLOSE_TARGET).build();
+                .disable(StreamWriteFeature.AUTO_CLOSE_TARGET).build();
         @SuppressWarnings("resource")
         MyStream output = new MyStream();
         JsonGenerator g = f.createGenerator(ObjectWriteContext.empty(), output, JsonEncoding.UTF8);
@@ -145,11 +145,7 @@
     {
         JsonFactory f = new JsonFactory();
         // let's verify default setting, first:
-<<<<<<< HEAD
-        assertTrue(f.isEnabled(JsonGenerator.Feature.AUTO_CLOSE_CONTENT));
-=======
-        assertTrue(f.isEnabled(StreamWriteFeature.AUTO_CLOSE_JSON_CONTENT));
->>>>>>> 825a337b
+        assertTrue(f.isEnabled(StreamWriteFeature.AUTO_CLOSE_CONTENT));
         StringWriter sw = new StringWriter();
 
         // First, test arrays:
@@ -170,12 +166,8 @@
         throws Exception
     {
         JsonFactory f = JsonFactory.builder()
-<<<<<<< HEAD
-                .disable(JsonGenerator.Feature.AUTO_CLOSE_CONTENT).build();
-=======
-                .disable(StreamWriteFeature.AUTO_CLOSE_JSON_CONTENT)
+                .disable(StreamWriteFeature.AUTO_CLOSE_CONTENT)
                 .build();
->>>>>>> 825a337b
         StringWriter sw = new StringWriter();
         JsonGenerator g = f.createGenerator(ObjectWriteContext.empty(), sw);
         g.writeStartArray();
@@ -218,13 +210,9 @@
         g.close();
 
         // then disable and we should not see flushing again...
-<<<<<<< HEAD
-        f = f.rebuild().disable(JsonGenerator.Feature.FLUSH_PASSED_TO_STREAM).build();
-=======
-        f = JsonFactory.builder()
-                .disable(StreamWriteFeature.FLUSH_PASSED_TO_STREAM)
-                .build();
->>>>>>> 825a337b
+        f = f.rebuild()
+            .disable(StreamWriteFeature.FLUSH_PASSED_TO_STREAM)
+            .build();
         // first with a Writer
         sw = new MyChars();
         g = f.createGenerator(ObjectWriteContext.empty(), sw);
