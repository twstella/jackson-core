package com.fasterxml.jackson.failing;

import com.fasterxml.jackson.core.*;
import com.fasterxml.jackson.core.filter.FilteringParserDelegate;
import com.fasterxml.jackson.core.filter.TokenFilter;
import com.fasterxml.jackson.core.filter.TokenFilter.Inclusion;
import com.fasterxml.jackson.core.json.JsonFactory;

@SuppressWarnings("resource")
public class BasicParserFiltering700Test extends BaseTest
{
    static class NoTypeFilter extends TokenFilter {
        @Override
        public TokenFilter includeProperty(String name) {
            if ("@type".equals(name)) {
                return null;
            }
            return this;
        }

        @Override
        protected boolean _includeScalar() {
            return true;
        }
    }

    /*
    /**********************************************************************
    /* Test methods
    /**********************************************************************
     */

    private final JsonFactory JSON_F = new JsonFactory();

    // [core#700], simplified
    public void testSkippingRootLevel() throws Exception
    {
        final String json = a2q("{'@type':'yyy','value':12}");
        // should become: {"value":12}
        JsonParser p0 = JSON_F.createParser(json);
        JsonParser p = new FilteringParserDelegate(p0,
                new NoTypeFilter(),
                Inclusion.INCLUDE_ALL_AND_PATH,
                true // multipleMatches
        );

        assertToken(JsonToken.START_OBJECT, p.nextToken());

        assertToken(JsonToken.PROPERTY_NAME, p.nextToken());
        assertEquals("value", p.currentName());
        assertToken(JsonToken.VALUE_NUMBER_INT, p.nextToken());
        assertEquals(12, p.getIntValue());
<<<<<<< HEAD

=======

        assertEquals(JsonToken.END_OBJECT, p.nextToken());
        assertNull(p.nextToken());

        p.close();
    }

    // [core#700], medium test
    public void testSkippingOneNested() throws Exception
    {
        final String json = a2q("{'value':{'@type':'yyy','a':12}}");
        // should become: {"value":{"a":12}}
        JsonParser p0 = JSON_F.createParser(json);
        JsonParser p = new FilteringParserDelegate(p0,
                new NoTypeFilter(),
                Inclusion.INCLUDE_ALL_AND_PATH,
                true // multipleMatches
        );

        assertToken(JsonToken.START_OBJECT, p.nextToken());

        assertToken(JsonToken.FIELD_NAME, p.nextToken());
        assertEquals("value", p.currentName());

        assertToken(JsonToken.START_OBJECT, p.nextToken());
        assertToken(JsonToken.FIELD_NAME, p.nextToken());
        assertEquals("a", p.currentName());
        assertToken(JsonToken.VALUE_NUMBER_INT, p.nextToken());
        assertEquals(12, p.getIntValue());
        assertEquals(JsonToken.END_OBJECT, p.nextToken());

>>>>>>> 3eda00d0
        assertEquals(JsonToken.END_OBJECT, p.nextToken());
        assertNull(p.nextToken());

        p.close();
    }

    // [core#700], full test
/*
    public void testSkippingForSingleWithPath() throws Exception
    {
        final String json = a2q(
 //               "{'@type':'xxx','value':{'@type':'yyy','a':12}}");
    "{'value':{'@type':'yyy','a':12}}");
        // should become: {"value":{"a":12}}

        JsonParser p0 = JSON_F.createParser(json);
        JsonParser p = new FilteringParserDelegate(p0,
                new NoTypeFilter(),
                Inclusion.INCLUDE_ALL_AND_PATH,
                true // multipleMatches
        );

//        String filtered = readAndWrite(JSON_F, p);
//        System.out.println("->\n"+filtered);

        assertToken(JsonToken.START_OBJECT, p.nextToken());

        assertToken(JsonToken.FIELD_NAME, p.nextToken());
        assertEquals("value", p.currentName());

        assertToken(JsonToken.START_OBJECT, p.nextToken());
        assertToken(JsonToken.FIELD_NAME, p.nextToken());
        assertEquals("a", p.currentName());
        assertToken(JsonToken.VALUE_NUMBER_INT, p.nextToken());
        assertEquals(12, p.getIntValue());
        assertToken(JsonToken.FIELD_NAME, p.nextToken());
        assertEquals("b", p.currentName());
        assertToken(JsonToken.VALUE_NUMBER_INT, p.nextToken());
        assertEquals(34, p.getIntValue());
        assertEquals(JsonToken.END_OBJECT, p.getCurrentToken());

        assertEquals(JsonToken.END_OBJECT, p.getCurrentToken());
        assertNull(p.nextToken());

        p.close();
    }
    */
}<|MERGE_RESOLUTION|>--- conflicted
+++ resolved
@@ -50,9 +50,6 @@
         assertEquals("value", p.currentName());
         assertToken(JsonToken.VALUE_NUMBER_INT, p.nextToken());
         assertEquals(12, p.getIntValue());
-<<<<<<< HEAD
-
-=======
 
         assertEquals(JsonToken.END_OBJECT, p.nextToken());
         assertNull(p.nextToken());
@@ -74,17 +71,16 @@
 
         assertToken(JsonToken.START_OBJECT, p.nextToken());
 
-        assertToken(JsonToken.FIELD_NAME, p.nextToken());
+        assertToken(JsonToken.PROPERTY_NAME, p.nextToken());
         assertEquals("value", p.currentName());
 
         assertToken(JsonToken.START_OBJECT, p.nextToken());
-        assertToken(JsonToken.FIELD_NAME, p.nextToken());
+        assertToken(JsonToken.PROPERTY_NAME, p.nextToken());
         assertEquals("a", p.currentName());
         assertToken(JsonToken.VALUE_NUMBER_INT, p.nextToken());
         assertEquals(12, p.getIntValue());
         assertEquals(JsonToken.END_OBJECT, p.nextToken());
 
->>>>>>> 3eda00d0
         assertEquals(JsonToken.END_OBJECT, p.nextToken());
         assertNull(p.nextToken());
 
