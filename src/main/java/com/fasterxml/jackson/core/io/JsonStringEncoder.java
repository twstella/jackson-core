--- conflicted
+++ resolved
@@ -129,92 +129,8 @@
             }
             char d = input.charAt(inPtr++);
             int escCode = escCodes[d];
-<<<<<<< HEAD
-            int length = (escCode < 0) ? _appendNumeric(d, _qbuf)
-                   : _appendNamed(escCode, _qbuf);
-=======
-            int length = (escCode < 0)
-                    ? _appendNumeric(d, qbuf)
-                    : _appendNamed(escCode, qbuf);
-                    ;
-            if ((outPtr + length) > outputBuffer.length) {
-                int first = outputBuffer.length - outPtr;
-                if (first > 0) {
-                    System.arraycopy(qbuf, 0, outputBuffer, outPtr, first);
-                }
-                if (textBuffer == null) {
-                    textBuffer = TextBuffer.fromInitial(outputBuffer);
-                }
-                outputBuffer = textBuffer.finishCurrentSegment();
-                int second = length - first;
-                System.arraycopy(qbuf, first, outputBuffer, 0, second);
-                outPtr = second;
-            } else {
-                System.arraycopy(qbuf, 0, outputBuffer, outPtr, length);
-                outPtr += length;
-            }
-        }
-
-        if (textBuffer == null) {
-            return Arrays.copyOfRange(outputBuffer, 0, outPtr);
-        }
-        textBuffer.setCurrentLength(outPtr);
-        return textBuffer.contentsAsArray();
-    }
-
-    /**
-     * Overloaded variant of {@link #quoteAsString(String)}.
-     *
-     * @since 2.10
-     */
-    public char[] quoteAsString(CharSequence input)
-    {
-        // 15-Aug-2019, tatu: Optimize common case as JIT can't get rid of overhead otherwise
-        if (input instanceof String) {
-            return quoteAsString((String) input);
-        }
-
-        TextBuffer textBuffer = null;
-
-        char[] outputBuffer = new char[100];
-        final int[] escCodes = CharTypes.get7BitOutputEscapes();
-        final int escCodeCount = escCodes.length;
-        int inPtr = 0;
-        final int inputLen = input.length();
-        int outPtr = 0;
-        char[] qbuf = null;
- 
-        outer:
-        while (inPtr < inputLen) {
-            tight_loop:
-            while (true) {
-                char c = input.charAt(inPtr);
-                if (c < escCodeCount && escCodes[c] != 0) {
-                    break tight_loop;
-                }
-                if (outPtr >= outputBuffer.length) {
-                    if (textBuffer == null) {
-                        textBuffer = TextBuffer.fromInitial(outputBuffer);
-                    }
-                    outputBuffer = textBuffer.finishCurrentSegment();
-                    outPtr = 0;
-                }
-                outputBuffer[outPtr++] = c;
-                if (++inPtr >= inputLen) {
-                    break outer;
-                }
-            }
-            // something to escape; 2 or 6-char variant? 
-            if (qbuf == null) {
-                qbuf = _qbuf();
-            }
-            char d = input.charAt(inPtr++);
-            int escCode = escCodes[d];
-            int length = (escCode < 0)
-                    ? _appendNumeric(d, qbuf)
-                    : _appendNamed(escCode, qbuf);
-                    ;
->>>>>>> b6073f59
+            int length = (escCode < 0) ? _appendNumeric(d, qbuf)
+                   : _appendNamed(escCode, qbuf);
             if ((outPtr + length) > outputBuffer.length) {
                 int first = outputBuffer.length - outPtr;
                 if (first > 0) {
