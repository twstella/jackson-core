package com.fasterxml.jackson.core.io;

import java.util.Arrays;

public final class CharTypes
{
    protected final static char[] HC = "0123456789ABCDEF".toCharArray();
    protected final static byte[] HB;
    static {
        int len = HC.length;
        HB = new byte[len];
        for (int i = 0; i < len; ++i) {
            HB[i] = (byte) HC[i];
        }
    }

    /**
     * Lookup table used for determining which input characters
     * need special handling when contained in text segment.
     */
    protected final static int[] sInputCodes;
    static {
        /* 96 would do for most cases (backslash is ASCII 94)
         * but if we want to do lookups by raw bytes it's better
         * to have full table
         */
        final int[] table = new int[256];
        // Control chars and non-space white space are not allowed unquoted
        for (int i = 0; i < 32; ++i) {
            table[i] = -1;
        }
        // And then string end and quote markers are special too
        table['"'] = 1;
        table['\\'] = 1;
        sInputCodes = table;
    }

    /**
     * Additionally we can combine UTF-8 decoding info into similar
     * data table.
     */
    protected final static int[] sInputCodesUTF8;
    static {
        final int[] table = Arrays.copyOf(sInputCodes, sInputCodes.length);
        for (int c = 128; c < 256; ++c) {
            int code;

            // We'll add number of bytes needed for decoding
            if ((c & 0xE0) == 0xC0) { // 2 bytes (0x0080 - 0x07FF)
                code = 2;
            } else if ((c & 0xF0) == 0xE0) { // 3 bytes (0x0800 - 0xFFFF)
                code = 3;
            } else if ((c & 0xF8) == 0xF0) {
                // 4 bytes; double-char with surrogates and all...
                code = 4;
            } else {
                // And -1 seems like a good "universal" error marker...
                code = -1;
            }
            table[c] = code;
        }
        sInputCodesUTF8 = table;
    }

    /**
     * To support non-default (and -standard) unquoted field names mode,
     * need to have alternate checking.
     * Basically this is list of 8-bit ASCII characters that are legal
     * as part of Javascript identifier
     */
    protected final static int[] sInputCodesJsNames;
    static {
        final int[] table = new int[256];
        // Default is "not a name char", mark ones that are
        Arrays.fill(table, -1);
        // Assume rules with JS same as Java (change if/as needed)
        for (int i = 33; i < 256; ++i) {
            if (Character.isJavaIdentifierPart((char) i)) {
                table[i] = 0;
            }
        }
        /* As per [JACKSON-267], '@', '#' and '*' are also to be accepted as well.
         * And '-' (for hyphenated names); and '+' for sake of symmetricity...
         */
        table['@'] = 0;
        table['#'] = 0;
        table['*'] = 0;
        table['-'] = 0;
        table['+'] = 0;
        sInputCodesJsNames = table;
    }

    /**
     * This table is similar to Latin-1, except that it marks all "high-bit"
     * code as ok. They will be validated at a later point, when decoding
     * name
     */
    protected final static int[] sInputCodesUtf8JsNames;
    static {
        // start with 8-bit JS names
        final int[] table = Arrays.copyOf(sInputCodesJsNames, sInputCodesJsNames.length);
        Arrays.fill(table, 128, 128, 0);
        sInputCodesUtf8JsNames = table;
    }

    /**
     * Decoding table used to quickly determine characters that are
     * relevant within comment content.
     */
    protected final static int[] sInputCodesComment;
    static {
        final int[] buf = new int[256];
        // but first: let's start with UTF-8 multi-byte markers:
        System.arraycopy(sInputCodesUTF8, 128, buf, 128, 128);

        // default (0) means "ok" (skip); -1 invalid, others marked by char itself
        Arrays.fill(buf, 0, 32, -1); // invalid white space
        buf['\t'] = 0; // tab is still fine
        buf['\n'] = '\n'; // lf/cr need to be observed, ends cpp comment
        buf['\r'] = '\r';
        buf['*'] = '*'; // end marker for c-style comments
        sInputCodesComment = buf;
    }

    /**
     * Decoding table used for skipping white space and comments.
     * 
     * @since 2.3
     */
    protected final static int[] sInputCodesWS;
    static {
        // but first: let's start with UTF-8 multi-byte markers:
        final int[] buf = new int[256];
        System.arraycopy(sInputCodesUTF8, 128, buf, 128, 128);

        // default (0) means "not whitespace" (end); 1 "whitespace", -1 invalid,
        // 2-4 UTF-8 multi-bytes, others marked by char itself
        //
        Arrays.fill(buf, 0, 32, -1); // invalid white space
        buf[' '] = 1;
        buf['\t'] = 1;
        buf['\n'] = '\n'; // lf/cr need to be observed, ends cpp comment
        buf['\r'] = '\r';
        buf['/'] = '/'; // start marker for c/cpp comments
        buf['#'] = '#'; // start marker for YAML comments
        sInputCodesWS = buf;
    }
    
    /**
     * Lookup table used for determining which output characters in
     * 7-bit ASCII range need to be quoted.
     */
    protected final static int[] sOutputEscapes128;
    static {
        int[] table = new int[128];
        // Control chars need generic escape sequence
        for (int i = 0; i < 32; ++i) {
            // 04-Mar-2011, tatu: Used to use "-(i + 1)", replaced with constant
            table[i] = CharacterEscapes.ESCAPE_STANDARD;
        }
        // Others (and some within that range too) have explicit shorter sequences
        table['"'] = '"';
        table['\\'] = '\\';
        // Escaping of slash is optional, so let's not add it
        table[0x08] = 'b';
        table[0x09] = 't';
        table[0x0C] = 'f';
        table[0x0A] = 'n';
        table[0x0D] = 'r';
        sOutputEscapes128 = table;
    }

    /**
     * Lookup table for the first 256 Unicode characters (ASCII / UTF-8)
     * range. For actual hex digits, contains corresponding value;
     * for others -1.
     *<p>
     * NOTE: before 2.10.1, was of size 128, extended for simpler handling
     */
    protected final static int[] sHexValues = new int[256];
    static {
        Arrays.fill(sHexValues, -1);
        for (int i = 0; i < 10; ++i) {
            sHexValues['0' + i] = i;
        }
        for (int i = 0; i < 6; ++i) {
            sHexValues['a' + i] = 10 + i;
            sHexValues['A' + i] = 10 + i;
        }
    }

    public static int[] getInputCodeLatin1() { return sInputCodes; }
    public static int[] getInputCodeUtf8() { return sInputCodesUTF8; }

    public static int[] getInputCodeLatin1JsNames() { return sInputCodesJsNames; }
    public static int[] getInputCodeUtf8JsNames() { return sInputCodesUtf8JsNames; }

    public static int[] getInputCodeComment() { return sInputCodesComment; }
    public static int[] getInputCodeWS() { return sInputCodesWS; }

    /**
     * Accessor for getting a read-only encoding table for first 128 Unicode
     * code points (single-byte UTF-8 characters).
     * Value of 0 means "no escaping"; other positive values that value is character
     * to use after backslash; and negative values that generic (backslash - u)
     * escaping is to be used.
     *
     * @return 128-entry {@code int[]} that contains escape definitions
     */
    public static int[] get7BitOutputEscapes() { return sOutputEscapes128; }

    /**
     * Alternative to {@link #get7BitOutputEscapes()} when a non-standard quote character
     * is used.
<<<<<<< HEAD
=======
     *
     * @param quoteChar Character used for quoting textual values and property names;
     *    usually double-quote but sometimes changed to single-quote (apostrophe)
     *
     * @return 128-entry {@code int[]} that contains escape definitions
     *
     * @since 2.10
>>>>>>> 00a8c72e
     */
    public static int[] get7BitOutputEscapes(int quoteChar) {
        if (quoteChar == '"') {
            return sOutputEscapes128;
        }
        return AltEscapes.instance.escapesFor(quoteChar);
    }

    public static int charToHex(int ch)
    {
        // 08-Nov-2019, tatu: As per [core#540] and [core#578], changed to
        //   force masking here so caller need not do that.
        return sHexValues[ch & 0xFF];
    }

    public static void appendQuoted(StringBuilder sb, String content)
    {
        final int[] escCodes = sOutputEscapes128;
        final int escLen = escCodes.length;
        for (int i = 0, len = content.length(); i < len; ++i) {
            char c = content.charAt(i);
            if (c >= escLen || escCodes[c] == 0) {
                sb.append(c);
                continue;
            }
            sb.append('\\');
            int escCode = escCodes[c];
            if (escCode < 0) { // generic quoting (hex value)
                // The only negative value sOutputEscapes128 returns
                // is CharacterEscapes.ESCAPE_STANDARD, which mean
                // appendQuotes should encode using the Unicode encoding;
                // not sure if this is the right way to encode for
                // CharacterEscapes.ESCAPE_CUSTOM or other (future)
                // CharacterEscapes.ESCAPE_XXX values.

                // We know that it has to fit in just 2 hex chars
                sb.append('u');
                sb.append('0');
                sb.append('0');
                int value = c;  // widening
                sb.append(HC[value >> 4]);
                sb.append(HC[value & 0xF]);
            } else { // "named", i.e. prepend with slash
                sb.append((char) escCode);
            }
        }
    }

    public static char[] copyHexChars() {
        return (char[]) HC.clone();
    }

    public static byte[] copyHexBytes() {
        return (byte[]) HB.clone();
    }

    // @since 2.10
    private static class AltEscapes {
        public final static AltEscapes instance = new AltEscapes();

        private int[][] _altEscapes = new int[128][];

        public int[] escapesFor(int quoteChar) {
            int[] esc = _altEscapes[quoteChar];
            if (esc == null) {
                esc = Arrays.copyOf(sOutputEscapes128, 128);
                // Only add escape setting if character does not already have it
                if (esc[quoteChar] == 0) {
                    esc[quoteChar] = CharacterEscapes.ESCAPE_STANDARD;
                }
                _altEscapes[quoteChar] = esc;
            }
            return esc;
        }
    }
}
<|MERGE_RESOLUTION|>--- conflicted
+++ resolved
@@ -212,16 +212,11 @@
     /**
      * Alternative to {@link #get7BitOutputEscapes()} when a non-standard quote character
      * is used.
-<<<<<<< HEAD
-=======
      *
      * @param quoteChar Character used for quoting textual values and property names;
      *    usually double-quote but sometimes changed to single-quote (apostrophe)
      *
      * @return 128-entry {@code int[]} that contains escape definitions
-     *
-     * @since 2.10
->>>>>>> 00a8c72e
      */
     public static int[] get7BitOutputEscapes(int quoteChar) {
         if (quoteChar == '"') {
