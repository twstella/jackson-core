package com.fasterxml.jackson.core.io;

public final class NumberOutput
{
    private static int MILLION = 1000000;
    private static int BILLION = 1000000000;
    private static long BILLION_L = 1000000000L;

    private static long MIN_INT_AS_LONG = (long) Integer.MIN_VALUE;
    private static long MAX_INT_AS_LONG = (long) Integer.MAX_VALUE;

    final static String SMALLEST_INT = String.valueOf(Integer.MIN_VALUE);
    final static String SMALLEST_LONG = String.valueOf(Long.MIN_VALUE);

    /**
     * Encoded representations of 3-decimal-digit indexed values, where
     * 3 LSB are ascii characters
     *
     * @since 2.8.2
     */
    private final static int[] TRIPLET_TO_CHARS = new int[1000];

    static {
        // Let's fill it with NULLs for ignorable leading digits,
        // and digit chars for others
        int fullIx = 0;
        for (int i1 = 0; i1 < 10; ++i1) {
            for (int i2 = 0; i2 < 10; ++i2) {
                for (int i3 = 0; i3 < 10; ++i3) {
                    int enc = ((i1 + '0') << 16)
                            | ((i2 + '0') << 8)
                            | (i3 + '0');
                    TRIPLET_TO_CHARS[fullIx++] = enc;
                }
            }
        }
    }

    /*
    /**********************************************************
    /* Efficient serialization methods using raw buffers
    /**********************************************************
     */

    /**
     * Method for appending value of given {@code int} value into
     * specified {@code char[]}.
     *<p>
     * NOTE: caller must guarantee that the output buffer has enough room
     * for String representation of the value.
     *
     * @param v Value to append to buffer
     * @param b Buffer to append value to: caller must guarantee there is enough room
     * @param off Offset within output buffer ({@code b}) to append number at
     *
     * @return Offset within buffer after outputting {@code int}
     */
    public static int outputInt(int v, char[] b, int off)
    {
        if (v < 0) {
            if (v == Integer.MIN_VALUE) {
                // Special case: no matching positive value within range;
                // let's then "upgrade" to long and output as such.
                return _outputSmallestI(b, off);
            }
            b[off++] = '-';
            v = -v;
        }

        if (v < MILLION) { // at most 2 triplets...
            if (v < 10) {
                b[off] = (char) ('0' + v);
                return off+1;
            }
            if (v < 1000) {
                return _leading3(v, b, off);
            }
            int thousands = v / 1000;
            v -= (thousands * 1000); // == value % 1000
            off = _leading3(thousands, b, off);
            off = _full3(v, b, off);
            return off;
        }

        // ok, all 3 triplets included
        /* Let's first hand possible billions separately before
         * handling 3 triplets. This is possible since we know we
         * can have at most '2' as billion count.
         */
        if (v >= BILLION) {
            v -= BILLION;
            if (v >= BILLION) {
                v -= BILLION;
                b[off++] = '2';
            } else {
                b[off++] = '1';
            }
            return _outputFullBillion(v, b, off);
        }
        int newValue = v / 1000;
        int ones = (v - (newValue * 1000)); // == value % 1000
        v = newValue;
        newValue /= 1000;
        int thousands = (v - (newValue * 1000));
        
        off = _leading3(newValue, b, off);
        off = _full3(thousands, b, off);
        return _full3(ones, b, off);
    }

    public static int outputInt(int v, byte[] b, int off)
    {
        if (v < 0) {
            if (v == Integer.MIN_VALUE) {
                return _outputSmallestI(b, off);
            }
            b[off++] = '-';
            v = -v;
        }

        if (v < MILLION) { // at most 2 triplets...
            if (v < 1000) {
                if (v < 10) {
                    b[off++] = (byte) ('0' + v);
                } else {
                    off = _leading3(v, b, off);
                }
            } else {
                int thousands = v / 1000;
                v -= (thousands * 1000); // == value % 1000
                off = _leading3(thousands, b, off);
                off = _full3(v, b, off);
            }
            return off;
        }
        if (v >= BILLION) {
            v -= BILLION;
            if (v >= BILLION) {
                v -= BILLION;
                b[off++] = '2';
            } else {
                b[off++] = '1';
            }
            return _outputFullBillion(v, b, off);
        }
        int newValue = v / 1000;
        int ones = (v - (newValue * 1000)); // == value % 1000
        v = newValue;
        newValue /= 1000;
        int thousands = (v - (newValue * 1000));
        off = _leading3(newValue, b, off);
        off = _full3(thousands, b, off);
        return _full3(ones, b, off);
    }

    /**
     * Method for appending value of given {@code long} value into
     * specified {@code char[]}.
     *<p>
     * NOTE: caller must guarantee that the output buffer has enough room
     * for String representation of the value.
     *
     * @param v Value to append to buffer
     * @param b Buffer to append value to: caller must guarantee there is enough room
     * @param off Offset within output buffer ({@code b}) to append number at
     *
     * @return Offset within buffer after outputting {@code long}
     */
    public static int outputLong(long v, char[] b, int off)
    {
        // First: does it actually fit in an int?
        if (v < 0L) {
            if (v > MIN_INT_AS_LONG) {
                return outputInt((int) v, b, off);
            }
            if (v == Long.MIN_VALUE) {
                return _outputSmallestL(b, off);
            }
            b[off++] = '-';
            v = -v;
        } else {
            if (v <= MAX_INT_AS_LONG) {
                return outputInt((int) v, b, off);
            }
        }

        // Ok, let's separate last 9 digits (3 x full sets of 3)
        long upper = v / BILLION_L;
        v -= (upper * BILLION_L);

        // two integers?
        if (upper < BILLION_L) {
            off = _outputUptoBillion((int) upper, b, off);
        } else {
            // no, two ints and bits; hi may be about 16 or so
            long hi = upper / BILLION_L;
            upper -= (hi * BILLION_L);
            off = _leading3((int) hi, b, off);
            off = _outputFullBillion((int) upper, b, off);
        }
        return _outputFullBillion((int) v, b, off);
    }

    public static int outputLong(long v, byte[] b, int off)
    {
        if (v < 0L) {
            if (v > MIN_INT_AS_LONG) {
                return outputInt((int) v, b, off);
            }
            if (v == Long.MIN_VALUE) {
                return _outputSmallestL(b, off);
            }
            b[off++] = '-';
            v = -v;
        } else {
            if (v <= MAX_INT_AS_LONG) {
                return outputInt((int) v, b, off);
            }
        }

        // Ok, let's separate last 9 digits (3 x full sets of 3)
        long upper = v / BILLION_L;
        v -= (upper * BILLION_L);

        // two integers?
        if (upper < BILLION_L) {
            off = _outputUptoBillion((int) upper, b, off);
        } else {
            // no, two ints and bits; hi may be about 16 or so
            long hi = upper / BILLION_L;
            upper -= (hi * BILLION_L);
            off = _leading3((int) hi, b, off);
            off = _outputFullBillion((int) upper, b, off);
        }
        return _outputFullBillion((int) v, b, off);
    }

    /*
    /**********************************************************
<<<<<<< HEAD
=======
    /* Convenience serialization methods
    /**********************************************************
     */

    /* !!! 05-Aug-2008, tatus: Any ways to further optimize
     *   these? (or need: only called by diagnostics methods?)
     */
    public static String toString(int v)
    {
        // Lookup table for small values
        if (v < sSmallIntStrs.length) {
            if (v >= 0) {
                return sSmallIntStrs[v];
            }
            int v2 = -v - 1;
            if (v2 < sSmallIntStrs2.length) {
                return sSmallIntStrs2[v2];
            }
        }
        return Integer.toString(v);
    }

    public static String toString(long v) {
        if (v <= Integer.MAX_VALUE && v >= Integer.MIN_VALUE) {
            return toString((int) v);
        }
        return Long.toString(v);
    }

    public static String toString(double v) {
        return Double.toString(v);
    }

    // @since 2.6
    public static String toString(float v) {
        return Float.toString(v);
    }

    /*
    /**********************************************************
>>>>>>> aa54f0a1
    /* Other convenience methods
    /**********************************************************
     */

    /**
     * Helper method to verify whether given {@code double} value is finite
     * (regular rational number} or not (NaN or Infinity).
     *
     * @param value {@code double} value to check
     *
     * @return True if number is NOT finite (is Infinity or NaN); false otherwise
     *
     * Since 2.10
     */
    public static boolean notFinite(double value) {
        return !Double.isFinite(value);
    }

    /**
     * Helper method to verify whether given {@code float} value is finite
     * (regular rational number} or not (NaN or Infinity).
     *
     * @param value {@code float} value to check
     *
     * @return True if number is NOT finite (is Infinity or NaN); false otherwise
     *
     * Since 2.10
     */
    public static boolean notFinite(float value) {
        return !Float.isFinite(value);
    }

    /*
    /**********************************************************
    /* Internal helper methods
    /**********************************************************
     */

    private static int _outputUptoBillion(int v, char[] b, int off)
    {
        if (v < MILLION) { // at most 2 triplets...
            if (v < 1000) {
                return _leading3(v, b, off);
            }
            int thousands = v / 1000;
            int ones = v - (thousands * 1000); // == value % 1000
            return _outputUptoMillion(b, off, thousands, ones);
        }
        int thousands = v / 1000;
        int ones = (v - (thousands * 1000)); // == value % 1000
        int millions = thousands / 1000;
        thousands -= (millions * 1000);

        off = _leading3(millions, b, off);

        int enc = TRIPLET_TO_CHARS[thousands];
        b[off++] = (char) (enc >> 16);
        b[off++] = (char) ((enc >> 8) & 0x7F);
        b[off++] = (char) (enc & 0x7F);

        enc = TRIPLET_TO_CHARS[ones];
        b[off++] = (char) (enc >> 16);
        b[off++] = (char) ((enc >> 8) & 0x7F);
        b[off++] = (char) (enc & 0x7F);

        return off;
    }
    
    private static int _outputFullBillion(int v, char[] b, int off)
    {
        int thousands = v / 1000;
        int ones = (v - (thousands * 1000)); // == value % 1000
        int millions = thousands / 1000;

        int enc = TRIPLET_TO_CHARS[millions];
        b[off++] = (char) (enc >> 16);
        b[off++] = (char) ((enc >> 8) & 0x7F);
        b[off++] = (char) (enc & 0x7F);

        thousands -= (millions * 1000);
        enc = TRIPLET_TO_CHARS[thousands];
        b[off++] = (char) (enc >> 16);
        b[off++] = (char) ((enc >> 8) & 0x7F);
        b[off++] = (char) (enc & 0x7F);

        enc = TRIPLET_TO_CHARS[ones];
        b[off++] = (char) (enc >> 16);
        b[off++] = (char) ((enc >> 8) & 0x7F);
        b[off++] = (char) (enc & 0x7F);

        return off;
    }
    
    private static int _outputUptoBillion(int v, byte[] b, int off)
    {
        if (v < MILLION) { // at most 2 triplets...
            if (v < 1000) {
                return _leading3(v, b, off);
            }
            int thousands = v / 1000;
            int ones = v - (thousands * 1000); // == value % 1000
            return _outputUptoMillion(b, off, thousands, ones);
        }
        int thousands = v / 1000;
        int ones = (v - (thousands * 1000)); // == value % 1000
        int millions = thousands / 1000;
        thousands -= (millions * 1000);

        off = _leading3(millions, b, off);

        int enc = TRIPLET_TO_CHARS[thousands];
        b[off++] = (byte) (enc >> 16);
        b[off++] = (byte) (enc >> 8);
        b[off++] = (byte) enc;

        enc = TRIPLET_TO_CHARS[ones];
        b[off++] = (byte) (enc >> 16);
        b[off++] = (byte) (enc >> 8);
        b[off++] = (byte) enc;

        return off;
    }

    private static int _outputFullBillion(int v, byte[] b, int off)
    {
        int thousands = v / 1000;
        int ones = (v - (thousands * 1000)); // == value % 1000
        int millions = thousands / 1000;
        thousands -= (millions * 1000);

        int enc = TRIPLET_TO_CHARS[millions];
        b[off++] = (byte) (enc >> 16);
        b[off++] = (byte) (enc >> 8);
        b[off++] = (byte) enc;

        enc = TRIPLET_TO_CHARS[thousands];
        b[off++] = (byte) (enc >> 16);
        b[off++] = (byte) (enc >> 8);
        b[off++] = (byte) enc;

        enc = TRIPLET_TO_CHARS[ones];
        b[off++] = (byte) (enc >> 16);
        b[off++] = (byte) (enc >> 8);
        b[off++] = (byte) enc;

        return off;
    }

    private static int _outputUptoMillion(char[] b, int off, int thousands, int ones)
    {
        int enc = TRIPLET_TO_CHARS[thousands];
        if (thousands > 9) {
            if (thousands > 99) {
                b[off++] = (char) (enc >> 16);
            }
            b[off++] = (char) ((enc >> 8) & 0x7F);
        }
        b[off++] = (char) (enc & 0x7F);
        // and then full
        enc = TRIPLET_TO_CHARS[ones];
        b[off++] = (char) (enc >> 16);
        b[off++] = (char) ((enc >> 8) & 0x7F);
        b[off++] = (char) (enc & 0x7F);
        return off;
    }

    private static int _outputUptoMillion(byte[] b, int off, int thousands, int ones)
    {
        int enc = TRIPLET_TO_CHARS[thousands];
        if (thousands > 9) {
            if (thousands > 99) {
                b[off++] = (byte) (enc >> 16);
            }
            b[off++] = (byte) (enc >> 8);
        }
        b[off++] = (byte) enc;
        // and then full
        enc = TRIPLET_TO_CHARS[ones];
        b[off++] = (byte) (enc >> 16);
        b[off++] = (byte) (enc >> 8);
        b[off++] = (byte) enc;
        return off;
    }
    
    private static int _leading3(int t, char[] b, int off)
    {
        int enc = TRIPLET_TO_CHARS[t];
        if (t > 9) {
            if (t > 99) {
                b[off++] = (char) (enc >> 16);
            }
            b[off++] = (char) ((enc >> 8) & 0x7F);
        }
        b[off++] = (char) (enc & 0x7F);
        return off;
    }

    private static int _leading3(int t, byte[] b, int off)
    {
        int enc = TRIPLET_TO_CHARS[t];
        if (t > 9) {
            if (t > 99) {
                b[off++] = (byte) (enc >> 16);
            }
            b[off++] = (byte) (enc >> 8);
        }
        b[off++] = (byte) enc;
        return off;
    }

    private static int _full3(int t, char[] b, int off)
    {
        int enc = TRIPLET_TO_CHARS[t];
        b[off++] = (char) (enc >> 16);
        b[off++] = (char) ((enc >> 8) & 0x7F);
        b[off++] = (char) (enc & 0x7F);
        return off;
    }

    private static int _full3(int t, byte[] b, int off)
    {
        int enc = TRIPLET_TO_CHARS[t];
        b[off++] = (byte) (enc >> 16);
        b[off++] = (byte) (enc >> 8);
        b[off++] = (byte) enc;
        return off;
    }

    // // // Special cases for where we can not flip the sign bit

    private static int _outputSmallestL(char[] b, int off)
    {
        int len = SMALLEST_LONG.length();
        SMALLEST_LONG.getChars(0, len, b, off);
        return (off + len);
    }

    private static int _outputSmallestL(byte[] b, int off)
    {
        int len = SMALLEST_LONG.length();
        for (int i = 0; i < len; ++i) {
            b[off++] = (byte) SMALLEST_LONG.charAt(i);
        }
        return off;
    }

    private static int _outputSmallestI(char[] b, int off)
    {
        int len = SMALLEST_INT.length();
        SMALLEST_INT.getChars(0, len, b, off);
        return (off + len);
    }

    private static int _outputSmallestI(byte[] b, int off)
    {
        int len = SMALLEST_INT.length();
        for (int i = 0; i < len; ++i) {
            b[off++] = (byte) SMALLEST_INT.charAt(i);
        }
        return off;
    }
}<|MERGE_RESOLUTION|>--- conflicted
+++ resolved
@@ -37,9 +37,9 @@
     }
 
     /*
-    /**********************************************************
+    /**********************************************************************
     /* Efficient serialization methods using raw buffers
-    /**********************************************************
+    /**********************************************************************
      */
 
     /**
@@ -236,52 +236,9 @@
     }
 
     /*
-    /**********************************************************
-<<<<<<< HEAD
-=======
-    /* Convenience serialization methods
-    /**********************************************************
-     */
-
-    /* !!! 05-Aug-2008, tatus: Any ways to further optimize
-     *   these? (or need: only called by diagnostics methods?)
-     */
-    public static String toString(int v)
-    {
-        // Lookup table for small values
-        if (v < sSmallIntStrs.length) {
-            if (v >= 0) {
-                return sSmallIntStrs[v];
-            }
-            int v2 = -v - 1;
-            if (v2 < sSmallIntStrs2.length) {
-                return sSmallIntStrs2[v2];
-            }
-        }
-        return Integer.toString(v);
-    }
-
-    public static String toString(long v) {
-        if (v <= Integer.MAX_VALUE && v >= Integer.MIN_VALUE) {
-            return toString((int) v);
-        }
-        return Long.toString(v);
-    }
-
-    public static String toString(double v) {
-        return Double.toString(v);
-    }
-
-    // @since 2.6
-    public static String toString(float v) {
-        return Float.toString(v);
-    }
-
-    /*
-    /**********************************************************
->>>>>>> aa54f0a1
+    /**********************************************************************
     /* Other convenience methods
-    /**********************************************************
+    /**********************************************************************
      */
 
     /**
@@ -305,17 +262,15 @@
      * @param value {@code float} value to check
      *
      * @return True if number is NOT finite (is Infinity or NaN); false otherwise
-     *
-     * Since 2.10
      */
     public static boolean notFinite(float value) {
         return !Float.isFinite(value);
     }
 
     /*
-    /**********************************************************
+    /**********************************************************************
     /* Internal helper methods
-    /**********************************************************
+    /**********************************************************************
      */
 
     private static int _outputUptoBillion(int v, char[] b, int off)
