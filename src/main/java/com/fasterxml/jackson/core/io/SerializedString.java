package com.fasterxml.jackson.core.io;

import java.io.*;
import java.nio.ByteBuffer;

import com.fasterxml.jackson.core.SerializableString;

/**
 * String token that can lazily serialize String contained and then reuse that
 * serialization later on. This is similar to JDBC prepared statements, for example,
 * in that instances should only be created when they are used more than use;
 * prime candidates are various serializers.
 *<p>
 * Class is final for performance reasons and since this is not designed to
 * be extensible or customizable (customizations would occur in calling code)
 */
public class SerializedString
    implements SerializableString, java.io.Serializable
{
    private static final long serialVersionUID = 1L;

    private static final JsonStringEncoder JSON_ENCODER = JsonStringEncoder.getInstance();
    
    protected final String _value;

    /* 13-Dec-2010, tatu: Whether use volatile or not is actually an important
     *   decision for multi-core use cases. Cost of volatility can be non-trivial
     *   for heavy use cases, and serialized-string instances are accessed often.
     *   Given that all code paths with common Jackson usage patterns go through
     *   a few memory barriers (mostly with cache/reuse pool access) it seems safe
     *   enough to omit volatiles here, given how simple lazy initialization is.
     *   This can be compared to how {@link String#hashCode} works; lazily and
     *   without synchronization or use of volatile keyword.
     *
     *   Change to remove volatile was a request by implementors of a high-throughput
     *   search framework; and they believed this is an important optimization for
     *   heaviest, multi-core deployed use cases.
     */
    // 22-Sep-2013, tatu: FWIW, there have been no reports of problems in this
    //  area, or anything pointing to it. So I think we are safe up to JDK7
    //   and hopefully beyond.
    
    // 09-Dec-2017, tatu: ... fine up until Java 8, Jackson 2.9, no reports.

    protected /*volatile*/ byte[] _quotedUTF8Ref;

    protected /*volatile*/ byte[] _unquotedUTF8Ref;

    protected /*volatile*/ char[] _quotedChars;

    public SerializedString(String v) {
        if (v == null) {
            throw new IllegalStateException("Null String illegal for SerializedString");
        }
        _value = v;
    }
    
    /*
    /**********************************************************************
    /* Serializable overrides
    /**********************************************************************
     */

    /**
     * Ugly hack, to work through the requirement that _value is indeed final,
     * and that JDK serialization won't call ctor(s).
     */
    protected transient String _jdkSerializeValue;

    private void readObject(ObjectInputStream in) throws IOException {
        _jdkSerializeValue = in.readUTF();
    }

    private void writeObject(ObjectOutputStream out) throws IOException {
        out.writeUTF(_value);
    }

    protected Object readResolve() {
        return new SerializedString(_jdkSerializeValue);
    }

    /*
    /**********************************************************************
    /* Basic API
    /**********************************************************************
     */

    @Override
    public final String getValue() { return _value; }
    
    /**
     * Returns length of the String as characters
     */
    @Override
    public final int charLength() { return _value.length(); }

    /**
     * Accessor for accessing value that has been quoted (escaped) using JSON
     * quoting rules (using backslash-prefixed codes) into a char array.
     */
    @Override
    public final char[] asQuotedChars() {
        char[] result = _quotedChars;
        if (result == null) {
<<<<<<< HEAD
            result = JsonStringEncoder.getInstance().quoteAsCharArray(_value);
            _quotedChars = result;
=======
            _quotedChars = result = JSON_ENCODER.quoteAsString(_value);
>>>>>>> f21edfc7
        }
        return result;
    }

    /**
     * Accessor for accessing value that has been quoted (escaped) using JSON
     * quoting rules (using backslash-prefixed codes), and encoded using
     * UTF-8 encoding into a byte array.
     */
    @Override
    public final byte[] asQuotedUTF8() {
        byte[] result = _quotedUTF8Ref;
        if (result == null) {
            _quotedUTF8Ref = result = JSON_ENCODER.quoteAsUTF8(_value);
        }
        return result;
    }

    /**
     * Accessor for accessing value as is (without JSON quoting (ecaping))
     * encoded as UTF-8 byte array.
     */
    @Override
    public final byte[] asUnquotedUTF8() {
        byte[] result = _unquotedUTF8Ref;
        if (result == null) {
            _unquotedUTF8Ref = result = JSON_ENCODER.encodeAsUTF8(_value);
        }
        return result;
    }

    /*
    /**********************************************************************
    /* Additional methods for appending/writing contents
    /**********************************************************************
     */

    @Override
    public int appendQuoted(char[] buffer, int offset) {
        char[] result = _quotedChars;
        if (result == null) {
<<<<<<< HEAD
            result = JsonStringEncoder.getInstance().quoteAsCharArray(_value);
            _quotedChars = result;
=======
            _quotedChars = result = JSON_ENCODER.quoteAsString(_value);
>>>>>>> f21edfc7
        }
        final int length = result.length;
        if ((offset + length) > buffer.length) {
            return -1;
        }
        System.arraycopy(result, 0, buffer, offset, length);
        return length;
    }

    @Override
    public int appendQuotedUTF8(byte[] buffer, int offset) {
        byte[] result = _quotedUTF8Ref;
        if (result == null) {
            _quotedUTF8Ref = result = JSON_ENCODER.quoteAsUTF8(_value);
        }
        final int length = result.length;
        if ((offset + length) > buffer.length) {
            return -1;
        }
        System.arraycopy(result, 0, buffer, offset, length);
        return length;
    }

    @Override
    public int appendUnquoted(char[] buffer, int offset) {
        String str = _value;
        final int length = str.length();
        if ((offset + length) > buffer.length) {
            return -1;
        }
        str.getChars(0,  length, buffer, offset);
        return length;
    }

    @Override
    public int appendUnquotedUTF8(byte[] buffer, int offset) {
        byte[] result = _unquotedUTF8Ref;
        if (result == null) {
            _unquotedUTF8Ref = result = JSON_ENCODER.encodeAsUTF8(_value);
        }
        final int length = result.length;
        if ((offset + length) > buffer.length) {
            return -1;
        }
        System.arraycopy(result, 0, buffer, offset, length);
        return length;
    }

    @Override
    public int writeQuotedUTF8(OutputStream out) throws IOException {
        byte[] result = _quotedUTF8Ref;
        if (result == null) {
            _quotedUTF8Ref = result = JSON_ENCODER.quoteAsUTF8(_value);
        }
        final int length = result.length;
        out.write(result, 0, length);
        return length;
    }

    @Override
    public int writeUnquotedUTF8(OutputStream out) throws IOException {
        byte[] result = _unquotedUTF8Ref;
        if (result == null) {
            _unquotedUTF8Ref = result = JSON_ENCODER.encodeAsUTF8(_value);
        }
        final int length = result.length;
        out.write(result, 0, length);
        return length;
    }

    @Override
    public int putQuotedUTF8(ByteBuffer buffer) {
        byte[] result = _quotedUTF8Ref;
        if (result == null) {
            _quotedUTF8Ref = result = JSON_ENCODER.quoteAsUTF8(_value);
        }
        final int length = result.length;
        if (length > buffer.remaining()) {
            return -1;
        }
        buffer.put(result, 0, length);
        return length;
    }

    @Override
    public int putUnquotedUTF8(ByteBuffer buffer) {
        byte[] result = _unquotedUTF8Ref;
        if (result == null) {
            _unquotedUTF8Ref = result = JSON_ENCODER.encodeAsUTF8(_value);
        }
        final int length = result.length;
        if (length > buffer.remaining()) {
            return -1;
        }
        buffer.put(result, 0, length);
        return length;
    }

    /*
    /**********************************************************************
    /* Standard method overrides
    /**********************************************************************
     */

    @Override
    public final String toString() { return _value; }
    
    @Override
    public final int hashCode() { return _value.hashCode(); }

    @Override
    public final boolean equals(Object o) {
        if (o == this) return true;
        if (o == null || o.getClass() != getClass()) return false;
        SerializedString other = (SerializedString) o;
        return _value.equals(other._value);
    }
}<|MERGE_RESOLUTION|>--- conflicted
+++ resolved
@@ -102,12 +102,7 @@
     public final char[] asQuotedChars() {
         char[] result = _quotedChars;
         if (result == null) {
-<<<<<<< HEAD
-            result = JsonStringEncoder.getInstance().quoteAsCharArray(_value);
-            _quotedChars = result;
-=======
-            _quotedChars = result = JSON_ENCODER.quoteAsString(_value);
->>>>>>> f21edfc7
+            _quotedChars = result = JSON_ENCODER.quoteAsCharArray(_value);
         }
         return result;
     }
@@ -149,12 +144,7 @@
     public int appendQuoted(char[] buffer, int offset) {
         char[] result = _quotedChars;
         if (result == null) {
-<<<<<<< HEAD
-            result = JsonStringEncoder.getInstance().quoteAsCharArray(_value);
-            _quotedChars = result;
-=======
-            _quotedChars = result = JSON_ENCODER.quoteAsString(_value);
->>>>>>> f21edfc7
+            _quotedChars = result = JSON_ENCODER.quoteAsCharArray(_value);
         }
         final int length = result.length;
         if ((offset + length) > buffer.length) {
