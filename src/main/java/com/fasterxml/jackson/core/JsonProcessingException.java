/* Jackson JSON-processor.
 *
 * Copyright (c) 2007- Tatu Saloranta, tatu.saloranta@iki.fi
 */

package com.fasterxml.jackson.core;

/**
 * Intermediate base class for all problems encountered when
 * processing (parsing, generating) JSON content
 * that are not pure I/O problems.
 * Regular {@link java.io.IOException}s will be passed through as is.
 * Sub-class of {@link java.io.IOException} for convenience.
<<<<<<< HEAD
=======
 *<p>
 * Since Jackson 2.12 extends intermediate {@link JacksonException} type
 * instead of directly extending {@link java.io.IOException}.
>>>>>>> 99bf0cfb
 */
public class JsonProcessingException extends JacksonException
{
    private final static long serialVersionUID = 123; // eclipse complains otherwise

    protected JsonProcessingException(String msg, JsonLocation loc, Throwable rootCause) {
        super(msg, loc, rootCause);
    }

    protected JsonProcessingException(String msg) {
        super(msg);
    }

    protected JsonProcessingException(String msg, JsonLocation loc) {
        this(msg, loc, null);
    }

    protected JsonProcessingException(String msg, Throwable rootCause) {
        this(msg, null, rootCause);
    }

    protected JsonProcessingException(Throwable rootCause) {
        this(null, null, rootCause);
    }
<<<<<<< HEAD
=======

    /*
    /**********************************************************************
    /* Extended API
    /**********************************************************************
     */

    @Override
    public JsonLocation getLocation() { return _location; }

    /**
     * Method that allows to remove context information from this exception's message.
     * Useful when you are parsing security-sensitive data and don't want original data excerpts
     * to be present in Jackson parser error messages.
     *
     * @since 2.9
     */
    public void clearLocation() { _location = null; }

    /**
     * Method that allows accessing the original "message" argument,
     * without additional decorations (like location information)
     * that overridden {@link #getMessage} adds.
     *
     * @return Original message passed in constructor
     *
     * @since 2.1
     */
    @Override
    public String getOriginalMessage() { return super.getMessage(); }

    /**
     * Method that allows accessing underlying processor that triggered
     * this exception; typically either {@link JsonParser} or {@link JsonGenerator}
     * for exceptions that originate from streaming API.
     * Note that it is possible that `null` may be returned if code throwing
     * exception either has no access to processor; or has not been retrofitted
     * to set it; this means that caller needs to take care to check for nulls.
     * Subtypes override this method with co-variant return type, for more
     * type-safe access.
     * 
     * @return Originating processor, if available; null if not.
     *
     * @since 2.7
     */
    @Override
    public Object getProcessor() { return null; }

    /*
    /**********************************************************************
    /* Methods for sub-classes to use, override
    /**********************************************************************
     */
    
    /**
     * Accessor that sub-classes can override to append additional
     * information right after the main message, but before
     * source location information.
     *
     * @return Message suffix assigned, if any; {@code null} if none
     */
    protected String getMessageSuffix() { return null; }

    /*
    /**********************************************************************
    /* Overrides of standard methods
    /**********************************************************************
     */

    /**
     * Default implementation overridden so that we can add location information
     *
     * @return Original {@code message} preceded by optional prefix and followed by
     *   location information, message and location information separated by a linefeed
     */
    @Override public String getMessage() {
        String msg = super.getMessage();
        if (msg == null) {
            msg = "N/A";
        }
        JsonLocation loc = getLocation();
        String suffix = getMessageSuffix();
        // mild optimization, if nothing extra is needed:
        if (loc != null || suffix != null) {
            StringBuilder sb = new StringBuilder(100);
            sb.append(msg);
            if (suffix != null) {
                sb.append(suffix);
            }
            if (loc != null) {
                sb.append('\n');
                sb.append(" at ");
                sb.append(loc.toString());
            }
            msg = sb.toString();
        }
        return msg;
    }

    @Override public String toString() { return getClass().getName()+": "+getMessage(); }
>>>>>>> 99bf0cfb
}<|MERGE_RESOLUTION|>--- conflicted
+++ resolved
@@ -6,21 +6,12 @@
 package com.fasterxml.jackson.core;
 
 /**
- * Intermediate base class for all problems encountered when
- * processing (parsing, generating) JSON content
- * that are not pure I/O problems.
- * Regular {@link java.io.IOException}s will be passed through as is.
- * Sub-class of {@link java.io.IOException} for convenience.
-<<<<<<< HEAD
-=======
- *<p>
- * Since Jackson 2.12 extends intermediate {@link JacksonException} type
- * instead of directly extending {@link java.io.IOException}.
->>>>>>> 99bf0cfb
+ * Legacy base class from Jackson 2.x; to be replaced by {@link JacksonException}.
  */
-public class JsonProcessingException extends JacksonException
+public class JsonProcessingException
+    extends JacksonException
 {
-    private final static long serialVersionUID = 123; // eclipse complains otherwise
+    private final static long serialVersionUID = 3L;
 
     protected JsonProcessingException(String msg, JsonLocation loc, Throwable rootCause) {
         super(msg, loc, rootCause);
@@ -41,107 +32,4 @@
     protected JsonProcessingException(Throwable rootCause) {
         this(null, null, rootCause);
     }
-<<<<<<< HEAD
-=======
-
-    /*
-    /**********************************************************************
-    /* Extended API
-    /**********************************************************************
-     */
-
-    @Override
-    public JsonLocation getLocation() { return _location; }
-
-    /**
-     * Method that allows to remove context information from this exception's message.
-     * Useful when you are parsing security-sensitive data and don't want original data excerpts
-     * to be present in Jackson parser error messages.
-     *
-     * @since 2.9
-     */
-    public void clearLocation() { _location = null; }
-
-    /**
-     * Method that allows accessing the original "message" argument,
-     * without additional decorations (like location information)
-     * that overridden {@link #getMessage} adds.
-     *
-     * @return Original message passed in constructor
-     *
-     * @since 2.1
-     */
-    @Override
-    public String getOriginalMessage() { return super.getMessage(); }
-
-    /**
-     * Method that allows accessing underlying processor that triggered
-     * this exception; typically either {@link JsonParser} or {@link JsonGenerator}
-     * for exceptions that originate from streaming API.
-     * Note that it is possible that `null` may be returned if code throwing
-     * exception either has no access to processor; or has not been retrofitted
-     * to set it; this means that caller needs to take care to check for nulls.
-     * Subtypes override this method with co-variant return type, for more
-     * type-safe access.
-     * 
-     * @return Originating processor, if available; null if not.
-     *
-     * @since 2.7
-     */
-    @Override
-    public Object getProcessor() { return null; }
-
-    /*
-    /**********************************************************************
-    /* Methods for sub-classes to use, override
-    /**********************************************************************
-     */
-    
-    /**
-     * Accessor that sub-classes can override to append additional
-     * information right after the main message, but before
-     * source location information.
-     *
-     * @return Message suffix assigned, if any; {@code null} if none
-     */
-    protected String getMessageSuffix() { return null; }
-
-    /*
-    /**********************************************************************
-    /* Overrides of standard methods
-    /**********************************************************************
-     */
-
-    /**
-     * Default implementation overridden so that we can add location information
-     *
-     * @return Original {@code message} preceded by optional prefix and followed by
-     *   location information, message and location information separated by a linefeed
-     */
-    @Override public String getMessage() {
-        String msg = super.getMessage();
-        if (msg == null) {
-            msg = "N/A";
-        }
-        JsonLocation loc = getLocation();
-        String suffix = getMessageSuffix();
-        // mild optimization, if nothing extra is needed:
-        if (loc != null || suffix != null) {
-            StringBuilder sb = new StringBuilder(100);
-            sb.append(msg);
-            if (suffix != null) {
-                sb.append(suffix);
-            }
-            if (loc != null) {
-                sb.append('\n');
-                sb.append(" at ");
-                sb.append(loc.toString());
-            }
-            msg = sb.toString();
-        }
-        return msg;
-    }
-
-    @Override public String toString() { return getClass().getName()+": "+getMessage(); }
->>>>>>> 99bf0cfb
 }