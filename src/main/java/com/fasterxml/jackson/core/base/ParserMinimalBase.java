package com.fasterxml.jackson.core.base;

import java.io.IOException;
import java.math.BigDecimal;
import java.math.BigInteger;

import com.fasterxml.jackson.core.*;
import com.fasterxml.jackson.core.exc.InputCoercionException;
import com.fasterxml.jackson.core.io.JsonEOFException;
import com.fasterxml.jackson.core.io.NumberInput;
import com.fasterxml.jackson.core.sym.FieldNameMatcher;
import com.fasterxml.jackson.core.type.ResolvedType;
import com.fasterxml.jackson.core.type.TypeReference;
import com.fasterxml.jackson.core.util.ByteArrayBuilder;
import com.fasterxml.jackson.core.util.JacksonFeatureSet;
import com.fasterxml.jackson.core.util.VersionUtil;

import static com.fasterxml.jackson.core.JsonTokenId.*;

/**
 * Intermediate base class used by all Jackson {@link JsonParser}
 * implementations, but does not add any additional fields that depend
 * on particular method of obtaining input.
 *<p>
 * Note that 'minimal' here mostly refers to minimal number of fields
 * (size) and functionality that is specific to certain types
 * of parser implementations; but not necessarily to number of methods.
 */
public abstract class ParserMinimalBase extends JsonParser
{
    // Control chars:
    protected final static int INT_TAB = '\t';
    protected final static int INT_LF = '\n';
    protected final static int INT_CR = '\r';
    protected final static int INT_SPACE = 0x0020;

    // Markup
    protected final static int INT_LBRACKET = '[';
    protected final static int INT_RBRACKET = ']';
    protected final static int INT_LCURLY = '{';
    protected final static int INT_RCURLY = '}';
    protected final static int INT_QUOTE = '"';
    protected final static int INT_APOS = '\'';
    protected final static int INT_BACKSLASH = '\\';
    protected final static int INT_SLASH = '/';
    protected final static int INT_ASTERISK = '*';
    protected final static int INT_COLON = ':';
    protected final static int INT_COMMA = ',';
    protected final static int INT_HASH = '#';

    // Number chars
    protected final static int INT_0 = '0';
    protected final static int INT_9 = '9';
    protected final static int INT_MINUS = '-';
    protected final static int INT_PLUS = '+';

    protected final static int INT_PERIOD = '.';
    protected final static int INT_e = 'e';
    protected final static int INT_E = 'E';

    protected final static char CHAR_NULL = '\0';

    protected final static byte[] NO_BYTES = new byte[0];

    protected final static int[] NO_INTS = new int[0];
    
    /*
    /**********************************************************************
    /* Constants and fields wrt number handling
    /**********************************************************************
     */

    protected final static int NR_UNKNOWN = 0;

    // First, integer types

    protected final static int NR_INT = 0x0001;
    protected final static int NR_LONG = 0x0002;
    protected final static int NR_BIGINT = 0x0004;

    // And then floating point types

    protected final static int NR_DOUBLE = 0x008;
    protected final static int NR_BIGDECIMAL = 0x0010;

    /**
     * NOTE! Not used by JSON implementation but used by many of binary codecs
     */
    protected final static int NR_FLOAT = 0x020;

    // Also, we need some numeric constants

    protected final static BigInteger BI_MIN_INT = BigInteger.valueOf(Integer.MIN_VALUE);
    protected final static BigInteger BI_MAX_INT = BigInteger.valueOf(Integer.MAX_VALUE);

    protected final static BigInteger BI_MIN_LONG = BigInteger.valueOf(Long.MIN_VALUE);
    protected final static BigInteger BI_MAX_LONG = BigInteger.valueOf(Long.MAX_VALUE);

    protected final static BigDecimal BD_MIN_LONG = new BigDecimal(BI_MIN_LONG);
    protected final static BigDecimal BD_MAX_LONG = new BigDecimal(BI_MAX_LONG);

    protected final static BigDecimal BD_MIN_INT = new BigDecimal(BI_MIN_INT);
    protected final static BigDecimal BD_MAX_INT = new BigDecimal(BI_MAX_INT);

    protected final static int MIN_BYTE_I = (int) Byte.MIN_VALUE;
    // Allow range up to and including 255, to support signed AND unsigned bytes
    protected final static int MAX_BYTE_I = (int) 255;

    protected final static int MIN_SHORT_I = (int) Short.MIN_VALUE;
    protected final static int MAX_SHORT_I = (int) Short.MAX_VALUE;
    
    protected final static long MIN_INT_L = (long) Integer.MIN_VALUE;
    protected final static long MAX_INT_L = (long) Integer.MAX_VALUE;

    // These are not very accurate, but have to do... (for bounds checks)

    protected final static double MIN_LONG_D = (double) Long.MIN_VALUE;
    protected final static double MAX_LONG_D = (double) Long.MAX_VALUE;

    protected final static double MIN_INT_D = (double) Integer.MIN_VALUE;
    protected final static double MAX_INT_D = (double) Integer.MAX_VALUE;

    /*
    /**********************************************************************
    /* Misc other constants
    /**********************************************************************
     */

    /**
     * Maximum number of characters to include in token reported
     * as part of error messages.
     */
    protected final static int MAX_ERROR_TOKEN_LENGTH = 256;

    /*
    /**********************************************************************
    /* Minimal configuration state
    /**********************************************************************
     */

    /**
     * Bit flag composed of bits that indicate which
     * {@link com.fasterxml.jackson.core.StreamReadFeature}s
     * are enabled.
     */
    protected int _streamReadFeatures;

    /*
    /**********************************************************************
    /* Minimal generally useful state
    /**********************************************************************
     */

    /**
     * Context object provided by higher level functionality like
     * databinding for two reasons: passing configuration information
     * during construction, and to allow calling of some databind
     * operations via parser instance.
     *
     * @since 3.0
     */
    protected final ObjectReadContext _objectReadContext;

    /**
     * Last token retrieved via {@link #nextToken}, if any.
     * Null before the first call to <code>nextToken()</code>,
     * as well as if token has been explicitly cleared
     */
    protected JsonToken _currToken;

    /**
     * Last cleared token, if any: that is, value that was in
     * effect when {@link #clearCurrentToken} was called.
     */
    protected JsonToken _lastClearedToken;

    /*
    /**********************************************************************
    /* Life-cycle
    /**********************************************************************
     */

    protected ParserMinimalBase(ObjectReadContext readCtxt) {
        _objectReadContext = readCtxt;
    }

    protected ParserMinimalBase(ObjectReadContext readCtxt,
            int streamReadFeatures)
    {
        super();
        _objectReadContext = readCtxt;
        _streamReadFeatures = streamReadFeatures;
    }

    /*
    /**********************************************************************
    /* Configuration overrides if any
    /**********************************************************************
     */

    // from base class:

    @Override
    public JsonParser enable(StreamReadFeature f) {
        _streamReadFeatures |= f.getMask();
        return this;
    }

    @Override
    public JsonParser disable(StreamReadFeature f) {
        _streamReadFeatures &= ~f.getMask();
        return this;
    }

    @Override
    public boolean isEnabled(StreamReadFeature f) { return f.enabledIn(_streamReadFeatures); }

    /*
    /**********************************************************************
    /* Config access, capability introspection
    /**********************************************************************
     */
    
    @Override
    public int streamReadFeatures() { return _streamReadFeatures; }

    @Override
    public JacksonFeatureSet<StreamReadCapability> getReadCapabilities() {
        return DEFAULT_READ_CAPABILITIES;
    }

    /*
    /**********************************************************************
    /* JsonParser impl: open / close
    /**********************************************************************
     */

    // public JsonToken getCurrentToken()
    // public boolean hasCurrentToken()
  
    // public abstract void close() throws IOException;
    // public abstract boolean isClosed();

    /*
    /**********************************************************************
    /* JsonParser impl: basic state access
    /**********************************************************************
     */

    // public abstract TokenStreamContext getParsingContext();

    //  public abstract JsonLocation getTokenLocation();
    //  public abstract JsonLocation getCurrentLocation();

    @Override
    public ObjectReadContext getObjectReadContext() {
        return _objectReadContext;
    }

    /**
     * Method sub-classes need to implement
     */
    protected abstract void _handleEOF() throws JsonParseException;
    
    // public abstract String currentName() throws IOException;

    /*
    /**********************************************************************
    /* JsonParser impl: basic stream iteration
    /**********************************************************************
     */

    // public abstract JsonToken nextToken() throws IOException;

    @Override public void finishToken() throws IOException { ; /* nothing */ }

    @Override public JsonToken currentToken() { return _currToken; }
    @Override public int currentTokenId() {
        final JsonToken t = _currToken;
        return (t == null) ? JsonTokenId.ID_NO_TOKEN : t.id();
    }

    @Override public boolean hasCurrentToken() { return _currToken != null; }
    @Override public boolean hasTokenId(int id) {
        final JsonToken t = _currToken;
        if (t == null) {
            return (JsonTokenId.ID_NO_TOKEN == id);
        }
        return t.id() == id;
    }

    @Override public boolean hasToken(JsonToken t) {
        return (_currToken == t);
    }
    
    @Override public boolean isExpectedStartArrayToken() { return _currToken == JsonToken.START_ARRAY; }
    @Override public boolean isExpectedStartObjectToken() { return _currToken == JsonToken.START_OBJECT; }
<<<<<<< HEAD
=======
    @Override public boolean isExpectedNumberIntToken() { return _currToken == JsonToken.VALUE_NUMBER_INT; }
>>>>>>> 914bdbbc

    @Override
    public JsonToken nextValue() throws IOException {
        // Implementation should be as trivial as follows; only needs to change if
        // we are to skip other tokens (for example, if comments were exposed as tokens)
        JsonToken t = nextToken();
        if (t == JsonToken.FIELD_NAME) {
            t = nextToken();
        }
        return t;
    }

    @Override
    public JsonParser skipChildren() throws IOException
    {
        if (_currToken != JsonToken.START_OBJECT
            && _currToken != JsonToken.START_ARRAY) {
            return this;
        }
        int open = 1;

        // Since proper matching of start/end markers is handled
        // by nextToken(), we'll just count nesting levels here
        while (true) {
            JsonToken t = nextToken();
            if (t == null) {
                _handleEOF();
                // given constraints, above should never return; however, FindBugs
                // doesn't know about it and complains... so let's add dummy break here
                return this;
            }
            if (t.isStructStart()) {
                ++open;
            } else if (t.isStructEnd()) {
                if (--open == 0) {
                    return this;
                }
                // 23-May-2018, tatu: [core#463] Need to consider non-blocking case...
            } else if (t == JsonToken.NOT_AVAILABLE) {
                // Nothing much we can do except to either return `null` (which seems wrong),
                // or, what we actually do, signal error
                _reportError("Not enough content available for `skipChildren()`: non-blocking parser? (%s)",
                            getClass().getName());
            }
        }
    }

    /*
    /**********************************************************************
    /* JsonParser impl: stream iteration, field names
    /**********************************************************************
     */

    @Override
    public String nextFieldName() throws IOException {
        return (nextToken() == JsonToken.FIELD_NAME) ? currentName() : null;
    }

    @Override
    public boolean nextFieldName(SerializableString str) throws IOException {
        return (nextToken() == JsonToken.FIELD_NAME) && str.getValue().equals(currentName());
    }

    // Base implementation that should work well for most implementations but that
    // is typically overridden for performance optimization purposes
    @Override
    public int nextFieldName(FieldNameMatcher matcher) throws IOException {
        String str = nextFieldName();
        if (str != null) {
            return matcher.matchName(str);
        }
        if (_currToken == JsonToken.END_OBJECT) {
            return FieldNameMatcher.MATCH_END_OBJECT;
        }
        return FieldNameMatcher.MATCH_ODD_TOKEN;
    }

    @Override
    public int currentFieldName(FieldNameMatcher matcher) throws IOException {
        if (_currToken == JsonToken.FIELD_NAME) {
            return matcher.matchName(currentName());
        }
        if (_currToken == JsonToken.END_OBJECT) {
            return FieldNameMatcher.MATCH_END_OBJECT;
        }
        return FieldNameMatcher.MATCH_ODD_TOKEN;
    }

    /*
    /**********************************************************************
    /* Public API, token state overrides
    /**********************************************************************
     */

    @Override public void clearCurrentToken() {
        if (_currToken != null) {
            _lastClearedToken = _currToken;
            _currToken = null;
        }
    }

    @Override public JsonToken getLastClearedToken() { return _lastClearedToken; }

//    @Override public abstract void overrideCurrentName(String name);

    /*
    /**********************************************************************
    /* Public API, access to token information, text
    /**********************************************************************
     */

//    @Override public abstract String getText() throws IOException;
//    @Override public abstract char[] getTextCharacters() throws IOException;
//    @Override public abstract boolean hasTextCharacters();
//    @Override public abstract int getTextLength() throws IOException;
//    @Override public abstract int getTextOffset() throws IOException;  

    /*
    /**********************************************************************
    /* Public API, access to token information, binary
    /**********************************************************************
     */

//    @Override public abstract byte[] getBinaryValue(Base64Variant b64variant) throws IOException;

    /*
    /**********************************************************************
    /* Public API, access with conversion/coercion
    /**********************************************************************
     */

    @Override
    public boolean getBooleanValue() throws IOException {
        JsonToken t = currentToken();
        if (t == JsonToken.VALUE_TRUE) return true;
        if (t == JsonToken.VALUE_FALSE) return false;
        throw new JsonParseException(this,
            String.format("Current token (%s) not of boolean type", t))
                .withRequestPayload(_requestPayload);
    }

    @Override
    public boolean getValueAsBoolean(boolean defaultValue) throws IOException
    {
        JsonToken t = _currToken;
        if (t != null) {
            switch (t.id()) {
            case ID_STRING:
                String str = getText().trim();
                if ("true".equals(str)) {
                    return true;
                }
                if ("false".equals(str)) {
                    return false;
                }
                if (_hasTextualNull(str)) {
                    return false;
                }
                break;
            case ID_NUMBER_INT:
                return getIntValue() != 0;
            case ID_TRUE:
                return true;
            case ID_FALSE:
            case ID_NULL:
                return false;
            case ID_EMBEDDED_OBJECT:
                Object value = getEmbeddedObject();
                if (value instanceof Boolean) {
                    return (Boolean) value;
                }
                break;
            default:
            }
        }
        return defaultValue;
    }

    @Override
    public byte getByteValue() throws IOException {
        int value = getIntValue();
        // So far so good: but does it fit?
        // Let's actually allow range of [-128, 255] instead of just signed range of [-128, 127]
        // since "unsigned" usage quite common for bytes (but Java may use signed range, too)
        if (value < MIN_BYTE_I || value > MAX_BYTE_I) {
            reportOverflowByte(getText(), currentToken());
        }
        return (byte) value;
    }

    @Override
    public short getShortValue() throws IOException
    {
        int value = getIntValue();
        if (value < MIN_SHORT_I || value > MAX_SHORT_I) {
            reportOverflowShort(getText(), currentToken());
        }
        return (short) value;
    }

    @Override
    public int getValueAsInt() throws IOException
    {
        JsonToken t = _currToken;
        if ((t == JsonToken.VALUE_NUMBER_INT) || (t == JsonToken.VALUE_NUMBER_FLOAT)) {
            return getIntValue();
        }
        return getValueAsInt(0);
    }

    @Override
    public int getValueAsInt(int defaultValue) throws IOException
    {
        JsonToken t = _currToken;
        if ((t == JsonToken.VALUE_NUMBER_INT) || (t == JsonToken.VALUE_NUMBER_FLOAT)) {
            return getIntValue();
        }
        if (t != null) {
            switch (t.id()) {
            case ID_STRING:
                String str = getText();
                if (_hasTextualNull(str)) {
                    return 0;
                }
                return NumberInput.parseAsInt(str, defaultValue);
            case ID_TRUE:
                return 1;
            case ID_FALSE:
                return 0;
            case ID_NULL:
                return 0;
            case ID_EMBEDDED_OBJECT:
                Object value = getEmbeddedObject();
                if (value instanceof Number) {
                    return ((Number) value).intValue();
                }
            }
        }
        return defaultValue;
    }

    @Override
    public long getValueAsLong() throws IOException
    {
        JsonToken t = _currToken;
        if ((t == JsonToken.VALUE_NUMBER_INT) || (t == JsonToken.VALUE_NUMBER_FLOAT)) {
            return getLongValue();
        }
        return getValueAsLong(0L);
    }
    
    @Override
    public long getValueAsLong(long defaultValue) throws IOException
    {
        JsonToken t = _currToken;
        if ((t == JsonToken.VALUE_NUMBER_INT) || (t == JsonToken.VALUE_NUMBER_FLOAT)) {
            return getLongValue();
        }
        if (t != null) {
            switch (t.id()) {
            case ID_STRING:
                String str = getText();
                if (_hasTextualNull(str)) {
                    return 0L;
                }
                return NumberInput.parseAsLong(str, defaultValue);
            case ID_TRUE:
                return 1L;
            case ID_FALSE:
            case ID_NULL:
                return 0L;
            case ID_EMBEDDED_OBJECT:
                Object value = getEmbeddedObject();
                if (value instanceof Number) {
                    return ((Number) value).longValue();
                }
            }
        }
        return defaultValue;
    }

    @Override
    public double getValueAsDouble(double defaultValue) throws IOException
    {
        JsonToken t = _currToken;
        if (t != null) {
            switch (t.id()) {
            case ID_STRING:
                String str = getText();
                if (_hasTextualNull(str)) {
                    return 0L;
                }
                return NumberInput.parseAsDouble(str, defaultValue);
            case ID_NUMBER_INT:
            case ID_NUMBER_FLOAT:
                return getDoubleValue();
            case ID_TRUE:
                return 1.0;
            case ID_FALSE:
            case ID_NULL:
                return 0.0;
            case ID_EMBEDDED_OBJECT:
                Object value = this.getEmbeddedObject();
                if (value instanceof Number) {
                    return ((Number) value).doubleValue();
                }
            }
        }
        return defaultValue;
    }

    @Override
    public String getValueAsString() throws IOException {
        // sub-classes tend to override so...
        return getValueAsString(null);
    }

    @Override
    public String getValueAsString(String defaultValue) throws IOException {
        if (_currToken == JsonToken.VALUE_STRING) {
            return getText();
        }
        if (_currToken == JsonToken.FIELD_NAME) {
            return currentName();
        }
        if (_currToken == null || _currToken == JsonToken.VALUE_NULL || !_currToken.isScalarValue()) {
            return defaultValue;
        }
        return getText();
    }

    /*
    /**********************************************************************
    /* Databind callbacks
    /**********************************************************************
     */

    @Override
    public <T> T readValueAs(Class<T> valueType) throws IOException {
        return _objectReadContext.readValue(this, valueType);
    }

    @Override
    public <T> T readValueAs(TypeReference<T> valueTypeRef) throws IOException {
        return _objectReadContext.readValue(this, valueTypeRef);
    }

    @SuppressWarnings("unchecked")
    @Override
    public <T> T readValueAs(ResolvedType type) throws IOException {
        return (T) _objectReadContext.readValue(this, type);
    }

    @SuppressWarnings("unchecked")
    @Override
    public <T extends TreeNode> T readValueAsTree() throws IOException {
        return (T) _objectReadContext.readTree(this);
    }

    /*
    /**********************************************************************
    /* Helper methods: Base64 decoding
    /**********************************************************************
     */

    /**
     * Helper method that can be used for base64 decoding in cases where
     * encoded content has already been read as a String.
     */
    protected void _decodeBase64(String str, ByteArrayBuilder builder, Base64Variant b64variant) throws IOException
    {
        try {
            b64variant.decode(str, builder);
        } catch (IllegalArgumentException e) {
            _reportError(e.getMessage());
        }
    }

    /*
    /**********************************************************************
    /* Coercion helper methods (overridable)
    /**********************************************************************
     */

    /**
     * Helper method used to determine whether we are currently pointing to
     * a String value of "null" (NOT a null token); and, if so, that parser
     * is to recognize and return it similar to if it was real null token.
     */
    protected boolean _hasTextualNull(String value) { return "null".equals(value); }

    /*
    /**********************************************************************
    /* Error reporting, numeric conversion/parsing issues
    /**********************************************************************
     */

    protected void reportUnexpectedNumberChar(int ch, String comment) throws JsonParseException {
        String msg = String.format("Unexpected character (%s) in numeric value", _getCharDesc(ch));
        if (comment != null) {
            msg += ": "+comment;
        }
        _reportError(msg);
    }
    /**
     * Method called to throw an exception for input token that looks like a number
     * based on first character(s), but is not valid according to rules of format.
     * In case of JSON this also includes invalid forms like positive sign and
     * leading zeroes.
     */
    protected void reportInvalidNumber(String msg) throws JsonParseException {
        _reportError("Invalid numeric value: "+msg);
    }

    protected void reportOverflowByte(String numDesc, JsonToken inputType) throws IOException {
        throw _constructInputCoercion(String.format(
                "Numeric value (%s) out of range of `byte` (%d - %s)",
                _longIntegerDesc(numDesc), MIN_BYTE_I, MAX_BYTE_I),
                inputType, Byte.TYPE);
    }

    protected void reportOverflowShort(String numDesc, JsonToken inputType) throws IOException {
        throw _constructInputCoercion(String.format(
                "Numeric value (%s) out of range of `short` (%d - %s)",
                _longIntegerDesc(numDesc), MIN_SHORT_I, MAX_SHORT_I),
                inputType, Short.TYPE);
    }

    /**
     * Method called to throw an exception for integral (not floating point) input
     * token with value outside of Java signed 32-bit range when requested as {code int}.
     * Result will be {@link InputCoercionException} being thrown.
     */
    protected void reportOverflowInt() throws IOException {
        reportOverflowInt(getText());
    }

    protected void reportOverflowInt(String numDesc) throws IOException {
        reportOverflowInt(numDesc, currentToken());
    }

    protected void reportOverflowInt(String numDesc, JsonToken inputType) throws IOException {
        throw _constructInputCoercion(String.format(
                "Numeric value (%s) out of range of `int` (%d - %s)",
                _longIntegerDesc(numDesc), Integer.MIN_VALUE, Integer.MAX_VALUE),
                inputType, Integer.TYPE);
    }

    /**
     * Method called to throw an exception for integral (not floating point) input
     * token with value outside of Java signed 64-bit range when requested as {code long}.
     * Result will be {@link InputCoercionException} being thrown.
     */
    protected void reportOverflowLong() throws IOException {
        reportOverflowLong(getText());
    }

    protected void reportOverflowLong(String numDesc) throws IOException {
        reportOverflowLong(numDesc, currentToken());
    }

    protected void reportOverflowLong(String numDesc, JsonToken inputType) throws IOException {
        throw _constructInputCoercion(String.format(
                "Numeric value (%s) out of range of `long` (%d - %s)",
                _longIntegerDesc(numDesc), Long.MIN_VALUE, Long.MAX_VALUE),
                inputType, Long.TYPE);
    }

    protected String _longIntegerDesc(String rawNum) {
        int rawLen = rawNum.length();
        if (rawLen < 1000) {
            return rawNum;
        }
        if (rawNum.startsWith("-")) {
            rawLen -= 1;
        }
        return String.format("[Integer with %d digits]", rawLen);
    }

    protected String _longNumberDesc(String rawNum) {
        int rawLen = rawNum.length();
        if (rawLen < 1000) {
            return rawNum;
        }
        if (rawNum.startsWith("-")) {
            rawLen -= 1;
        }
        return String.format("[number with %d characters]", rawLen);
    }

    /*
    /**********************************************************************
    /* Error reporting, EOF, unexpected chars/content
    /**********************************************************************
     */
    
    protected void _reportUnexpectedChar(int ch, String comment) throws JsonParseException
    {
        if (ch < 0) { // sanity check
            _reportInvalidEOF();
        }
        String msg = String.format("Unexpected character (%s)", _getCharDesc(ch));
        if (comment != null) {
            msg += ": "+comment;
        }
        _reportError(msg);
    }

    protected void _reportInvalidEOF() throws JsonParseException {
        _reportInvalidEOF(" in "+_currToken, _currToken);
    }

    protected void _reportInvalidEOFInValue(JsonToken type) throws JsonParseException {
        String msg;
        if (type == JsonToken.VALUE_STRING) {
            msg = " in a String value";
        } else if ((type == JsonToken.VALUE_NUMBER_INT)
                || (type == JsonToken.VALUE_NUMBER_FLOAT)) {
            msg = " in a Number value";
        } else {
            msg = " in a value";
        }
        _reportInvalidEOF(msg, type);
    }

    protected void _reportInvalidEOF(String msg, JsonToken currToken) throws JsonParseException {
        throw new JsonEOFException(this, currToken, "Unexpected end-of-input"+msg);
    }

    protected void _reportMissingRootWS(int ch) throws JsonParseException {
        _reportUnexpectedChar(ch, "Expected space separating root-level values");
    }
    
    protected void _throwInvalidSpace(int i) throws JsonParseException {
        char c = (char) i;
        String msg = "Illegal character ("+_getCharDesc(c)+"): only regular white space (\\r, \\n, \\t) is allowed between tokens";
        _reportError(msg);
    }

    protected final static String _getCharDesc(int ch)
    {
        char c = (char) ch;
        if (Character.isISOControl(c)) {
            return "(CTRL-CHAR, code "+ch+")";
        }
        if (ch > 255) {
            return "'"+c+"' (code "+ch+" / 0x"+Integer.toHexString(ch)+")";
        }
        return "'"+c+"' (code "+ch+")";
    }

    /*
    /**********************************************************************
    /* Error reporting, generic
    /**********************************************************************
     */

    protected final void _reportError(String msg) throws JsonParseException {
        throw _constructError(msg);
    }

    protected final void _reportError(String msg, Object arg) throws JsonParseException {
        throw _constructError(String.format(msg, arg));
    }

    protected final void _reportError(String msg, Object arg1, Object arg2) throws JsonParseException {
        throw _constructError(String.format(msg, arg1, arg2));
    }

    protected final void _reportError(String msg, Object arg1, Object arg2, Object arg3) throws JsonParseException {
        throw _constructError(String.format(msg, arg1, arg2, arg3));
    }

    protected final void _wrapError(String msg, Throwable t) throws JsonParseException {
        throw _constructError(msg, t);
    }

    protected final void _throwInternal() {
        VersionUtil.throwInternal();
    }

    protected InputCoercionException _constructInputCoercion(String msg, JsonToken inputType, Class<?> targetType) {
        return new InputCoercionException(this, msg, inputType, targetType)
            .withRequestPayload(_requestPayload);
    }
}<|MERGE_RESOLUTION|>--- conflicted
+++ resolved
@@ -295,10 +295,7 @@
     
     @Override public boolean isExpectedStartArrayToken() { return _currToken == JsonToken.START_ARRAY; }
     @Override public boolean isExpectedStartObjectToken() { return _currToken == JsonToken.START_OBJECT; }
-<<<<<<< HEAD
-=======
     @Override public boolean isExpectedNumberIntToken() { return _currToken == JsonToken.VALUE_NUMBER_INT; }
->>>>>>> 914bdbbc
 
     @Override
     public JsonToken nextValue() throws IOException {
