--- conflicted
+++ resolved
@@ -678,22 +678,15 @@
      * Result will be {@link InputCoercionException} being thrown.
      */
     protected void reportOverflowInt() throws IOException {
-<<<<<<< HEAD
-        _reportError("Numeric value (%s) out of range of `int` (%d - %s)",
-                _longIntegerDesc(getText()), Integer.MIN_VALUE, Integer.MAX_VALUE);
-=======
         reportOverflowInt(getText());
->>>>>>> c4dd84e4
-    }
-
-    // @since 2.10
+    }
+
     protected void reportOverflowInt(String numDesc) throws IOException {
         reportOverflowInt(numDesc, JsonToken.VALUE_NUMBER_INT);
     }
 
-    // @since 2.10
     protected void reportOverflowInt(String numDesc, JsonToken inputType) throws IOException {
-        _reportInputCoercion(String.format("Numeric value (%s) out of range of int (%d - %s)",
+        _reportInputCoercion(String.format("Numeric value (%s) out of range of `int` (%d - %s)",
                 _longIntegerDesc(numDesc), Integer.MIN_VALUE, Integer.MAX_VALUE),
                 inputType, Integer.TYPE);
     }
@@ -704,10 +697,6 @@
      * Result will be {@link InputCoercionException} being thrown.
      */
     protected void reportOverflowLong() throws IOException {
-<<<<<<< HEAD
-        _reportError("Numeric value (%s) out of range of `long` (%d - %s)",
-                _longIntegerDesc(getText()), Long.MIN_VALUE, Long.MAX_VALUE);
-=======
         reportOverflowLong(getText());
     }
 
@@ -718,18 +707,14 @@
 
     // @since 2.10
     protected void reportOverflowLong(String numDesc, JsonToken inputType) throws IOException {
-        _reportInputCoercion(String.format("Numeric value (%s) out of range of long (%d - %s)",
+        _reportInputCoercion(String.format("Numeric value (%s) out of range of `long` (%d - %s)",
                 _longIntegerDesc(numDesc), Long.MIN_VALUE, Long.MAX_VALUE),
                 inputType, Long.TYPE);
     }
 
-    /**
-     * @since 2.10
-     */
     protected void _reportInputCoercion(String msg, JsonToken inputType, Class<?> targetType)
             throws InputCoercionException {
         throw new InputCoercionException(this, msg, inputType, targetType);
->>>>>>> c4dd84e4
     }
 
     protected String _longIntegerDesc(String rawNum) {
