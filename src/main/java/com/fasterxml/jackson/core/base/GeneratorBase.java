package com.fasterxml.jackson.core.base;

import com.fasterxml.jackson.core.*;
import com.fasterxml.jackson.core.json.DupDetector;
import com.fasterxml.jackson.core.json.JsonWriteContext;
import com.fasterxml.jackson.core.json.PackageVersion;
import com.fasterxml.jackson.core.util.DefaultPrettyPrinter;

import java.io.IOException;
import java.io.InputStream;
import java.math.BigDecimal;

/**
 * This base class implements part of API that a JSON generator exposes
 * to applications, adds shared internal methods that sub-classes
 * can use and adds some abstract methods sub-classes must implement.
 */
public abstract class GeneratorBase extends JsonGenerator
{
    public final static int SURR1_FIRST = 0xD800;
    public final static int SURR1_LAST = 0xDBFF;
    public final static int SURR2_FIRST = 0xDC00;
    public final static int SURR2_LAST = 0xDFFF;

    /**
     * Set of feature masks related to features that need updates of other
     * local configuration or state.
     */
    protected final static int DERIVED_FEATURES_MASK =
            StreamWriteFeature.WRITE_NUMBERS_AS_STRINGS.getMask()
            | StreamWriteFeature.STRICT_DUPLICATE_DETECTION.getMask()
            ;

    // // // Constants for validation messages (since 2.6)

    protected final static String WRITE_BINARY = "write a binary value";
    protected final static String WRITE_BOOLEAN = "write a boolean value";
    protected final static String WRITE_NULL = "write a null";
    protected final static String WRITE_NUMBER = "write a number";
    protected final static String WRITE_RAW = "write a raw (unencoded) value";
    protected final static String WRITE_STRING = "write a string";

    /**
     * This value is the limit of scale allowed for serializing {@link BigDecimal}
     * in "plain" (non-engineering) notation; intent is to prevent asymmetric
     * attack whereupon simple eng-notation with big scale is used to generate
     * huge "plain" serialization. See [core#315] for details.
     */
    protected final static int MAX_BIG_DECIMAL_SCALE = 9999;
    
    /*
    /**********************************************************
    /* Configuration
    /**********************************************************
     */

    /**
     * Context object used both to pass some initial settings and to allow
     * triggering of Object serialization through generator.
     *
     * @since 3.0
     */
    protected final ObjectWriteContext _objectWriteContext;

    /**
     * Bit flag composed of bits that indicate which
     * {@link com.fasterxml.jackson.core.StreamWriteFeature}s
     * are enabled.
     */
    protected int _streamWriteFeatures;

    /**
     * Flag set to indicate that implicit conversion from number
     * to JSON String is needed (as per
     * {@link com.fasterxml.jackson.core.StreamWriteFeature#WRITE_NUMBERS_AS_STRINGS}).
     */
    protected boolean _cfgNumbersAsStrings;

    /*
    /**********************************************************
    /* State
    /**********************************************************
     */

    /**
     * Object that keeps track of the current contextual state
     * of the generator.
     */
    protected JsonWriteContext _outputContext;

    /**
     * Flag that indicates whether generator is closed or not. Gets
     * set when it is closed by an explicit call
     * ({@link #close}).
     */
    protected boolean _closed;

    /*
    /**********************************************************
    /* Life-cycle
    /**********************************************************
     */

    protected GeneratorBase(ObjectWriteContext writeCtxt, int features) {
        super();
        _objectWriteContext = writeCtxt;
        _streamWriteFeatures = features;
        DupDetector dups = StreamWriteFeature.STRICT_DUPLICATE_DETECTION.enabledIn(features)
                ? DupDetector.rootDetector(this) : null;
        _outputContext = JsonWriteContext.createRootContext(dups);
        _cfgNumbersAsStrings = StreamWriteFeature.WRITE_NUMBERS_AS_STRINGS.enabledIn(features);
    }

    protected GeneratorBase(ObjectWriteContext writeCtxt, int features, JsonWriteContext ctxt) {
        super();
        _objectWriteContext = writeCtxt;
        _streamWriteFeatures = features;
        _outputContext = ctxt;
        _cfgNumbersAsStrings = StreamWriteFeature.WRITE_NUMBERS_AS_STRINGS.enabledIn(features);
    }

    /**
     * Implemented with standard version number detection algorithm, typically using
     * a simple generated class, with information extracted from Maven project file
     * during build.
     */
    @Override public Version version() { return PackageVersion.VERSION; }

    @Override
    public Object getCurrentValue() {
        return _outputContext.getCurrentValue();
    }

    @Override
    public void setCurrentValue(Object v) {
<<<<<<< HEAD
        _outputContext.setCurrentValue(v);
=======
        if (_writeContext != null) {
            _writeContext.setCurrentValue(v);
        }
>>>>>>> b40a79c1
    }

    /*
    /**********************************************************
    /* Configuration
    /**********************************************************
     */

    @Override public final boolean isEnabled(StreamWriteFeature f) { return (_streamWriteFeatures & f.getMask()) != 0; }
    @Override public int streamWriteFeatures() { return _streamWriteFeatures; }

    @Override
    public int formatWriteFeatures() { return 0; }

    //public JsonGenerator configure(Feature f, boolean state) { }

    @Override
    public JsonGenerator enable(StreamWriteFeature f) {
        final int mask = f.getMask();
        _streamWriteFeatures |= mask;
        if ((mask & DERIVED_FEATURES_MASK) != 0) {
            // why not switch? Requires addition of a generated class, alas
            if (f == StreamWriteFeature.WRITE_NUMBERS_AS_STRINGS) {
                _cfgNumbersAsStrings = true;
            } else if (f == StreamWriteFeature.STRICT_DUPLICATE_DETECTION) {
                if (_outputContext.getDupDetector() == null) { // but only if disabled currently
                    _outputContext = _outputContext.withDupDetector(DupDetector.rootDetector(this));
                }
            }
        }
        return this;
    }

    @Override
    public JsonGenerator disable(StreamWriteFeature f) {
        final int mask = f.getMask();
        _streamWriteFeatures &= ~mask;
        if ((mask & DERIVED_FEATURES_MASK) != 0) {
            if (f == StreamWriteFeature.WRITE_NUMBERS_AS_STRINGS) {
                _cfgNumbersAsStrings = false;
            } else if (f == StreamWriteFeature.STRICT_DUPLICATE_DETECTION) {
                _outputContext = _outputContext.withDupDetector(null);
            }
        }
        return this;
    }

    /*
    /**********************************************************
    /* Public API, accessors
    /**********************************************************
     */

    @Override public TokenStreamContext getOutputContext() { return _outputContext; }
    @Override public ObjectWriteContext getObjectWriteContext() { return _objectWriteContext; }

    /*
    /**********************************************************
    /* Public API, write methods, structural
    /**********************************************************
     */

    //public void writeStartArray() throws IOException
    //public void writeEndArray() throws IOException
    //public void writeStartObject() throws IOException
    //public void writeEndObject() throws IOException

    @Override
    public void writeStartArray(Object forValue, int size) throws IOException {
        writeStartArray(size);
        if ((_outputContext != null) && (forValue != null)) {
            _outputContext.setCurrentValue(forValue);
        }
    }

    @Override
    public void writeStartObject(Object forValue) throws IOException
    {
        writeStartObject();
        if ((_outputContext != null) && (forValue != null)) {
            _outputContext.setCurrentValue(forValue);
        }
    }

/*
    /**********************************************************
    /* Public API, write methods, textual
    /**********************************************************
     */

    @Override public void writeFieldName(SerializableString name) throws IOException {
        writeFieldName(name.getValue());
    }

    //public abstract void writeString(String text) throws IOException;

    //public abstract void writeString(char[] text, int offset, int len) throws IOException;

    //public abstract void writeString(Reader reader, int len) throws IOException;

    //public abstract void writeRaw(String text) throws IOException,;

    //public abstract void writeRaw(char[] text, int offset, int len) throws IOException;

    @Override
    public void writeString(SerializableString text) throws IOException {
        writeString(text.getValue());
    }

    @Override public void writeRawValue(String text) throws IOException {
        _verifyValueWrite("write raw value");
        writeRaw(text);
    }

    @Override public void writeRawValue(String text, int offset, int len) throws IOException {
        _verifyValueWrite("write raw value");
        writeRaw(text, offset, len);
    }

    @Override public void writeRawValue(char[] text, int offset, int len) throws IOException {
        _verifyValueWrite("write raw value");
        writeRaw(text, offset, len);
    }

    @Override public void writeRawValue(SerializableString text) throws IOException {
        _verifyValueWrite("write raw value");
        writeRaw(text);
    }

    @Override
    public int writeBinary(Base64Variant b64variant, InputStream data, int dataLength) throws IOException {
        // Let's implement this as "unsupported" to make it easier to add new parser impls
        _reportUnsupportedOperation();
        return 0;
    }

    /*
    /**********************************************************
    /* Public API, write methods, primitive
    /**********************************************************
     */

    // Not implemented at this level, added as placeholders

     /*
    public abstract void writeNumber(int i)
    public abstract void writeNumber(long l)
    public abstract void writeNumber(double d)
    public abstract void writeNumber(float f)
    public abstract void writeNumber(BigDecimal dec)
    public abstract void writeBoolean(boolean state)
    public abstract void writeNull()
    */

    /*
    /**********************************************************
    /* Public API, write methods, POJOs, trees
    /**********************************************************
     */

    @Override
    public void writeObject(Object value) throws IOException {
        if (value == null) {
            // important: call method that does check value write:
            writeNull();
        } else {
            // We are NOT to call _verifyValueWrite here, because that will be
            // done when actual serialization of POJO occurs. If we did call it,
            // state would advance causing exception later on
            _objectWriteContext.writeValue(this, value);
        }
    }

    @Override
    public void writeTree(TreeNode rootNode) throws IOException {
        // As with 'writeObject()', we are not to check if write would work
        if (rootNode == null) {
            writeNull();
        } else {
            _objectWriteContext.writeTree(this, rootNode);
        }
    }

    /*
    /**********************************************************
    /* Public API, low-level output handling
    /**********************************************************
     */

    @Override public abstract void flush() throws IOException;
    @Override public void close() throws IOException { _closed = true; }
    @Override public boolean isClosed() { return _closed; }

    /*
    /**********************************************************
    /* Package methods for this, sub-classes
    /**********************************************************
     */

    /**
     * Method called to release any buffers generator may be holding,
     * once generator is being closed.
     */
    protected abstract void _releaseBuffers();

    /**
     * Method called before trying to write a value (scalar or structured),
     * to verify that this is legal in current output state, as well as to
     * output separators if and as necessary.
     * 
     * @param typeMsg Additional message used for generating exception message
     *   if value output is NOT legal in current generator output state.
     */
    protected abstract void _verifyValueWrite(String typeMsg) throws IOException;

    /**
     * Overridable factory method called to instantiate an appropriate {@link PrettyPrinter}
     * for case of "just use the default one", when {@link #useDefaultPrettyPrinter()} is called.
     */
    protected PrettyPrinter _constructDefaultPrettyPrinter() {
        return new DefaultPrettyPrinter();
    }

    /**
     * Helper method used to serialize a {@link java.math.BigDecimal} as a String,
     * for serialization, taking into account configuration settings
     */
    protected String _asString(BigDecimal value) throws IOException {
        if (StreamWriteFeature.WRITE_BIGDECIMAL_AS_PLAIN.enabledIn(_streamWriteFeatures)) {
            // 24-Aug-2016, tatu: [core#315] prevent possible DoS vector
            int scale = value.scale();
            if ((scale < -MAX_BIG_DECIMAL_SCALE) || (scale > MAX_BIG_DECIMAL_SCALE)) {
                _reportError(String.format(
"Attempt to write plain `java.math.BigDecimal` (see JsonGenerator.Feature.WRITE_BIGDECIMAL_AS_PLAIN) with illegal scale (%d): needs to be between [-%d, %d]",
scale, MAX_BIG_DECIMAL_SCALE, MAX_BIG_DECIMAL_SCALE));
            }
            return value.toPlainString();
        }
        return value.toString();
    }

    /*
    /**********************************************************
    /* UTF-8 related helper method(s)
    /**********************************************************
     */

    protected final int _decodeSurrogate(int surr1, int surr2) throws IOException
    {
        // First is known to be valid, but how about the other?
        if (surr2 < SURR2_FIRST || surr2 > SURR2_LAST) {
            String msg = "Incomplete surrogate pair: first char 0x"+Integer.toHexString(surr1)+", second 0x"+Integer.toHexString(surr2);
            _reportError(msg);
        }
        int c = 0x10000 + ((surr1 - SURR1_FIRST) << 10) + (surr2 - SURR2_FIRST);
        return c;
    }
}<|MERGE_RESOLUTION|>--- conflicted
+++ resolved
@@ -133,13 +133,9 @@
 
     @Override
     public void setCurrentValue(Object v) {
-<<<<<<< HEAD
-        _outputContext.setCurrentValue(v);
-=======
-        if (_writeContext != null) {
-            _writeContext.setCurrentValue(v);
-        }
->>>>>>> b40a79c1
+        if (_outputContext != null) {
+            _outputContext.setCurrentValue(v);
+        }
     }
 
     /*
