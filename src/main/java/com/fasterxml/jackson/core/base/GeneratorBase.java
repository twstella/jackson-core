package com.fasterxml.jackson.core.base;

import com.fasterxml.jackson.core.*;
import com.fasterxml.jackson.core.json.DupDetector;
import com.fasterxml.jackson.core.json.JsonWriteContext;
import com.fasterxml.jackson.core.json.PackageVersion;
import com.fasterxml.jackson.core.util.DefaultPrettyPrinter;

import java.io.IOException;
import java.io.InputStream;
import java.math.BigDecimal;

/**
 * This base class implements part of API that a JSON generator exposes
 * to applications, adds shared internal methods that sub-classes
 * can use and adds some abstract methods sub-classes must implement.
 */
public abstract class GeneratorBase extends JsonGenerator
{
    public final static int SURR1_FIRST = 0xD800;
    public final static int SURR1_LAST = 0xDBFF;
    public final static int SURR2_FIRST = 0xDC00;
    public final static int SURR2_LAST = 0xDFFF;

    /**
     * Set of feature masks related to features that need updates of other
     * local configuration or state.
     */
    protected final static int DERIVED_FEATURES_MASK =
            StreamWriteFeature.WRITE_NUMBERS_AS_STRINGS.getMask()
            | StreamWriteFeature.STRICT_DUPLICATE_DETECTION.getMask()
            ;

    // // // Constants for validation messages (since 2.6)

    protected final static String WRITE_BINARY = "write a binary value";
    protected final static String WRITE_BOOLEAN = "write a boolean value";
    protected final static String WRITE_NULL = "write a null";
    protected final static String WRITE_NUMBER = "write a number";
    protected final static String WRITE_RAW = "write a raw (unencoded) value";
    protected final static String WRITE_STRING = "write a string";

    /**
     * This value is the limit of scale allowed for serializing {@link BigDecimal}
     * in "plain" (non-engineering) notation; intent is to prevent asymmetric
     * attack whereupon simple eng-notation with big scale is used to generate
     * huge "plain" serialization. See [core#315] for details.
     */
    protected final static int MAX_BIG_DECIMAL_SCALE = 9999;
    
    /*
    /**********************************************************
    /* Configuration
    /**********************************************************
     */

    /**
     * Context object used both to pass some initial settings and to allow
     * triggering of Object serialization through generator.
     *
     * @since 3.0
     */
    protected final ObjectWriteContext _objectWriteContext;

    /**
     * Bit flag composed of bits that indicate which
     * {@link com.fasterxml.jackson.core.StreamWriteFeature}s
     * are enabled.
     */
    protected int _streamWriteFeatures;

    /**
     * Flag set to indicate that implicit conversion from number
     * to JSON String is needed (as per
     * {@link com.fasterxml.jackson.core.StreamWriteFeature#WRITE_NUMBERS_AS_STRINGS}).
     */
    protected boolean _cfgNumbersAsStrings;

    /*
    /**********************************************************
    /* State
    /**********************************************************
     */

    /**
     * Object that keeps track of the current contextual state
     * of the generator.
     */
    protected JsonWriteContext _outputContext;

    /**
     * Flag that indicates whether generator is closed or not. Gets
     * set when it is closed by an explicit call
     * ({@link #close}).
     */
    protected boolean _closed;

    /*
    /**********************************************************
    /* Life-cycle
    /**********************************************************
     */

    protected GeneratorBase(ObjectWriteContext writeCtxt, int features) {
        super();
        _objectWriteContext = writeCtxt;
        _streamWriteFeatures = features;
        DupDetector dups = StreamWriteFeature.STRICT_DUPLICATE_DETECTION.enabledIn(features)
                ? DupDetector.rootDetector(this) : null;
        _outputContext = JsonWriteContext.createRootContext(dups);
        _cfgNumbersAsStrings = StreamWriteFeature.WRITE_NUMBERS_AS_STRINGS.enabledIn(features);
    }

    protected GeneratorBase(ObjectWriteContext writeCtxt, int features, JsonWriteContext ctxt) {
        super();
        _objectWriteContext = writeCtxt;
        _streamWriteFeatures = features;
        _outputContext = ctxt;
        _cfgNumbersAsStrings = StreamWriteFeature.WRITE_NUMBERS_AS_STRINGS.enabledIn(features);
    }

    /**
     * Implemented with standard version number detection algorithm, typically using
     * a simple generated class, with information extracted from Maven project file
     * during build.
     */
    @Override public Version version() { return PackageVersion.VERSION; }

    @Override
    public Object getCurrentValue() {
        return _outputContext.getCurrentValue();
    }

    @Override
    public void setCurrentValue(Object v) {
        if (_outputContext != null) {
            _outputContext.setCurrentValue(v);
        }
    }

    /*
    /**********************************************************
    /* Configuration
    /**********************************************************
     */

    @Override public final boolean isEnabled(StreamWriteFeature f) { return (_streamWriteFeatures & f.getMask()) != 0; }
    @Override public int streamWriteFeatures() { return _streamWriteFeatures; }

    @Override
    public int formatWriteFeatures() { return 0; }

    //public JsonGenerator configure(Feature f, boolean state) { }

    @Override
    public JsonGenerator enable(StreamWriteFeature f) {
        final int mask = f.getMask();
        _streamWriteFeatures |= mask;
        if ((mask & DERIVED_FEATURES_MASK) != 0) {
            // why not switch? Requires addition of a generated class, alas
            if (f == StreamWriteFeature.WRITE_NUMBERS_AS_STRINGS) {
                _cfgNumbersAsStrings = true;
            }
        }
        return this;
    }

    @Override
    public JsonGenerator disable(StreamWriteFeature f) {
        final int mask = f.getMask();
        _streamWriteFeatures &= ~mask;
        if ((mask & DERIVED_FEATURES_MASK) != 0) {
            if (f == StreamWriteFeature.WRITE_NUMBERS_AS_STRINGS) {
                _cfgNumbersAsStrings = false;
            }
        }
        return this;
    }

    /*
    /**********************************************************
    /* Public API, accessors
    /**********************************************************
     */

    @Override public TokenStreamContext getOutputContext() { return _outputContext; }
    @Override public ObjectWriteContext getObjectWriteContext() { return _objectWriteContext; }

    /*
    /**********************************************************
    /* Public API, write methods, structural
    /**********************************************************
     */

    //public void writeStartArray() throws IOException
    //public void writeEndArray() throws IOException
    //public void writeStartObject() throws IOException
    //public void writeEndObject() throws IOException

    @Override
    public void writeStartArray(Object forValue, int size) throws IOException {
        writeStartArray(size);
        if ((_outputContext != null) && (forValue != null)) {
            _outputContext.setCurrentValue(forValue);
        }
    }

    @Override
    public void writeStartObject(Object forValue) throws IOException
    {
        writeStartObject();
<<<<<<< HEAD
        if ((_outputContext != null) && (forValue != null)) {
            _outputContext.setCurrentValue(forValue);
=======
        if (forValue != null) {
            setCurrentValue(forValue);
>>>>>>> 42020fde
        }
    }

/*
    /**********************************************************
    /* Public API, write methods, textual
    /**********************************************************
     */

    @Override public void writeFieldName(SerializableString name) throws IOException {
        writeFieldName(name.getValue());
    }

    //public abstract void writeString(String text) throws IOException;

    //public abstract void writeString(char[] text, int offset, int len) throws IOException;

    //public abstract void writeString(Reader reader, int len) throws IOException;

    //public abstract void writeRaw(String text) throws IOException,;

    //public abstract void writeRaw(char[] text, int offset, int len) throws IOException;

    @Override
    public void writeString(SerializableString text) throws IOException {
        writeString(text.getValue());
    }

    @Override public void writeRawValue(String text) throws IOException {
        _verifyValueWrite("write raw value");
        writeRaw(text);
    }

    @Override public void writeRawValue(String text, int offset, int len) throws IOException {
        _verifyValueWrite("write raw value");
        writeRaw(text, offset, len);
    }

    @Override public void writeRawValue(char[] text, int offset, int len) throws IOException {
        _verifyValueWrite("write raw value");
        writeRaw(text, offset, len);
    }

    @Override public void writeRawValue(SerializableString text) throws IOException {
        _verifyValueWrite("write raw value");
        writeRaw(text);
    }

    @Override
    public int writeBinary(Base64Variant b64variant, InputStream data, int dataLength) throws IOException {
        // Let's implement this as "unsupported" to make it easier to add new parser impls
        _reportUnsupportedOperation();
        return 0;
    }

    /*
    /**********************************************************
    /* Public API, write methods, primitive
    /**********************************************************
     */

    // Not implemented at this level, added as placeholders

     /*
    public abstract void writeNumber(int i)
    public abstract void writeNumber(long l)
    public abstract void writeNumber(double d)
    public abstract void writeNumber(float f)
    public abstract void writeNumber(BigDecimal dec)
    public abstract void writeBoolean(boolean state)
    public abstract void writeNull()
    */

    /*
    /**********************************************************
    /* Public API, write methods, POJOs, trees
    /**********************************************************
     */

    @Override
    public void writeObject(Object value) throws IOException {
        if (value == null) {
            // important: call method that does check value write:
            writeNull();
        } else {
            // We are NOT to call _verifyValueWrite here, because that will be
            // done when actual serialization of POJO occurs. If we did call it,
            // state would advance causing exception later on
            _objectWriteContext.writeValue(this, value);
        }
    }

    @Override
    public void writeTree(TreeNode rootNode) throws IOException {
        // As with 'writeObject()', we are not to check if write would work
        if (rootNode == null) {
            writeNull();
        } else {
            _objectWriteContext.writeTree(this, rootNode);
        }
    }

    /*
    /**********************************************************
    /* Public API, low-level output handling
    /**********************************************************
     */

    @Override public abstract void flush() throws IOException;
    @Override public void close() throws IOException { _closed = true; }
    @Override public boolean isClosed() { return _closed; }

    /*
    /**********************************************************
    /* Package methods for this, sub-classes
    /**********************************************************
     */

    /**
     * Method called to release any buffers generator may be holding,
     * once generator is being closed.
     */
    protected abstract void _releaseBuffers();

    /**
     * Method called before trying to write a value (scalar or structured),
     * to verify that this is legal in current output state, as well as to
     * output separators if and as necessary.
     * 
     * @param typeMsg Additional message used for generating exception message
     *   if value output is NOT legal in current generator output state.
     */
    protected abstract void _verifyValueWrite(String typeMsg) throws IOException;

    /**
     * Overridable factory method called to instantiate an appropriate {@link PrettyPrinter}
     * for case of "just use the default one", when {@link #useDefaultPrettyPrinter()} is called.
     */
    protected PrettyPrinter _constructDefaultPrettyPrinter() {
        return new DefaultPrettyPrinter();
    }

    /**
     * Helper method used to serialize a {@link java.math.BigDecimal} as a String,
     * for serialization, taking into account configuration settings
     */
    protected String _asString(BigDecimal value) throws IOException {
        if (StreamWriteFeature.WRITE_BIGDECIMAL_AS_PLAIN.enabledIn(_streamWriteFeatures)) {
            // 24-Aug-2016, tatu: [core#315] prevent possible DoS vector
            int scale = value.scale();
            if ((scale < -MAX_BIG_DECIMAL_SCALE) || (scale > MAX_BIG_DECIMAL_SCALE)) {
                _reportError(String.format(
"Attempt to write plain `java.math.BigDecimal` (see JsonGenerator.Feature.WRITE_BIGDECIMAL_AS_PLAIN) with illegal scale (%d): needs to be between [-%d, %d]",
scale, MAX_BIG_DECIMAL_SCALE, MAX_BIG_DECIMAL_SCALE));
            }
            return value.toPlainString();
        }
        return value.toString();
    }

    /*
    /**********************************************************
    /* UTF-8 related helper method(s)
    /**********************************************************
     */

    protected final int _decodeSurrogate(int surr1, int surr2) throws IOException
    {
        // First is known to be valid, but how about the other?
        if (surr2 < SURR2_FIRST || surr2 > SURR2_LAST) {
            String msg = "Incomplete surrogate pair: first char 0x"+Integer.toHexString(surr1)+", second 0x"+Integer.toHexString(surr2);
            _reportError(msg);
        }
        int c = 0x10000 + ((surr1 - SURR1_FIRST) << 10) + (surr2 - SURR2_FIRST);
        return c;
    }
}<|MERGE_RESOLUTION|>--- conflicted
+++ resolved
@@ -209,17 +209,12 @@
     public void writeStartObject(Object forValue) throws IOException
     {
         writeStartObject();
-<<<<<<< HEAD
-        if ((_outputContext != null) && (forValue != null)) {
-            _outputContext.setCurrentValue(forValue);
-=======
         if (forValue != null) {
             setCurrentValue(forValue);
->>>>>>> 42020fde
-        }
-    }
-
-/*
+        }
+    }
+
+    /*
     /**********************************************************
     /* Public API, write methods, textual
     /**********************************************************
