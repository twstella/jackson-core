package com.fasterxml.jackson.core.base;

import java.io.*;

import com.fasterxml.jackson.core.*;
import com.fasterxml.jackson.core.json.DupDetector;
import com.fasterxml.jackson.core.json.JsonWriteContext;
import com.fasterxml.jackson.core.util.DefaultPrettyPrinter;
import com.fasterxml.jackson.core.util.VersionUtil;

/**
 * This base class implements part of API that a JSON generator exposes
 * to applications, adds shared internal methods that sub-classes
 * can use and adds some abstract methods sub-classes must implement.
 */
public abstract class GeneratorBase extends JsonGenerator
{
<<<<<<< HEAD
    public final static int SURR1_FIRST = 0xD800;
    public final static int SURR1_LAST = 0xDBFF;
    public final static int SURR2_FIRST = 0xDC00;
    public final static int SURR2_LAST = 0xDFFF;
=======
    /**
     * Set of feature masks related to features that need updates of other
     * local configuration or state.
     * 
     * @since 2.5
     */
    protected final static int DERIVED_FEATURES_MASK = Feature.WRITE_NUMBERS_AS_STRINGS.getMask()
            | Feature.ESCAPE_NON_ASCII.getMask()
            | Feature.STRICT_DUPLICATE_DETECTION.getMask()
            ;
>>>>>>> 85ad25d9

    /*
    /**********************************************************
    /* Configuration
    /**********************************************************
     */

    protected ObjectCodec _objectCodec;

    /**
     * Bit flag composed of bits that indicate which
     * {@link com.fasterxml.jackson.core.JsonGenerator.Feature}s
     * are enabled.
     */
    protected int _features;

    /**
     * Flag set to indicate that implicit conversion from number
     * to JSON String is needed (as per
     * {@link com.fasterxml.jackson.core.JsonGenerator.Feature#WRITE_NUMBERS_AS_STRINGS}).
     */
    protected boolean _cfgNumbersAsStrings;
    
    /*
    /**********************************************************
    /* State
    /**********************************************************
     */

    /**
     * Object that keeps track of the current contextual state
     * of the generator.
     */
    protected JsonWriteContext _writeContext;

    /**
     * Flag that indicates whether generator is closed or not. Gets
     * set when it is closed by an explicit call
     * ({@link #close}).
     */
    protected boolean _closed;

    /*
    /**********************************************************
    /* Life-cycle
    /**********************************************************
     */

    protected GeneratorBase(int features, ObjectCodec codec) {
        super();
        _features = features;
        _objectCodec = codec;
        DupDetector dups = Feature.STRICT_DUPLICATE_DETECTION.enabledIn(features)
                ? DupDetector.rootDetector(this) : null;
        _writeContext = JsonWriteContext.createRootContext(dups);
        _cfgNumbersAsStrings = Feature.WRITE_NUMBERS_AS_STRINGS.enabledIn(features);
    }

    /**
     * @since 2.5
     */
    protected GeneratorBase(int features, ObjectCodec codec, JsonWriteContext ctxt) {
        super();
        _features = features;
        _objectCodec = codec;
        _writeContext = ctxt;
        _cfgNumbersAsStrings = Feature.WRITE_NUMBERS_AS_STRINGS.enabledIn(features);
    }

    /**
     * Implemented with detection that tries to find "VERSION.txt" in same
     * package as the implementation class.
     */
    @Override public Version version() { return VersionUtil.versionFor(getClass()); }
    
    /*
    /**********************************************************
    /* Configuration
    /**********************************************************
     */


    @Override public final boolean isEnabled(Feature f) { return (_features & f.getMask()) != 0; }
    @Override public int getFeatureMask() { return _features; }

    //public JsonGenerator configure(Feature f, boolean state) { }
    
    @Override
    public JsonGenerator enable(Feature f) {
        final int mask = f.getMask();
        _features |= mask;
        if ((mask & DERIVED_FEATURES_MASK) != 0) {
            if (f == Feature.WRITE_NUMBERS_AS_STRINGS) {
                _cfgNumbersAsStrings = true;
            } else if (f == Feature.ESCAPE_NON_ASCII) {
                setHighestNonEscapedChar(127);
            } else if (f == Feature.STRICT_DUPLICATE_DETECTION) {
                if (_writeContext.getDupDetector() == null) { // but only if disabled currently
                    _writeContext = _writeContext.withDupDetector(DupDetector.rootDetector(this));
                }
            }
        }
        return this;
    }

    @Override
    public JsonGenerator disable(Feature f) {
        final int mask = f.getMask();
        _features &= ~mask;
        if ((mask & DERIVED_FEATURES_MASK) != 0) {
            if (f == Feature.WRITE_NUMBERS_AS_STRINGS) {
                _cfgNumbersAsStrings = false;
            } else if (f == Feature.ESCAPE_NON_ASCII) {
                setHighestNonEscapedChar(0);
            } else if (f == Feature.STRICT_DUPLICATE_DETECTION) {
                _writeContext = _writeContext.withDupDetector(null);
            }
        }
        return this;
    }

    @Override public JsonGenerator setFeatureMask(int newMask) {
        int changed = newMask ^ _features;
        _features = newMask;
        if ((changed & DERIVED_FEATURES_MASK) != 0) {
            _cfgNumbersAsStrings = Feature.WRITE_NUMBERS_AS_STRINGS.enabledIn(newMask);
            if (Feature.ESCAPE_NON_ASCII.enabledIn(changed)) {
                if (Feature.ESCAPE_NON_ASCII.enabledIn(newMask)) {
                    setHighestNonEscapedChar(127);
                } else {
                    setHighestNonEscapedChar(0);
                }
            }
            if (Feature.STRICT_DUPLICATE_DETECTION.enabledIn(changed)) {
                if (Feature.STRICT_DUPLICATE_DETECTION.enabledIn(newMask)) { // enabling
                    if (_writeContext.getDupDetector() == null) { // but only if disabled currently
                        _writeContext = _writeContext.withDupDetector(DupDetector.rootDetector(this));
                    }
                } else { // disabling
                    _writeContext = _writeContext.withDupDetector(null);
                }
            }
        }
        return this;
    }
    
    @Override public JsonGenerator useDefaultPrettyPrinter() {
        /* 28-Sep-2012, tatu: As per [Issue#84], should not override a
         *  pretty printer if one already assigned.
         */
        if (getPrettyPrinter() != null) {
            return this;
        }
        return setPrettyPrinter(new DefaultPrettyPrinter());
    }
    
    @Override public JsonGenerator setCodec(ObjectCodec oc) {
        _objectCodec = oc;
        return this;
    }

    @Override public final ObjectCodec getCodec() { return _objectCodec; }

    /*
    /**********************************************************
    /* Public API, accessors
    /**********************************************************
     */

    /**
     * Note: co-variant return type.
     */
    @Override public final JsonWriteContext getOutputContext() { return _writeContext; }

    /*
    /**********************************************************
    /* Public API, write methods, structural
    /**********************************************************
     */

    //public void writeStartArray() throws IOException
    //public void writeEndArray() throws IOException
    //public void writeStartObject() throws IOException
    //public void writeEndObject() throws IOException

    /*
    /**********************************************************
    /* Public API, write methods, textual
    /**********************************************************
     */

    @Override public void writeFieldName(SerializableString name) throws IOException {
        writeFieldName(name.getValue());
    }
    
    //public abstract void writeString(String text) throws IOException;

    //public abstract void writeString(char[] text, int offset, int len) throws IOException;

    //public abstract void writeRaw(String text) throws IOException,;

    //public abstract void writeRaw(char[] text, int offset, int len) throws IOException;

    @Override
    public void writeString(SerializableString text) throws IOException {
        writeString(text.getValue());
    }

    @Override public void writeRawValue(String text) throws IOException {
        _verifyValueWrite("write raw value");
        writeRaw(text);
    }

    @Override public void writeRawValue(String text, int offset, int len) throws IOException {
        _verifyValueWrite("write raw value");
        writeRaw(text, offset, len);
    }

    @Override public void writeRawValue(char[] text, int offset, int len) throws IOException {
        _verifyValueWrite("write raw value");
        writeRaw(text, offset, len);
    }

    @Override public void writeRawValue(SerializableString text) throws IOException {
        _verifyValueWrite("write raw value");
        writeRaw(text);
    }

    @Override
    public int writeBinary(Base64Variant b64variant, InputStream data, int dataLength) throws IOException {
        // Let's implement this as "unsupported" to make it easier to add new parser impls
        _reportUnsupportedOperation();
        return 0;
    }

    /*
   /**********************************************************
   /* Public API, write methods, primitive
   /**********************************************************
    */

    // Not implemented at this level, added as placeholders

     /*
    public abstract void writeNumber(int i)
    public abstract void writeNumber(long l)
    public abstract void writeNumber(double d)
    public abstract void writeNumber(float f)
    public abstract void writeNumber(BigDecimal dec)
    public abstract void writeBoolean(boolean state)
    public abstract void writeNull()
    */

    /*
    /**********************************************************
    /* Public API, write methods, POJOs, trees
    /**********************************************************
     */

    @Override
    public void writeObject(Object value) throws IOException {
        if (value == null) {
            // important: call method that does check value write:
            writeNull();
        } else {
            /* 02-Mar-2009, tatu: we are NOT to call _verifyValueWrite here,
             *   because that will be done when codec actually serializes
             *   contained POJO. If we did call it it would advance state
             *   causing exception later on
             */
            if (_objectCodec != null) {
                _objectCodec.writeValue(this, value);
                return;
            }
            _writeSimpleObject(value);
        }
    }

    @Override
    public void writeTree(TreeNode rootNode) throws IOException {
        // As with 'writeObject()', we are not check if write would work
        if (rootNode == null) {
            writeNull();
        } else {
            if (_objectCodec == null) {
                throw new IllegalStateException("No ObjectCodec defined");
            }
            _objectCodec.writeValue(this, rootNode);
        }
    }

    /*
    /**********************************************************
    /* Public API, low-level output handling
    /**********************************************************
     */

    @Override public abstract void flush() throws IOException;
    @Override public void close() throws IOException { _closed = true; }
    @Override public boolean isClosed() { return _closed; }

    /*
    /**********************************************************
    /* Package methods for this, sub-classes
    /**********************************************************
     */

    /**
     * Method called to release any buffers generator may be holding,
     * once generator is being closed.
     */
    protected abstract void _releaseBuffers();

    /**
     * Method called before trying to write a value (scalar or structured),
     * to verify that this is legal in current output state, as well as to
     * output separators if and as necessary.
     * 
     * @param typeMsg Additional message used for generating exception message
     *   if value output is NOT legal in current generator output state.
     */
    protected abstract void _verifyValueWrite(String typeMsg) throws IOException;
}<|MERGE_RESOLUTION|>--- conflicted
+++ resolved
@@ -15,12 +15,11 @@
  */
 public abstract class GeneratorBase extends JsonGenerator
 {
-<<<<<<< HEAD
     public final static int SURR1_FIRST = 0xD800;
     public final static int SURR1_LAST = 0xDBFF;
     public final static int SURR2_FIRST = 0xDC00;
     public final static int SURR2_LAST = 0xDFFF;
-=======
+
     /**
      * Set of feature masks related to features that need updates of other
      * local configuration or state.
@@ -31,7 +30,6 @@
             | Feature.ESCAPE_NON_ASCII.getMask()
             | Feature.STRICT_DUPLICATE_DETECTION.getMask()
             ;
->>>>>>> 85ad25d9
 
     /*
     /**********************************************************
