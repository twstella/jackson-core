/* Jackson JSON-processor.
 *
 * Copyright (c) 2007- Tatu Saloranta, tatu.saloranta@iki.fi
 */
package com.fasterxml.jackson.core;

import java.util.Arrays;

import com.fasterxml.jackson.core.util.ByteArrayBuilder;
import com.fasterxml.jackson.core.util.Named;

/**
 * Class used to define specific details of which
 * variant of Base64 encoding/decoding is to be used. Although there is
 * somewhat standard basic version (so-called "MIME Base64"), other variants
 * exists, see <a href="http://en.wikipedia.org/wiki/Base64">Base64 Wikipedia entry</a> for details.
 * 
 * @author Tatu Saloranta
 */
public final class Base64Variant
    implements Named, java.io.Serializable
{
    private final static int INT_SPACE = 0x20;
    
    // We'll only serialize name
    private static final long serialVersionUID = 1L;

    /**
     * Placeholder used by "no padding" variant, to be used when a character
     * value is needed.
     */
    final static char PADDING_CHAR_NONE = '\0';

    /**
     * Marker used to denote ascii characters that do not correspond
     * to a 6-bit value (in this variant), and is not used as a padding
     * character.
     */
    public final static int BASE64_VALUE_INVALID = -1;

    /**
     * Marker used to denote ascii character (in decoding table) that
     * is the padding character using this variant (if any).
     */
    public final static int BASE64_VALUE_PADDING = -2;

    /*
    /**********************************************************
    /* Encoding/decoding tables
    /**********************************************************
     */

    /**
     * Decoding table used for base 64 decoding.
     */
    private final transient int[] _asciiToBase64 = new int[128];

    /**
     * Encoding table used for base 64 decoding when output is done
     * as characters.
     */
    private final transient char[] _base64ToAsciiC = new char[64];

    /**
     * Alternative encoding table used for base 64 decoding when output is done
     * as ascii bytes.
     */
    private final transient byte[] _base64ToAsciiB = new byte[64];

    /*
    /**********************************************************
    /* Other configuration
    /**********************************************************
     */

    /**
     * Symbolic name of variant; used for diagnostics/debugging.
     *<p>
     * Note that this is the only non-transient field; used when reading
     * back from serialized state.
     *<p>
     * Also: must not be private, accessed from `BaseVariants`
     */
    final String _name;

    /**
     * Whether this variant uses padding or not.
     */
    private final transient boolean _usesPadding;

    /**
     * Character used for padding, if any ({@link #PADDING_CHAR_NONE} if not).
     */
    private final transient char _paddingChar;
    
    /**
     * Maximum number of encoded base64 characters to output during encoding
     * before adding a linefeed, if line length is to be limited
     * ({@link java.lang.Integer#MAX_VALUE} if not limited).
     *<p>
     * Note: for some output modes (when writing attributes) linefeeds may
     * need to be avoided, and this value ignored.
     */
    private final transient int _maxLineLength;

    /*
    /**********************************************************
    /* Life-cycle
    /**********************************************************
     */

    public Base64Variant(String name, String base64Alphabet, boolean usesPadding, char paddingChar, int maxLineLength)
    {
        _name = name;
        _usesPadding = usesPadding;
        _paddingChar = paddingChar;
        _maxLineLength = maxLineLength;

        // Ok and then we need to create codec tables.

        // First the main encoding table:
        int alphaLen = base64Alphabet.length();
        if (alphaLen != 64) {
            throw new IllegalArgumentException("Base64Alphabet length must be exactly 64 (was "+alphaLen+")");
        }

        // And then secondary encoding table and decoding table:
        base64Alphabet.getChars(0, alphaLen, _base64ToAsciiC, 0);
        Arrays.fill(_asciiToBase64, BASE64_VALUE_INVALID);
        for (int i = 0; i < alphaLen; ++i) {
            char alpha = _base64ToAsciiC[i];
            _base64ToAsciiB[i] = (byte) alpha;
            _asciiToBase64[alpha] = i;
        }

        // Plus if we use padding, add that in too
        if (usesPadding) {
            _asciiToBase64[(int) paddingChar] = BASE64_VALUE_PADDING;
        }
    }

    /**
     * "Copy constructor" that can be used when the base alphabet is identical
     * to one used by another variant except for the maximum line length
     * (and obviously, name).
     */
    public Base64Variant(Base64Variant base, String name, int maxLineLength)
    {
        this(base, name, base._usesPadding, base._paddingChar, maxLineLength);
    }

    /**
     * "Copy constructor" that can be used when the base alphabet is identical
     * to one used by another variant, but other details (padding, maximum
     * line length) differ
     */
    public Base64Variant(Base64Variant base, String name, boolean usesPadding, char paddingChar, int maxLineLength)
    {
        _name = name;
        byte[] srcB = base._base64ToAsciiB;
        System.arraycopy(srcB, 0, this._base64ToAsciiB, 0, srcB.length);
        char[] srcC = base._base64ToAsciiC;
        System.arraycopy(srcC, 0, this._base64ToAsciiC, 0, srcC.length);
        int[] srcV = base._asciiToBase64;
        System.arraycopy(srcV, 0, this._asciiToBase64, 0, srcV.length);

        _usesPadding = usesPadding;
        _paddingChar = paddingChar;
        _maxLineLength = maxLineLength;
    }

    /*
    /**********************************************************
    /* Serializable overrides
    /**********************************************************
     */

    /**
     * Method used to "demote" deserialized instances back to 
     * canonical ones
     */
    protected Object readResolve() {
        return Base64Variants.valueOf(_name);
    }
    
    /*
    /**********************************************************
    /* Public accessors
    /**********************************************************
     */

    @Override
    public String getName() { return _name; }

    public boolean usesPadding() { return _usesPadding; }
    public boolean usesPaddingChar(char c) { return c == _paddingChar; }
    public boolean usesPaddingChar(int ch) { return ch == (int) _paddingChar; }
    public char getPaddingChar() { return _paddingChar; }
    public byte getPaddingByte() { return (byte)_paddingChar; }

    public int getMaxLineLength() { return _maxLineLength; }

    /*
    /**********************************************************
    /* Decoding support
    /**********************************************************
     */

    /**
     * @return 6-bit decoded value, if valid character; 
     */
    public int decodeBase64Char(char c)
    {
        int ch = (int) c;
        return (ch <= 127) ? _asciiToBase64[ch] : BASE64_VALUE_INVALID;
    }

    public int decodeBase64Char(int ch)
    {
        return (ch <= 127) ? _asciiToBase64[ch] : BASE64_VALUE_INVALID;
    }

    public int decodeBase64Byte(byte b)
    {
        int ch = (int) b;
        // note: cast retains sign, so it's from -128 to +127
        if (ch < 0) {
            return BASE64_VALUE_INVALID;
        }
        return _asciiToBase64[ch];
    }

    /*
    /**********************************************************
    /* Encoding support
    /**********************************************************
     */

    public char encodeBase64BitsAsChar(int value)
    {
        /* Let's assume caller has done necessary checks; this
         * method must be fast and inlinable
         */
        return _base64ToAsciiC[value];
    }

    /**
     * Method that encodes given right-aligned (LSB) 24-bit value
     * into 4 base64 characters, stored in given result buffer.
     */
    public int encodeBase64Chunk(int b24, char[] buffer, int ptr)
    {
        buffer[ptr++] = _base64ToAsciiC[(b24 >> 18) & 0x3F];
        buffer[ptr++] = _base64ToAsciiC[(b24 >> 12) & 0x3F];
        buffer[ptr++] = _base64ToAsciiC[(b24 >> 6) & 0x3F];
        buffer[ptr++] = _base64ToAsciiC[b24 & 0x3F];
        return ptr;
    }

    public void encodeBase64Chunk(StringBuilder sb, int b24)
    {
        sb.append(_base64ToAsciiC[(b24 >> 18) & 0x3F]);
        sb.append(_base64ToAsciiC[(b24 >> 12) & 0x3F]);
        sb.append(_base64ToAsciiC[(b24 >> 6) & 0x3F]);
        sb.append(_base64ToAsciiC[b24 & 0x3F]);
    }

    /**
     * Method that outputs partial chunk (which only encodes one
     * or two bytes of data). Data given is still aligned same as if
     * it as full data; that is, missing data is at the "right end"
     * (LSB) of int.
     *
     * @param outputBytes Number of encoded bytes included (either 1 or 2)
     */
    public int encodeBase64Partial(int bits, int outputBytes, char[] buffer, int outPtr)
    {
        buffer[outPtr++] = _base64ToAsciiC[(bits >> 18) & 0x3F];
        buffer[outPtr++] = _base64ToAsciiC[(bits >> 12) & 0x3F];
        if (_usesPadding) {
            buffer[outPtr++] = (outputBytes == 2) ?
                _base64ToAsciiC[(bits >> 6) & 0x3F] : _paddingChar;
            buffer[outPtr++] = _paddingChar;
        } else {
            if (outputBytes == 2) {
                buffer[outPtr++] = _base64ToAsciiC[(bits >> 6) & 0x3F];
            }
        }
        return outPtr;
    }

    public void encodeBase64Partial(StringBuilder sb, int bits, int outputBytes)
    {
        sb.append(_base64ToAsciiC[(bits >> 18) & 0x3F]);
        sb.append(_base64ToAsciiC[(bits >> 12) & 0x3F]);
        if (_usesPadding) {
            sb.append((outputBytes == 2) ?
                      _base64ToAsciiC[(bits >> 6) & 0x3F] : _paddingChar);
            sb.append(_paddingChar);
        } else {
            if (outputBytes == 2) {
                sb.append(_base64ToAsciiC[(bits >> 6) & 0x3F]);
            }
        }
    }

    public byte encodeBase64BitsAsByte(int value)
    {
        // As with above, assuming it is 6-bit value
        return _base64ToAsciiB[value];
    }

    /**
     * Method that encodes given right-aligned (LSB) 24-bit value
     * into 4 base64 bytes (ascii), stored in given result buffer.
     */
    public int encodeBase64Chunk(int b24, byte[] buffer, int ptr)
    {
        buffer[ptr++] = _base64ToAsciiB[(b24 >> 18) & 0x3F];
        buffer[ptr++] = _base64ToAsciiB[(b24 >> 12) & 0x3F];
        buffer[ptr++] = _base64ToAsciiB[(b24 >> 6) & 0x3F];
        buffer[ptr++] = _base64ToAsciiB[b24 & 0x3F];
        return ptr;
    }

    /**
     * Method that outputs partial chunk (which only encodes one
     * or two bytes of data). Data given is still aligned same as if
     * it as full data; that is, missing data is at the "right end"
     * (LSB) of int.
     *
     * @param outputBytes Number of encoded bytes included (either 1 or 2)
     */
    public int encodeBase64Partial(int bits, int outputBytes, byte[] buffer, int outPtr)
    {
        buffer[outPtr++] = _base64ToAsciiB[(bits >> 18) & 0x3F];
        buffer[outPtr++] = _base64ToAsciiB[(bits >> 12) & 0x3F];
        if (_usesPadding) {
            byte pb = (byte) _paddingChar;
            buffer[outPtr++] = (outputBytes == 2) ?
                _base64ToAsciiB[(bits >> 6) & 0x3F] : pb;
            buffer[outPtr++] = pb;
        } else {
            if (outputBytes == 2) {
                buffer[outPtr++] = _base64ToAsciiB[(bits >> 6) & 0x3F];
            }
        }
        return outPtr;
    }

    /*
    /**********************************************************
    /* Convenience conversion methods for String to/from bytes
    /* use case.
    /**********************************************************
     */
    
    /**
     * Convenience method for converting given byte array as base64 encoded
     * String using this variant's settings.
     * Resulting value is "raw", that is, not enclosed in double-quotes.
     * 
     * @param input Byte array to encode
     */
    public String encode(byte[] input)
    {
        return encode(input, false);
    }

    /**
     * Convenience method for converting given byte array as base64 encoded String
     * using this variant's settings, optionally enclosed in double-quotes.
     * Linefeeds added, if needed, are expressed as 2-character JSON (and Java source)
     * escape sequence of backslash + `n`.
     * 
     * @param input Byte array to encode
     * @param addQuotes Whether to surround resulting value in double quotes or not
     */
    public String encode(byte[] input, boolean addQuotes)
    {
        final int inputEnd = input.length;
        final StringBuilder sb = new StringBuilder(inputEnd + (inputEnd >> 2) + (inputEnd >> 3));
        if (addQuotes) {
            sb.append('"');
        }

        int chunksBeforeLF = getMaxLineLength() >> 2;

        // Ok, first we loop through all full triplets of data:
        int inputPtr = 0;
        int safeInputEnd = inputEnd-3; // to get only full triplets

        while (inputPtr <= safeInputEnd) {
            // First, mash 3 bytes into lsb of 32-bit int
            int b24 = ((int) input[inputPtr++]) << 8;
            b24 |= ((int) input[inputPtr++]) & 0xFF;
            b24 = (b24 << 8) | (((int) input[inputPtr++]) & 0xFF);
            encodeBase64Chunk(sb, b24);
            if (--chunksBeforeLF <= 0) {
                // note: must quote in JSON value, so not really useful...
                sb.append('\\');
                sb.append('n');
                chunksBeforeLF = getMaxLineLength() >> 2;
            }
        }

        // And then we may have 1 or 2 leftover bytes to encode
        int inputLeft = inputEnd - inputPtr; // 0, 1 or 2
        if (inputLeft > 0) { // yes, but do we have room for output?
            int b24 = ((int) input[inputPtr++]) << 16;
            if (inputLeft == 2) {
                b24 |= (((int) input[inputPtr++]) & 0xFF) << 8;
            }
            encodeBase64Partial(sb, b24, inputLeft);
        }

        if (addQuotes) {
            sb.append('"');
        }
        return sb.toString();
    }

    /**
     * Convenience method for converting given byte array as base64 encoded String
     * using this variant's settings, optionally enclosed in double-quotes.
     * Linefeed character to use is passed explicitly.
     * 
     * @param input Byte array to encode
     * @param addQuotes Whether to surround resulting value in double quotes or not
     *
     * @since 2.10
     */
    public String encode(byte[] input, boolean addQuotes, String linefeed)
    {
        final int inputEnd = input.length;
        final StringBuilder sb = new StringBuilder(inputEnd + (inputEnd >> 2) + (inputEnd >> 3));
        if (addQuotes) {
            sb.append('"');
        }

        int chunksBeforeLF = getMaxLineLength() >> 2;

        int inputPtr = 0;
        int safeInputEnd = inputEnd-3;

        while (inputPtr <= safeInputEnd) {
            int b24 = ((int) input[inputPtr++]) << 8;
            b24 |= ((int) input[inputPtr++]) & 0xFF;
            b24 = (b24 << 8) | (((int) input[inputPtr++]) & 0xFF);
            encodeBase64Chunk(sb, b24);
            if (--chunksBeforeLF <= 0) {
                sb.append(linefeed);
                chunksBeforeLF = getMaxLineLength() >> 2;
            }
        }
        int inputLeft = inputEnd - inputPtr;
        if (inputLeft > 0) {
            int b24 = ((int) input[inputPtr++]) << 16;
            if (inputLeft == 2) {
                b24 |= (((int) input[inputPtr++]) & 0xFF) << 8;
            }
            encodeBase64Partial(sb, b24, inputLeft);
        }

        if (addQuotes) {
            sb.append('"');
        }
        return sb.toString();
    }

    /**
     * Convenience method for decoding contents of a Base64-encoded String,
     * using this variant's settings.
     *
     * @param input
<<<<<<< HEAD
=======
     *
     * @since 2.3
>>>>>>> 11a4ed6a
     *
     * @throws IllegalArgumentException if input is not valid base64 encoded data
     */
    public byte[] decode(String input) throws IllegalArgumentException
    {
        try (ByteArrayBuilder b = new ByteArrayBuilder()) {
            decode(input, b);
            return b.toByteArray();
        }
    }

    /**
     * Convenience method for decoding contents of a Base64-encoded String,
     * using this variant's settings
     * and appending decoded binary data using provided {@link ByteArrayBuilder}.
     *<p>
     * NOTE: builder will NOT be reset before decoding (nor cleared afterwards);
     * assumption is that caller will ensure it is given in proper state, and
     * used as appropriate afterwards.
     * 
     * @since 2.3
     *
     * @throws IllegalArgumentException if input is not valid base64 encoded data
     */
    public void decode(String str, ByteArrayBuilder builder) throws IllegalArgumentException
    {
        int ptr = 0;
        int len = str.length();

    main_loop:
        while (true) {
            // first, we'll skip preceding white space, if any
            char ch;
            do {
                if (ptr >= len) {
                    break main_loop;
                }
                ch = str.charAt(ptr++);
            } while (ch <= INT_SPACE);
            int bits = decodeBase64Char(ch);
            if (bits < 0) {
                _reportInvalidBase64(ch, 0, null);
            }
            int decodedData = bits;
            // then second base64 char; can't get padding yet, nor ws
            if (ptr >= len) {
                _reportBase64EOF();
            }
            ch = str.charAt(ptr++);
            bits = decodeBase64Char(ch);
            if (bits < 0) {
                _reportInvalidBase64(ch, 1, null);
            }
            decodedData = (decodedData << 6) | bits;
            // third base64 char; can be padding, but not ws
            if (ptr >= len) {
                // but as per [JACKSON-631] can be end-of-input, iff not using padding
                if (!usesPadding()) {
                    decodedData >>= 4;
                    builder.append(decodedData);
                    break;
                }
                _reportBase64EOF();
            }
            ch = str.charAt(ptr++);
            bits = decodeBase64Char(ch);
            
            // First branch: can get padding (-> 1 byte)
            if (bits < 0) {
                if (bits != Base64Variant.BASE64_VALUE_PADDING) {
                    _reportInvalidBase64(ch, 2, null);
                }
                // Ok, must get padding
                if (ptr >= len) {
                    _reportBase64EOF();
                }
                ch = str.charAt(ptr++);
                if (!usesPaddingChar(ch)) {
                    _reportInvalidBase64(ch, 3, "expected padding character '"+getPaddingChar()+"'");
                }
                // Got 12 bits, only need 8, need to shift
                decodedData >>= 4;
                builder.append(decodedData);
                continue;
            }
            // Nope, 2 or 3 bytes
            decodedData = (decodedData << 6) | bits;
            // fourth and last base64 char; can be padding, but not ws
            if (ptr >= len) {
                // but as per [JACKSON-631] can be end-of-input, iff not using padding
                if (!usesPadding()) {
                    decodedData >>= 2;
                    builder.appendTwoBytes(decodedData);
                    break;
                }
                _reportBase64EOF();
            }
            ch = str.charAt(ptr++);
            bits = decodeBase64Char(ch);
            if (bits < 0) {
                if (bits != Base64Variant.BASE64_VALUE_PADDING) {
                    _reportInvalidBase64(ch, 3, null);
                }
                decodedData >>= 2;
                builder.appendTwoBytes(decodedData);
            } else {
                // otherwise, our triple is now complete
                decodedData = (decodedData << 6) | bits;
                builder.appendThreeBytes(decodedData);
            }
        }
    }

    /*
    /**********************************************************
    /* Overridden standard methods
    /**********************************************************
     */

    @Override
    public String toString() { return _name; }
    
    @Override
    public boolean equals(Object o) {
        // identity comparison should be dine
        return (o == this);
    }

    @Override
    public int hashCode() {
        return _name.hashCode();
    }
    
    /*
    /**********************************************************
    /* Internal helper methods
    /**********************************************************
     */
    
    /**
     * @param bindex Relative index within base64 character unit; between 0
     *   and 3 (as unit has exactly 4 characters)
     */
    protected void _reportInvalidBase64(char ch, int bindex, String msg)
        throws IllegalArgumentException
    {
        String base;
        if (ch <= INT_SPACE) {
            base = "Illegal white space character (code 0x"+Integer.toHexString(ch)+") as character #"+(bindex+1)+" of 4-char base64 unit: can only used between units";
        } else if (usesPaddingChar(ch)) {
            base = "Unexpected padding character ('"+getPaddingChar()+"') as character #"+(bindex+1)+" of 4-char base64 unit: padding only legal as 3rd or 4th character";
        } else if (!Character.isDefined(ch) || Character.isISOControl(ch)) {
            // Not sure if we can really get here... ? (most illegal xml chars are caught at lower level)
            base = "Illegal character (code 0x"+Integer.toHexString(ch)+") in base64 content";
        } else {
            base = "Illegal character '"+ch+"' (code 0x"+Integer.toHexString(ch)+") in base64 content";
        }
        if (msg != null) {
            base = base + ": " + msg;
        }
        throw new IllegalArgumentException(base);
    }

    protected void _reportBase64EOF() throws IllegalArgumentException {
        throw new IllegalArgumentException(missingPaddingMessage());
    }

    /**
     * Helper method that will construct a message to use in exceptions for cases where input ends
     * prematurely in place where padding would be expected.
     *
     * @since 2.10
     */
    public String missingPaddingMessage() {
        return String.format("Unexpected end of base64-encoded String: base64 variant '%s' expects padding (one or more '%c' characters) at the end",
                getName(), getPaddingChar());
    }

}
<|MERGE_RESOLUTION|>--- conflicted
+++ resolved
@@ -427,8 +427,6 @@
      * 
      * @param input Byte array to encode
      * @param addQuotes Whether to surround resulting value in double quotes or not
-     *
-     * @since 2.10
      */
     public String encode(byte[] input, boolean addQuotes, String linefeed)
     {
@@ -473,11 +471,6 @@
      * using this variant's settings.
      *
      * @param input
-<<<<<<< HEAD
-=======
-     *
-     * @since 2.3
->>>>>>> 11a4ed6a
      *
      * @throws IllegalArgumentException if input is not valid base64 encoded data
      */
@@ -497,8 +490,6 @@
      * NOTE: builder will NOT be reset before decoding (nor cleared afterwards);
      * assumption is that caller will ensure it is given in proper state, and
      * used as appropriate afterwards.
-     * 
-     * @since 2.3
      *
      * @throws IllegalArgumentException if input is not valid base64 encoded data
      */
@@ -648,8 +639,6 @@
     /**
      * Helper method that will construct a message to use in exceptions for cases where input ends
      * prematurely in place where padding would be expected.
-     *
-     * @since 2.10
      */
     public String missingPaddingMessage() {
         return String.format("Unexpected end of base64-encoded String: base64 variant '%s' expects padding (one or more '%c' characters) at the end",
