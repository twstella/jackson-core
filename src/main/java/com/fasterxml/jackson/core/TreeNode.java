/* Jackson JSON-processor.
 *
 * Copyright (c) 2007- Tatu Saloranta, tatu.saloranta@iki.fi
 */

package com.fasterxml.jackson.core;

import java.util.Iterator;

/**
 * Marker interface used to denote JSON Tree nodes, as far as
 * the core package knows them (which is very little): mostly
 * needed to allow {@link ObjectReadContext} and {@link ObjectWriteContext}
 * to have some level of interoperability.
 * Most functionality is within <code>JsonNode</code>
<<<<<<< HEAD
 * base class in <code>databind</code> package.
=======
 * base class in <code>mapper</code> package.
 *<p>
 * Note that in Jackson 1.x <code>JsonNode</code> itself
 * was part of core package: Jackson 2.x refactored this
 * since conceptually Tree Model is part of mapper package,
 * and so part visible to <code>core</code> package should
 * be minimized.
 *<p>
 * NOTE: starting with Jackson 2.2, there is more functionality
 * available via this class, and the intent was that this should
 * form actual base for multiple alternative tree representations;
 * for example, immutable trees could use different implementation
 * than mutable trees.
 * 
 * @since 2.2
>>>>>>> 33a49e6a
 */
public interface TreeNode
{
    /*
    /**********************************************************************
    /* Minimal introspection methods
    /**********************************************************************
     */
    
    /**
     * Method that can be used for efficient type detection
     * when using stream abstraction for traversing nodes.
     * Will return the first {@link JsonToken} that equivalent
     * stream event would produce (for most nodes there is just
     * one token but for structured/container types multiple)
     *
     * @return {@link JsonToken} that is most closely associated with the node type
     */
    JsonToken asToken();

    /**
     * If this node is a numeric type (as per {@link JsonToken#isNumeric}),
     * returns native type that node uses to store the numeric value;
     * otherwise returns null.
     * 
     * @return Type of number contained, if any; or null if node does not
     *  contain numeric value.
     */
    JsonParser.NumberType numberType();

    /**
     * Method that returns number of child nodes this node contains:
     * for Array nodes, number of child elements, for Object nodes,
     * number of fields, and for all other nodes 0.
     *
     * @return For non-container nodes returns 0; for arrays number of
     *   contained elements, and for objects number of fields.
     */
    int size();

    /**
     * Method that returns true for all value nodes: ones that 
     * are not containers, and that do not represent "missing" nodes
     * in the path. Such value nodes represent String, Number, Boolean
     * and null values from JSON.
     *<p>
     * Note: one and only one of methods {@link #isValueNode},
     * {@link #isContainerNode} and {@link #isMissingNode} ever
     * returns true for any given node.
<<<<<<< HEAD
=======
     *
     * @return True if this node is considered a value node; something that
     *    represents either a scalar value or explicit {@code null}
     * 
     * @since 2.2
>>>>>>> 33a49e6a
     */
    boolean isValueNode();

    /**
     * Method that returns true for container nodes: Arrays and Objects.
     *<p>
     * Note: one and only one of methods {@link #isValueNode},
     * {@link #isContainerNode} and {@link #isMissingNode} ever
     * returns true for any given node.
<<<<<<< HEAD
=======
     *
     * @return {@code True} for Array and Object nodes, {@code false} otherwise
     * 
     * @since 2.2
>>>>>>> 33a49e6a
     */
    boolean isContainerNode();
    
    /**
     * Method that returns true for "virtual" nodes which represent
     * missing entries constructed by path accessor methods when
     * there is no actual node matching given criteria.
     *<p>
     * Note: one and only one of methods {@link #isValueNode},
     * {@link #isContainerNode} and {@link #isMissingNode} ever
     * returns true for any given node.
<<<<<<< HEAD
=======
     *
     * @return {@code True} if this node represents a "missing" node
     * 
     * @since 2.2
>>>>>>> 33a49e6a
     */
    boolean isMissingNode();
    
    /**
     * Method that returns true if this node is an Array node, false
     * otherwise.
     * Note that if true is returned, {@link #isContainerNode}
     * must also return true.
<<<<<<< HEAD
=======
     *
     * @return {@code True} for Array nodes, {@code false} for everything else
     *
     * @since 2.2
>>>>>>> 33a49e6a
     */
    boolean isArray();

    /**
     * Method that returns true if this node is an Object node, false
     * otherwise.
     * Note that if true is returned, {@link #isContainerNode}
     * must also return true.
<<<<<<< HEAD
=======
     *
     * @return {@code True} for Object nodes, {@code false} for everything else
     * 
     * @since 2.2
>>>>>>> 33a49e6a
     */
    boolean isObject();

    /**
     * Method that returns true if this node is a node that represents
     * logical {@code null} value.
     *
     * @since 3.0
     */
    boolean isNull();

    /**
     * Method that returns true if this node represents an embedded
     * "foreign" (or perhaps native?) object (like POJO), not represented
     * as regular content. Such nodes are used to pass information that
     * either native format can not express as-is, metadata not included within
     * at all, or something else that requires special handling.
     *
     * @since 3.0
     */
    boolean isEmbeddedValue();

    /*
    /**********************************************************************
    /* Basic traversal through structured entries (Arrays, Objects)
    /**********************************************************************
     */

    /**
     * Method for accessing value of the specified field of
     * an object node. If this node is not an object (or it
     * does not have a value for specified field name), or
     * if there is no field with such name, null is returned.
     *<p>
     * NOTE: handling of explicit null values may vary between
     * implementations; some trees may retain explicit nulls, others
     * not.
     *
     * @param fieldName Name of the field (of Object node) to access
     *
     * @return Node that represent value of the specified field,
<<<<<<< HEAD
     *   if this node is an object and has value for the specified
     *   field. Null otherwise.
=======
     *   if this node is an Object and has value for the specified
     *   field; {@code null} otherwise.
     * 
     * @since 2.2
>>>>>>> 33a49e6a
     */
    TreeNode get(String fieldName);

    /**
     * Method for accessing value of the specified element of
     * an array node. For other nodes, null is returned.
     *<p>
     * For array nodes, index specifies
     * exact location within array and allows for efficient iteration
     * over child elements (underlying storage is guaranteed to
     * be efficiently indexable, i.e. has random-access to elements).
     * If index is less than 0, or equal-or-greater than
     * <code>node.size()</code>, null is returned; no exception is
     * thrown for any index.
     *
     * @param index Index of the Array node element to access
     *
     * @return Node that represent value of the specified element,
<<<<<<< HEAD
     *   if this node is an array and has specified element.
     *   Null otherwise.
=======
     *   if this node is an array and has specified element;
     *   {@code null} otherwise.
     * 
     * @since 2.2
>>>>>>> 33a49e6a
     */
    TreeNode get(int index);

    /**
     * Method for accessing value of the specified field of
     * an object node.
     * For other nodes, a "missing node" (virtual node
     * for which {@link #isMissingNode} returns true) is returned.
     *
     * @param fieldName Name of the field (of Object node) to access
     *
     * @return Node that represent value of the specified field,
     *   if this node is an object and has value for the specified field;
     *   otherwise "missing node" is returned.
     */
    TreeNode path(String fieldName);

    /**
     * Method for accessing value of the specified element of
     * an array node.
     * For other nodes, a "missing node" (virtual node
     * for which {@link #isMissingNode} returns true) is returned.
     *<p>
     * For array nodes, index specifies
     * exact location within array and allows for efficient iteration
     * over child elements (underlying storage is guaranteed to
     * be efficiently indexable, i.e. has random-access to elements).
     * If index is less than 0, or equal-or-greater than
     * <code>node.size()</code>, "missing node" is returned; no exception is
     * thrown for any index.
     *
     * @param index Index of the Array node element to access
     *
     * @return Node that represent value of the specified element,
     *   if this node is an array and has specified element;
     *   otherwise "missing node" is returned.
     */
    TreeNode path(int index);
    
    /**
     * Method for accessing names of all fields for this node, iff
     * this node is an Object node. Number of field names accessible
     * will be {@link #size}.
<<<<<<< HEAD
=======
     *
     * @return An iterator for traversing names of all fields this Object node
     *   has (if Object node); empty {@link Iterator} otherwise (never {@code null}).
     *
     * @since 2.2
>>>>>>> 33a49e6a
     */
    Iterator<String> fieldNames();

    /**
     * Method for locating node specified by given JSON pointer instances.
     * Method will never return null; if no matching node exists, 
<<<<<<< HEAD
     *   will return a node for which {@link TreeNode#isMissingNode()} returns true.
     * 
     * @return Node that matches given JSON Pointer: if no match exists,
     *   will return a node for which {@link TreeNode#isMissingNode()} returns true.
=======
     * will return a node for which {@link TreeNode#isMissingNode()} returns true.
     *
     * @param ptr {@link JsonPointer} expression for descendant node to return
     *
     * @return Node that matches given JSON Pointer, if any: if no match exists,
     *   will return a "missing" node (for which {@link TreeNode#isMissingNode()}
     *   returns {@code true}).
     * 
     * @since 2.3
>>>>>>> 33a49e6a
     */
    TreeNode at(JsonPointer ptr);

    /**
     * Convenience method that is functionally equivalent to:
     *<pre>
     *   return at(JsonPointer.valueOf(jsonPointerExpression));
     *</pre>
     *<p>
     * Note that if the same expression is used often, it is preferable to construct
     * {@link JsonPointer} instance once and reuse it: this method will not perform
     * any caching of compiled expressions.
     * 
<<<<<<< HEAD
     * @param ptrExpr Expression to compile as a {@link JsonPointer} instance
     * 
     * @return Node that matches given JSON Pointer: if no match exists,
     *   will return a node for which {@link TreeNode#isMissingNode()} returns true.
=======
     * @param jsonPointerExpression Expression to compile as a {@link JsonPointer}
     *   instance
     *
     * @return Node that matches given JSON Pointer, if any: if no match exists,
     *   will return a "missing" node (for which {@link TreeNode#isMissingNode()}
     *   returns {@code true}).
     * 
     * @since 2.3
>>>>>>> 33a49e6a
     */
    TreeNode at(String ptrExpr) throws IllegalArgumentException;

    /*
    /**********************************************************************
    /* Converting to/from Streaming API
    /**********************************************************************
     */

    /**
     * Method for constructing a {@link JsonParser} instance for
     * iterating over contents of the tree that this node is root of.
     * Functionally equivalent to first serializing tree and then re-parsing but
     * more efficient.
     *<p>
     * NOTE: constructed parser instance will NOT initially point to a token,
     * so before passing it to deserializers, it is typically necessary to
     * advance it to the first available token by calling {@link JsonParser#nextToken()}.
<<<<<<< HEAD
=======
     *<p>
     * Also note that calling this method will <b>NOT</b> pass {@link ObjectCodec}
     * reference, so data-binding callback methods like {@link JsonParser#readValueAs(Class)}
     * will not work with calling {@link JsonParser#setCodec}).
     * It is often better to call {@link #traverse(ObjectCodec)} to pass the codec explicitly.
     *
     * @return {@link JsonParser} that will stream over contents of this node
     */
    JsonParser traverse();

    /**
     * Same as {@link #traverse()}, but additionally passes {@link com.fasterxml.jackson.core.ObjectCodec}
     * to use if {@link JsonParser#readValueAs(Class)} is used (otherwise caller must call
     * {@link JsonParser#setCodec} on response explicitly).
     *<p>
     * NOTE: constructed parser instance will NOT initially point to a token,
     * so before passing it to deserializers, it is typically necessary to
     * advance it to the first available token by calling {@link JsonParser#nextToken()}.
     *
     * @param codec {@link ObjectCodec} to associate with parser constructed
     *
     * @return {@link JsonParser} that will stream over contents of this node
     * 
     * @since 2.1
>>>>>>> 33a49e6a
     */
    JsonParser traverse(ObjectReadContext readCtxt);
}<|MERGE_RESOLUTION|>--- conflicted
+++ resolved
@@ -13,25 +13,7 @@
  * needed to allow {@link ObjectReadContext} and {@link ObjectWriteContext}
  * to have some level of interoperability.
  * Most functionality is within <code>JsonNode</code>
-<<<<<<< HEAD
- * base class in <code>databind</code> package.
-=======
- * base class in <code>mapper</code> package.
- *<p>
- * Note that in Jackson 1.x <code>JsonNode</code> itself
- * was part of core package: Jackson 2.x refactored this
- * since conceptually Tree Model is part of mapper package,
- * and so part visible to <code>core</code> package should
- * be minimized.
- *<p>
- * NOTE: starting with Jackson 2.2, there is more functionality
- * available via this class, and the intent was that this should
- * form actual base for multiple alternative tree representations;
- * for example, immutable trees could use different implementation
- * than mutable trees.
- * 
- * @since 2.2
->>>>>>> 33a49e6a
+ * base class in {@code databind} package.
  */
 public interface TreeNode
 {
@@ -81,14 +63,9 @@
      * Note: one and only one of methods {@link #isValueNode},
      * {@link #isContainerNode} and {@link #isMissingNode} ever
      * returns true for any given node.
-<<<<<<< HEAD
-=======
      *
      * @return True if this node is considered a value node; something that
      *    represents either a scalar value or explicit {@code null}
-     * 
-     * @since 2.2
->>>>>>> 33a49e6a
      */
     boolean isValueNode();
 
@@ -98,13 +75,8 @@
      * Note: one and only one of methods {@link #isValueNode},
      * {@link #isContainerNode} and {@link #isMissingNode} ever
      * returns true for any given node.
-<<<<<<< HEAD
-=======
      *
      * @return {@code True} for Array and Object nodes, {@code false} otherwise
-     * 
-     * @since 2.2
->>>>>>> 33a49e6a
      */
     boolean isContainerNode();
     
@@ -116,13 +88,8 @@
      * Note: one and only one of methods {@link #isValueNode},
      * {@link #isContainerNode} and {@link #isMissingNode} ever
      * returns true for any given node.
-<<<<<<< HEAD
-=======
      *
      * @return {@code True} if this node represents a "missing" node
-     * 
-     * @since 2.2
->>>>>>> 33a49e6a
      */
     boolean isMissingNode();
     
@@ -131,13 +98,8 @@
      * otherwise.
      * Note that if true is returned, {@link #isContainerNode}
      * must also return true.
-<<<<<<< HEAD
-=======
      *
      * @return {@code True} for Array nodes, {@code false} for everything else
-     *
-     * @since 2.2
->>>>>>> 33a49e6a
      */
     boolean isArray();
 
@@ -146,13 +108,8 @@
      * otherwise.
      * Note that if true is returned, {@link #isContainerNode}
      * must also return true.
-<<<<<<< HEAD
-=======
      *
      * @return {@code True} for Object nodes, {@code false} for everything else
-     * 
-     * @since 2.2
->>>>>>> 33a49e6a
      */
     boolean isObject();
 
@@ -194,15 +151,8 @@
      * @param fieldName Name of the field (of Object node) to access
      *
      * @return Node that represent value of the specified field,
-<<<<<<< HEAD
-     *   if this node is an object and has value for the specified
-     *   field. Null otherwise.
-=======
      *   if this node is an Object and has value for the specified
      *   field; {@code null} otherwise.
-     * 
-     * @since 2.2
->>>>>>> 33a49e6a
      */
     TreeNode get(String fieldName);
 
@@ -221,15 +171,8 @@
      * @param index Index of the Array node element to access
      *
      * @return Node that represent value of the specified element,
-<<<<<<< HEAD
-     *   if this node is an array and has specified element.
-     *   Null otherwise.
-=======
      *   if this node is an array and has specified element;
      *   {@code null} otherwise.
-     * 
-     * @since 2.2
->>>>>>> 33a49e6a
      */
     TreeNode get(int index);
 
@@ -273,64 +216,43 @@
      * Method for accessing names of all fields for this node, iff
      * this node is an Object node. Number of field names accessible
      * will be {@link #size}.
-<<<<<<< HEAD
-=======
      *
      * @return An iterator for traversing names of all fields this Object node
      *   has (if Object node); empty {@link Iterator} otherwise (never {@code null}).
-     *
-     * @since 2.2
->>>>>>> 33a49e6a
      */
     Iterator<String> fieldNames();
 
     /**
      * Method for locating node specified by given JSON pointer instances.
      * Method will never return null; if no matching node exists, 
-<<<<<<< HEAD
-     *   will return a node for which {@link TreeNode#isMissingNode()} returns true.
+     * will return a node for which {@link TreeNode#isMissingNode()} returns true.
+     *
+     * @param ptr {@link JsonPointer} expression for descendant node to return
+     *
+     * @return Node that matches given JSON Pointer, if any: if no match exists,
+     *   will return a "missing" node (for which {@link TreeNode#isMissingNode()}
+     *   returns {@code true}).
+     */
+    TreeNode at(JsonPointer ptr);
+
+    /**
+     * Convenience method that is functionally equivalent to:
+     *<pre>
+     *   return at(JsonPointer.valueOf(jsonPointerExpression));
+     *</pre>
+     *<p>
+     * Note that if the same expression is used often, it is preferable to construct
+     * {@link JsonPointer} instance once and reuse it: this method will not perform
+     * any caching of compiled expressions.
      * 
-     * @return Node that matches given JSON Pointer: if no match exists,
-     *   will return a node for which {@link TreeNode#isMissingNode()} returns true.
-=======
-     * will return a node for which {@link TreeNode#isMissingNode()} returns true.
-     *
-     * @param ptr {@link JsonPointer} expression for descendant node to return
+     * @param jsonPointerExpression Expression to compile as a {@link JsonPointer}
+     *   instance
      *
      * @return Node that matches given JSON Pointer, if any: if no match exists,
      *   will return a "missing" node (for which {@link TreeNode#isMissingNode()}
      *   returns {@code true}).
      * 
      * @since 2.3
->>>>>>> 33a49e6a
-     */
-    TreeNode at(JsonPointer ptr);
-
-    /**
-     * Convenience method that is functionally equivalent to:
-     *<pre>
-     *   return at(JsonPointer.valueOf(jsonPointerExpression));
-     *</pre>
-     *<p>
-     * Note that if the same expression is used often, it is preferable to construct
-     * {@link JsonPointer} instance once and reuse it: this method will not perform
-     * any caching of compiled expressions.
-     * 
-<<<<<<< HEAD
-     * @param ptrExpr Expression to compile as a {@link JsonPointer} instance
-     * 
-     * @return Node that matches given JSON Pointer: if no match exists,
-     *   will return a node for which {@link TreeNode#isMissingNode()} returns true.
-=======
-     * @param jsonPointerExpression Expression to compile as a {@link JsonPointer}
-     *   instance
-     *
-     * @return Node that matches given JSON Pointer, if any: if no match exists,
-     *   will return a "missing" node (for which {@link TreeNode#isMissingNode()}
-     *   returns {@code true}).
-     * 
-     * @since 2.3
->>>>>>> 33a49e6a
      */
     TreeNode at(String ptrExpr) throws IllegalArgumentException;
 
@@ -349,33 +271,11 @@
      * NOTE: constructed parser instance will NOT initially point to a token,
      * so before passing it to deserializers, it is typically necessary to
      * advance it to the first available token by calling {@link JsonParser#nextToken()}.
-<<<<<<< HEAD
-=======
-     *<p>
-     * Also note that calling this method will <b>NOT</b> pass {@link ObjectCodec}
-     * reference, so data-binding callback methods like {@link JsonParser#readValueAs(Class)}
-     * will not work with calling {@link JsonParser#setCodec}).
-     * It is often better to call {@link #traverse(ObjectCodec)} to pass the codec explicitly.
+     *
+     * @param readCtxt {@link ObjectReadContext} to associate with parser constructed
+     *  (to allow seamless databinding functionality)
      *
      * @return {@link JsonParser} that will stream over contents of this node
-     */
-    JsonParser traverse();
-
-    /**
-     * Same as {@link #traverse()}, but additionally passes {@link com.fasterxml.jackson.core.ObjectCodec}
-     * to use if {@link JsonParser#readValueAs(Class)} is used (otherwise caller must call
-     * {@link JsonParser#setCodec} on response explicitly).
-     *<p>
-     * NOTE: constructed parser instance will NOT initially point to a token,
-     * so before passing it to deserializers, it is typically necessary to
-     * advance it to the first available token by calling {@link JsonParser#nextToken()}.
-     *
-     * @param codec {@link ObjectCodec} to associate with parser constructed
-     *
-     * @return {@link JsonParser} that will stream over contents of this node
-     * 
-     * @since 2.1
->>>>>>> 33a49e6a
      */
     JsonParser traverse(ObjectReadContext readCtxt);
 }