--- conflicted
+++ resolved
@@ -50,13 +50,8 @@
      * values themselves. Typical examples include things like
      * {@link java.util.concurrent.atomic.AtomicReference}, and various
      * <code>Optional</code> types (in JDK8, Guava).
-<<<<<<< HEAD
-=======
      *
      * @return {@code True} if this is a "referential" type, {@code false} if not
-     *
-     * @since 2.6
->>>>>>> 6ce779a7
      */
     public boolean isReferenceType() {
         return getReferencedType() != null;
@@ -79,20 +74,6 @@
     public abstract boolean hasGenericTypes();
 
     /**
-<<<<<<< HEAD
-=======
-     * @deprecated Since 2.7: does not have meaning as parameters depend on type
-     *    resolved.
-     *
-     * @return Type-erased class of something not usable at this point
-     */
-    @Deprecated // since 2.7
-    public Class<?> getParameterSource() {
-        return null;
-    }
-
-    /**
->>>>>>> 6ce779a7
      * Method for accessing key type for this type, assuming type
      * has such a concept (only Map types do)
      *
@@ -113,13 +94,7 @@
      * Method for accessing type of value that instances of this
      * type references, if any.
      * 
-<<<<<<< HEAD
-     * @return Referenced type, if any; null if not.
-=======
      * @return Referenced type, if any; {@code null} if not.
-     * 
-     * @since 2.6
->>>>>>> 6ce779a7
      */
     public abstract ResolvedType getReferencedType();
     
