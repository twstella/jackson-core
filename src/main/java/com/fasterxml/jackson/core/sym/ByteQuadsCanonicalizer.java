package com.fasterxml.jackson.core.sym;

import java.util.Arrays;
import java.util.concurrent.atomic.AtomicReference;

import com.fasterxml.jackson.core.json.JsonFactory;
import com.fasterxml.jackson.core.util.InternCache;

/**
 * Replacement for <code>BytesToNameCanonicalizer</code> which aims at more localized
 * memory access due to flattening of name quad data.
 * Performance improvement modest for simple JSON document data binding (maybe 3%),
 * but should help more for larger symbol tables, or for binary formats like Smile.
<<<<<<< HEAD
=======
 *<p>
 * Hash area is divided into 4 sections:
 *<ol>
 * <li>Primary area (1/2 of total size), direct match from hash (LSB)</li>
 * <li>Secondary area (1/4 of total size), match from {@code hash (LSB) >> 1}</li>
 * <li>Tertiary area (1/8 of total size), match from {@code hash (LSB) >> 2}</li>
 * <li>Spill-over area (remaining 1/8) with linear scan, insertion order</li>
 * <li></li>
 * </ol>
 * and within every area, entries are 4 {@code int}s, where 1 - 3 ints contain 1 - 12
 * UTF-8 encoded bytes of name (null-padded), and last int is offset in
 * {@code _names} that contains actual name Strings.
 *
 * @since 2.6
>>>>>>> a64561a5
 */
public final class ByteQuadsCanonicalizer
{
    /**
     * Initial size of the primary hash area. Each entry consumes 4 ints (16 bytes),
     * and secondary area is same as primary; so default size will use 2kB of memory
     * (plus 64x4 or 64x8 (256/512 bytes) for references to Strings, and Strings
     * themselves).
     */
    private static final int DEFAULT_T_SIZE = 64;
//    private static final int DEFAULT_T_SIZE = 256;

    /**
     * Let's not expand symbol tables past some maximum size;
     * with unique (~= random) names.
     * Size is in 
     */
    private static final int MAX_T_SIZE = 0x10000; // 64k entries == 2M mem hash area

    /**
     * No point in trying to construct tiny tables, just need to resize soon.
     */
    private final static int MIN_HASH_SIZE = 16;
    
    /**
     * Let's only share reasonably sized symbol tables. Max size set to 3/4 of 8k;
     * this corresponds to 256k main hash index. This should allow for enough distinct
     * names for almost any case, while preventing ballooning for cases where names
     * are unique (or close thereof).
     */
    final static int MAX_ENTRIES_FOR_REUSE = 6000;

    /*
    /**********************************************************
    /* Linkage, needed for merging symbol tables
    /**********************************************************
     */

    /**
     * Reference to the root symbol table, for child tables, so
     * that they can merge table information back as necessary.
     */
    final private ByteQuadsCanonicalizer _parent;

    /**
     * Member that is only used by the root table instance: root
     * passes immutable state info child instances, and children
     * may return new state if they add entries to the table.
     * Child tables do NOT use the reference.
     */
    final private AtomicReference<TableInfo> _tableInfo;
    
    /**
     * Seed value we use as the base to make hash codes non-static between
     * different runs, but still stable for lifetime of a single symbol table
     * instance.
     * This is done for security reasons, to avoid potential DoS attack via
     * hash collisions.
     */
    final private int _seed;
    
    /*
    /**********************************************************
    /* Configuration
    /**********************************************************
     */

    /**
     * Whether canonical symbol Strings are to be intern()ed before added
     * to the table or not.
     *<p>
     * NOTE: non-final to allow disabling intern()ing in case of excessive
     * collisions.
     */
    private boolean _intern;

    /**
     * Flag that indicates whether we should throw an exception if enough 
     * hash collisions are detected (true); or just worked around (false).
     */
    private final boolean _failOnDoS;
    
    /*
    /**********************************************************
    /* First, main hash area info
    /**********************************************************
     */

    /**
     * Primary hash information area: consists of <code>2 * _hashSize</code>
     * entries of 16 bytes (4 ints), arranged in a cascading lookup
     * structure (details of which may be tweaked depending on expected rates
     * of collisions).
     */
    private int[] _hashArea;

    /**
     * Number of slots for primary entries within {@link #_hashArea}; which is
     * at most <code>1/8</code> of actual size of the underlying array (4-int slots,
     * primary covers only half of the area; plus, additional area for longer
     * symbols after hash area).
     */
    private int _hashSize;

    /**
     * Offset within {@link #_hashArea} where secondary entries start
     */
    private int _secondaryStart;

    /**
     * Offset within {@link #_hashArea} where tertiary entries start
     */
    private int _tertiaryStart;
    
    /**
     * Constant that determines size of buckets for tertiary entries:
     * <code>1 &lt;&lt; _tertiaryShift</code> is the size, and shift value
     * is also used for translating from primary offset into
     * tertiary bucket (shift right by <code>4 + _tertiaryShift</code>).
     *<p>
     * Default value is 2, for buckets of 4 slots; grows bigger with
     * bigger table sizes.
     */
    private int _tertiaryShift;

    /**
     * Total number of Strings in the symbol table; only used for child tables.
     */
    private int _count;

    /**
     * Array that contains <code>String</code> instances matching
     * entries in {@link #_hashArea}.
     * Contains nulls for unused entries. Note that this size is twice
     * that of {@link #_hashArea}
     */
    private String[] _names;

    /*
    /**********************************************************
    /* Then information on collisions etc
    /**********************************************************
     */

    /**
     * Pointer to the offset within spill-over area where there is room
     * for more spilled over entries (if any).
     * Spill over area is within fixed-size portion of {@link #_hashArea}.
     */
    private int _spilloverEnd;

    /**
     * Offset within {@link #_hashArea} that follows main slots and contains
     * quads for longer names (13 bytes or longer), and points to the
     * first available int that may be used for appending quads of the next
     * long name.
     * Note that long name area follows immediately after the fixed-size
     * main hash area ({@link #_hashArea}).
     */
    private int _longNameOffset;

    /*
    /**********************************************************
    /* Sharing, versioning
    /**********************************************************
     */

    // // // Which of the buffers may be shared (and are copy-on-write)?

    /**
     * Flag that indicates whether underlying data structures for
     * the main hash area are shared or not. If they are, then they
     * need to be handled in copy-on-write way, i.e. if they need
     * to be modified, a copy needs to be made first; at this point
     * it will not be shared any more, and can be modified.
     *<p>
     * This flag needs to be checked both when adding new main entries,
     * and when adding new collision list queues (i.e. creating a new
     * collision list head entry)
     */
    private boolean _hashShared;

    /*
    /**********************************************************
    /* Life-cycle: constructors
    /**********************************************************
     */

    /**
     * Constructor used for creating per-<code>JsonFactory</code> "root"
     * symbol tables: ones used for merging and sharing common symbols
     * 
     * @param sz Initial primary hash area size
     * @param intern Whether Strings contained should be {@link String#intern}ed
     * @param seed Random seed valued used to make it more difficult to cause
     *   collisions (used for collision-based DoS attacks).
     */
    private ByteQuadsCanonicalizer(int sz, boolean intern, int seed, boolean failOnDoS) {
        _parent = null;
        _seed = seed;
        _intern = intern;
        _failOnDoS = failOnDoS;
        // Sanity check: let's now allow hash sizes below certain minimum value
        if (sz < MIN_HASH_SIZE) {
            sz = MIN_HASH_SIZE;
        } else {
            // Also; size must be 2^N; otherwise hash algorithm won't
            // work... so let's just pad it up, if so
            if ((sz & (sz - 1)) != 0) { // only true if it's 2^N
                int curr = MIN_HASH_SIZE;
                while (curr < sz) {
                    curr += curr;
                }
                sz = curr;
            }
        }
        _tableInfo = new AtomicReference<TableInfo>(TableInfo.createInitial(sz));
    }

    /**
     * Constructor used when creating a child instance
     */
    private ByteQuadsCanonicalizer(ByteQuadsCanonicalizer parent, boolean intern,
            int seed, boolean failOnDoS, TableInfo state)
    {
        _parent = parent;
        _seed = seed;
        _intern = intern;
        _failOnDoS = failOnDoS;
        _tableInfo = null; // not used by child tables

        // Then copy shared state
        _count = state.count;
        _hashSize = state.size;
        _secondaryStart = _hashSize << 2; // right after primary area
        _tertiaryStart = _secondaryStart + (_secondaryStart >> 1); // right after secondary
        _tertiaryShift = state.tertiaryShift;
        
        _hashArea = state.mainHash;
        _names = state.names;

        _spilloverEnd = state.spilloverEnd;
        _longNameOffset = state.longNameOffset;

        // and then set other state to reflect sharing status
        _hashShared = true;
    }

    /*
    /**********************************************************
    /* Life-cycle: factory methods, merging
    /**********************************************************
     */
    
    /**
     * Factory method to call to create a symbol table instance with a
     * randomized seed value.
     */
    public static ByteQuadsCanonicalizer createRoot() {
        // Need to use a variable seed, to thwart hash-collision based attacks.
        // 14-Feb-2017, tatu: Does this actually help?
        long now = System.currentTimeMillis();
        // ensure it's not 0; and might as well require to be odd so:
        int seed = (((int) now) + ((int) (now >>> 32))) | 1;
        return createRoot(seed);
    }

    // Factory method that should only be called from unit tests, where seed
    // value should remain the same.
    protected static ByteQuadsCanonicalizer createRoot(int seed) {
        return new ByteQuadsCanonicalizer(DEFAULT_T_SIZE, true, seed, true);
    }

    /**
     * Factory method used to create actual symbol table instance to
     * use for parsing.
     */
    public ByteQuadsCanonicalizer makeChild(int flags) {
        return new ByteQuadsCanonicalizer(this,
                JsonFactory.Feature.INTERN_FIELD_NAMES.enabledIn(flags),
                _seed,
                JsonFactory.Feature.FAIL_ON_SYMBOL_HASH_OVERFLOW.enabledIn(flags),
                _tableInfo.get());
    }

    /**
     * Method called by the using code to indicate it is done with this instance.
     * This lets instance merge accumulated changes into parent (if need be),
     * safely and efficiently, and without calling code having to know about parent
     * information.
     */
    public void release()
    {
        // we will try to merge if child table has new entries
        // 28-Jul-2019, tatu: From [core#548]: do not share if immediate rehash needed
        if ((_parent != null) && maybeDirty()) {
            _parent.mergeChild(new TableInfo(this));
            // Let's also mark this instance as dirty, so that just in
            // case release was too early, there's no corruption of possibly shared data.
            _hashShared = true;
        }
    }

    private void mergeChild(TableInfo childState)
    {
        final int childCount = childState.count;
        TableInfo currState = _tableInfo.get();

        // Should usually grow; but occasionally could also shrink if (but only if)
        // collision list overflow ends up clearing some collision lists.
        if (childCount == currState.count) {
            return;
        }

        // One caveat: let's try to avoid problems with degenerate cases of documents with
        // generated "random" names: for these, symbol tables would bloat indefinitely.
        // One way to do this is to just purge tables if they grow
        // too large, and that's what we'll do here.
        if (childCount > MAX_ENTRIES_FOR_REUSE) {
            // At any rate, need to clean up the tables
            childState = TableInfo.createInitial(DEFAULT_T_SIZE);
        }
        _tableInfo.compareAndSet(currState, childState);
    }

    /*
    /**********************************************************
    /* API, accessors
    /**********************************************************
     */

    public int size()
    {
        if (_tableInfo != null) { // root table
            return _tableInfo.get().count;
        }
        // nope, child table
        return _count;
    }

    /**
     * Returns number of primary slots table has currently
     */
    public int bucketCount() { return _hashSize; }

    /**
     * Method called to check to quickly see if a child symbol table
     * may have gotten additional entries. Used for checking to see
     * if a child table should be merged into shared table.
     */
    public boolean maybeDirty() { return !_hashShared; }

    public int hashSeed() { return _seed; }
    
    /**
     * Method mostly needed by unit tests; calculates number of
     * entries that are in the primary slot set. These are
     * "perfect" entries, accessible with a single lookup
     */
    public int primaryCount()
    {
        int count = 0;
        for (int offset = 3, end = _secondaryStart; offset < end; offset += 4) {
            if (_hashArea[offset] != 0) {
                ++count;
            }
        }
        return count;
    }

    /**
     * Method mostly needed by unit tests; calculates number of entries
     * in secondary buckets
     */
    public int secondaryCount() {
        int count = 0;
        int offset = _secondaryStart + 3;
        for (int end = _tertiaryStart; offset < end; offset += 4) {
            if (_hashArea[offset] != 0) {
                ++count;
            }
        }
        return count;
    }

    /**
     * Method mostly needed by unit tests; calculates number of entries
     * in tertiary buckets
     */
    public int tertiaryCount() {
        int count = 0;
        int offset = _tertiaryStart + 3; // to 1.5x, starting point of tertiary
        for (int end = offset + _hashSize; offset < end; offset += 4) {
            if (_hashArea[offset] != 0) {
                ++count;
            }
        }
        return count;
    }

    /**
     * Method mostly needed by unit tests; calculates number of entries
     * in shared spillover area
     */
    public int spilloverCount() {
        // difference between spillover end, start, divided by 4 (four ints per slot)
        return (_spilloverEnd - _spilloverStart()) >> 2;
    }

    public int totalCount()
    {
        int count = 0;
        for (int offset = 3, end = (_hashSize << 3); offset < end; offset += 4) {
            if (_hashArea[offset] != 0) {
                ++count;
            }
        }
        return count;
    }

    @Override
    public String toString() {
        int pri = primaryCount();
        int sec = secondaryCount();
        int tert = tertiaryCount();
        int spill = spilloverCount();
        int total = totalCount();
        return String.format("[%s: size=%d, hashSize=%d, %d/%d/%d/%d pri/sec/ter/spill (=%s), total:%d]",
                getClass().getName(), _count, _hashSize,
                pri, sec, tert, spill, (pri+sec+tert+spill), total);
    }

    /*
    /**********************************************************
    /* Public API, accessing symbols
    /**********************************************************
     */

    public String findName(int q1)
    {
        int offset = _calcOffset(calcHash(q1));
        // first: primary match?
        final int[] hashArea = _hashArea;

        int len = hashArea[offset+3];

        if (len == 1) {
            if (hashArea[offset] == q1) {
                return _names[offset >> 2];
            }
        } else if (len == 0) { // empty slot; unlikely but avoid further lookups if so
            return null;
        }
        // secondary? single slot shared by N/2 primaries
        int offset2 = _secondaryStart + ((offset >> 3) << 2);

        len = hashArea[offset2+3];

        if (len == 1) {
            if (hashArea[offset2] == q1) {
                return _names[offset2 >> 2];
            }
        } else if (len == 0) { // empty slot; unlikely but avoid further lookups if so
            return null;
        }

        // tertiary lookup & spillovers best to offline
        return _findSecondary(offset, q1);
    }

    public String findName(int q1, int q2)
    {
        int offset = _calcOffset(calcHash(q1, q2));

        final int[] hashArea = _hashArea;

        int len = hashArea[offset+3];

        if (len == 2) {
            if ((q1 == hashArea[offset]) && (q2 == hashArea[offset+1])) {
                return _names[offset >> 2];
            }
        } else if (len == 0) { // empty slot; unlikely but avoid further lookups if so
            return null;
        }
        // secondary?
        int offset2 = _secondaryStart + ((offset >> 3) << 2);

        len = hashArea[offset2+3];

        if (len == 2) {
            if ((q1 == hashArea[offset2]) && (q2 == hashArea[offset2+1])) {
                return _names[offset2 >> 2];
            }
        } else if (len == 0) { // empty slot? Short-circuit if no more spillovers
            return null;
        }
        return _findSecondary(offset, q1, q2);
    }

    public String findName(int q1, int q2, int q3)
    {
        int offset = _calcOffset(calcHash(q1, q2, q3));
        final int[] hashArea = _hashArea;
        int len = hashArea[offset+3];

        if (len == 3) {
            if ((q1 == hashArea[offset]) && (hashArea[offset+1] == q2) && (hashArea[offset+2] == q3)) {
                return _names[offset >> 2];
            }
        } else if (len == 0) { // empty slot; unlikely but avoid further lookups if so
            return null;
        }
        // secondary?
        int offset2 = _secondaryStart + ((offset >> 3) << 2);

        len = hashArea[offset2+3];

        if (len == 3) {
            if ((q1 == hashArea[offset2]) && (hashArea[offset2+1] == q2) && (hashArea[offset2+2] == q3)) {
                return _names[offset2 >> 2];
            }
        } else if (len == 0) { // empty slot? Short-circuit if no more spillovers
            return null;
        }
        return _findSecondary(offset, q1, q2, q3);
    }

    public String findName(int[] q, int qlen)
    {
        /* This version differs significantly, because longer names do not fit within cell.
         * Rather, they contain hash in main slot, and offset+length to extension area
         * that contains actual quads.
         */
        if (qlen < 4) { // another sanity check
            switch (qlen) {
            case 3:
                return findName(q[0], q[1], q[2]);
            case 2:
                return findName(q[0], q[1]);
            case 1:
                return findName(q[0]);
            default: // if 0 ever passed
                return "";
            }
        }
        final int hash = calcHash(q, qlen);
        int offset = _calcOffset(hash);

        final int[] hashArea = _hashArea;

        final int len = hashArea[offset+3];
        
        if ((hash == hashArea[offset]) && (len == qlen)) {
            // probable but not guaranteed: verify
            if (_verifyLongName(q, qlen, hashArea[offset+1])) {
                return _names[offset >> 2];
            }
        }
        if (len == 0) { // empty slot; unlikely but avoid further lookups if so
            return null;
        }
        // secondary?
        int offset2 = _secondaryStart + ((offset >> 3) << 2);

        final int len2 = hashArea[offset2+3];
        if ((hash == hashArea[offset2]) && (len2 == qlen)) {
            if (_verifyLongName(q, qlen, hashArea[offset2+1])) {
                return _names[offset2 >> 2];
            }
        }
        return _findSecondary(offset, hash, q, qlen);
    }
    
    private final int _calcOffset(int hash)
    {
        // NOTE: simple for initial impl, but we may want to interleave it a bit
        // in near future
        // So: first, hash into primary hash index
        int ix = hash & (_hashSize-1);
        // keeping in mind we have 4 ints per entry
        return (ix << 2);
    }

    /*
    /**********************************************************
    /* Access from spill-over areas
    /**********************************************************
     */

    private String _findSecondary(int origOffset, int q1)
    {
        // tertiary area division is dynamic. First; its size is N/4 compared to
        // primary hash size; and offsets are for 4 int slots. So to get to logical
        // index would shift by 4. But! Tertiary area is further split into buckets,
        // determined by shift value. And finally, from bucket back into physical offsets
        int offset = _tertiaryStart + ((origOffset >> (_tertiaryShift + 2)) << _tertiaryShift);
        final int[] hashArea = _hashArea;
        final int bucketSize = (1 << _tertiaryShift);
        for (int end = offset + bucketSize; offset < end; offset += 4) {
            int len = hashArea[offset+3];
            if ((q1 == hashArea[offset]) && (1 == len)) {
                return _names[offset >> 2];
            }
            if (len == 0) {
                return null;
            }
        }
        // but if tertiary full, check out spill-over area as last resort
        // shared spillover starts at 7/8 of the main hash area
        // (which is sized at 2 * _hashSize), so:
        for (offset = _spilloverStart(); offset < _spilloverEnd; offset += 4) {
            if ((q1 == hashArea[offset]) && (1 == hashArea[offset+3])) {
                return _names[offset >> 2];
            }
        }
        return null;
    }

    private String _findSecondary(int origOffset, int q1, int q2)
    {
        int offset = _tertiaryStart + ((origOffset >> (_tertiaryShift + 2)) << _tertiaryShift);
        final int[] hashArea = _hashArea;

        final int bucketSize = (1 << _tertiaryShift);
        for (int end = offset + bucketSize; offset < end; offset += 4) {
            int len = hashArea[offset+3];
            if ((q1 == hashArea[offset]) && (q2 == hashArea[offset+1]) && (2 == len)) {
                return _names[offset >> 2];
            }
            if (len == 0) {
                return null;
            }
        }
        for (offset = _spilloverStart(); offset < _spilloverEnd; offset += 4) {
            if ((q1 == hashArea[offset]) && (q2 == hashArea[offset+1]) && (2 == hashArea[offset+3])) {
                return _names[offset >> 2];
            }
        }
        return null;
    }

    private String _findSecondary(int origOffset, int q1, int q2, int q3)
    {
        int offset = _tertiaryStart + ((origOffset >> (_tertiaryShift + 2)) << _tertiaryShift);
        final int[] hashArea = _hashArea;

        final int bucketSize = (1 << _tertiaryShift);
        for (int end = offset + bucketSize; offset < end; offset += 4) {
            int len = hashArea[offset+3];
            if ((q1 == hashArea[offset]) && (q2 == hashArea[offset+1]) && (q3 == hashArea[offset+2]) && (3 == len)) {
                return _names[offset >> 2];
            }
            if (len == 0) {
                return null;
            }
        }
        for (offset = _spilloverStart(); offset < _spilloverEnd; offset += 4) {
            if ((q1 == hashArea[offset]) && (q2 == hashArea[offset+1]) && (q3 == hashArea[offset+2])
                    && (3 == hashArea[offset+3])) {
                return _names[offset >> 2];
            }
        }
        return null;
    }

    private String _findSecondary(int origOffset, int hash, int[] q, int qlen)
    {
        int offset = _tertiaryStart + ((origOffset >> (_tertiaryShift + 2)) << _tertiaryShift);
        final int[] hashArea = _hashArea;

        final int bucketSize = (1 << _tertiaryShift);
        for (int end = offset + bucketSize; offset < end; offset += 4) {
            int len = hashArea[offset+3];
            if ((hash == hashArea[offset]) && (qlen == len)) {
                if (_verifyLongName(q, qlen, hashArea[offset+1])) {
                    return _names[offset >> 2];
                }
            }
            if (len == 0) {
                return null;
            }
        }
        for (offset = _spilloverStart(); offset < _spilloverEnd; offset += 4) {
            if ((hash == hashArea[offset]) && (qlen == hashArea[offset+3])) {
                if (_verifyLongName(q, qlen, hashArea[offset+1])) {
                    return _names[offset >> 2];
                }
            }
        }
        return null;
    }
    
    private boolean _verifyLongName(int[] q, int qlen, int spillOffset)
    {
        final int[] hashArea = _hashArea;
        // spillOffset assumed to be physical index right into quad string
        int ix = 0;

        switch (qlen) {
        default:
            return _verifyLongName2(q, qlen, spillOffset);
        case 8:
            if (q[ix++] != hashArea[spillOffset++]) return false;
        case 7:
            if (q[ix++] != hashArea[spillOffset++]) return false;
        case 6:
            if (q[ix++] != hashArea[spillOffset++]) return false;
        case 5:
            if (q[ix++] != hashArea[spillOffset++]) return false;
        case 4: // always at least 4
            if (q[ix++] != hashArea[spillOffset++]) return false;
            if (q[ix++] != hashArea[spillOffset++]) return false;
            if (q[ix++] != hashArea[spillOffset++]) return false;
            if (q[ix++] != hashArea[spillOffset++]) return false;
        }
        return true;
    }

    private boolean _verifyLongName2(int[] q, int qlen, int spillOffset)
    {
        int ix = 0;
        do {
            if (q[ix++] != _hashArea[spillOffset++]) {
                return false;
            }
        } while (ix < qlen);
        return true;
    }

    /*
    /**********************************************************
    /* API, mutators
    /**********************************************************
     */

    public String addName(String name, int q1) {
        _verifySharing();
        if (_intern) {
            name = InternCache.instance.intern(name);
        }
        int offset = _findOffsetForAdd(calcHash(q1));
        _hashArea[offset] = q1;
        _hashArea[offset+3] = 1;
        _names[offset >> 2] = name;
        ++_count;
        return name;
    }

    public String addName(String name, int q1, int q2) {
        _verifySharing();
        if (_intern) {
            name = InternCache.instance.intern(name);
        }
        int hash = (q2 == 0) ? calcHash(q1) : calcHash(q1, q2);
        int offset = _findOffsetForAdd(hash);
        _hashArea[offset] = q1;
        _hashArea[offset+1] = q2;
        _hashArea[offset+3] = 2;
        _names[offset >> 2] = name;
        ++_count;
        return name;
    }

    public String addName(String name, int q1, int q2, int q3) {
        _verifySharing();
        if (_intern) {
            name = InternCache.instance.intern(name);
        }
        int offset = _findOffsetForAdd(calcHash(q1, q2, q3));
        _hashArea[offset] = q1;
        _hashArea[offset+1] = q2;
        _hashArea[offset+2] = q3;
        _hashArea[offset+3] = 3;
        _names[offset >> 2] = name;
        ++_count;
        return name;
    }

    public String addName(String name, int[] q, int qlen)
    {
        _verifySharing();
        if (_intern) {
            name = InternCache.instance.intern(name);
        }
        int offset;
        
        switch (qlen) {
        case 1: {
                offset = _findOffsetForAdd(calcHash(q[0]));
                _hashArea[offset] = q[0];
                _hashArea[offset+3] = 1;
            }
            break;
        case 2: {
                offset = _findOffsetForAdd(calcHash(q[0], q[1]));
                _hashArea[offset] = q[0];
                _hashArea[offset+1] = q[1];
                _hashArea[offset+3] = 2;
            }
            break;
        case 3:
            {
                offset = _findOffsetForAdd(calcHash(q[0], q[1], q[2]));
                _hashArea[offset] = q[0];
                _hashArea[offset+1] = q[1];
                _hashArea[offset+2] = q[2];
                _hashArea[offset+3] = 3;
            }
            break;
        default:
            final int hash = calcHash(q, qlen);
            offset = _findOffsetForAdd(hash);

            _hashArea[offset] = hash;
            int longStart = _appendLongName(q, qlen);
            _hashArea[offset+1] = longStart;
            _hashArea[offset+3] = qlen;
        }
        // plus add the actual String
        _names[offset >> 2] = name;

        // and finally; see if we really should rehash.
        ++_count;
        return name;
    }

    private void _verifySharing()
    {
        if (_hashShared) {
            _hashArea = Arrays.copyOf(_hashArea, _hashArea.length);
            _names = Arrays.copyOf(_names, _names.length);
            _hashShared = false;
        }
    }

    /**
     * Method called to find the location within hash table to add a new symbol in.
     */
    private int _findOffsetForAdd(int hash)
    {
        // first, check the primary: if slot found, no need for resize
        int offset = _calcOffset(hash);
        final int[] hashArea = _hashArea;
        if (hashArea[offset+3] == 0) {
//System.err.printf(" PRImary slot #%d, hash %X\n", (offset>>2), hash & 0x7F);
            return offset;
        }

        // Otherwise let's see if we are due resize():
        if (_checkNeedForRehash()) {
            return _resizeAndFindOffsetForAdd(hash);
        }

        // If not, proceed with secondary slot
        int offset2 = _secondaryStart + ((offset >> 3) << 2);
        if (hashArea[offset2+3] == 0) {
//System.err.printf(" SECondary slot #%d (start x%X), hash %X\n",(offset >> 3), _secondaryStart, (hash & 0x7F));
            return offset2;
        }
        // if not, tertiary?

        offset2 = _tertiaryStart + ((offset >> (_tertiaryShift + 2)) << _tertiaryShift);
        final int bucketSize = (1 << _tertiaryShift);
        for (int end = offset2 + bucketSize; offset2 < end; offset2 += 4) {
            if (hashArea[offset2+3] == 0) {
//System.err.printf(" TERtiary slot x%X (from x%X, start x%X), hash %X.\n", offset2, ((offset >> (_tertiaryShift + 2)) << _tertiaryShift), _tertiaryStart, (hash & 0x7F));
                return offset2;
            }
        }

        // and if even tertiary full, append at the end of spill area
        offset = _spilloverEnd;
        _spilloverEnd += 4;

//System.err.printf(" SPIll-over at x%X; start x%X; end x%X, hash %X\n", offset, _spilloverStart(), _hashArea.length, (hash & 0x7F));
        
        // one caveat: in the unlikely event if spill-over filling up,
        // check if that could be considered a DoS attack; handle appropriately
        // (NOTE: approximate for now; we could verify details if that becomes necessary)
        /* 31-Jul-2015, tatu: Note that spillover area does NOT end at end of array,
         *   since "long names" area follows. Instead, need to calculate from hash size.
         */
        final int end = (_hashSize << 3);
        if (_spilloverEnd >= end) {
            if (_failOnDoS) {
                _reportTooManyCollisions();
            }
            return _resizeAndFindOffsetForAdd(hash);
        }
        return offset;
    }

    // @since 2.10
    private int _resizeAndFindOffsetForAdd(int hash)
    {
        // First things first: we need to resize+rehash (or, if too big, nuke contents)
        rehash();
        
        // Copy of main _findOffsetForAdd except for checks to resize: can not be needed
        int offset = _calcOffset(hash);
        final int[] hashArea = _hashArea;
        if (hashArea[offset+3] == 0) {
            return offset;
        }
        int offset2 = _secondaryStart + ((offset >> 3) << 2);
        if (hashArea[offset2+3] == 0) {
            return offset2;
        }
        offset2 = _tertiaryStart + ((offset >> (_tertiaryShift + 2)) << _tertiaryShift);
        final int bucketSize = (1 << _tertiaryShift);
        for (int end = offset2 + bucketSize; offset2 < end; offset2 += 4) {
            if (hashArea[offset2+3] == 0) {
                return offset2;
            }
        }
        offset = _spilloverEnd;
        _spilloverEnd += 4;
        return offset;
    }

    // Helper method for checking if we should simply rehash() before add
    private boolean _checkNeedForRehash() {
        // Yes if above 80%, or above 50% AND have ~1% spill-overs
        if (_count > (_hashSize >> 1)) { // over 50%
            int spillCount = (_spilloverEnd - _spilloverStart()) >> 2;
            if ((spillCount > (1 + _count >> 7))
                    || (_count > (_hashSize * 0.80))) {
                return true;
            }
        }
        return false;
    }
    
    private int _appendLongName(int[] quads, int qlen)
    {
        int start = _longNameOffset;
        
        // note: at this point we must already be shared. But may not have enough space
        if ((start + qlen) > _hashArea.length) {
            // try to increment in reasonable chunks; at least space that we need
            int toAdd = (start + qlen) - _hashArea.length;
            // but at least 1/8 of regular hash area size or 16kB (whichever smaller)
            int minAdd = Math.min(4096, _hashSize);

            int newSize = _hashArea.length + Math.max(toAdd, minAdd);
            _hashArea = Arrays.copyOf(_hashArea, newSize);
        }
        System.arraycopy(quads, 0, _hashArea, start, qlen);
        _longNameOffset += qlen;
        return start;
    }

    /*
    /**********************************************************
    /* Hash calculation
    /**********************************************************
     */

    /* Note on hash calculation: we try to make it more difficult to
     * generate collisions automatically; part of this is to avoid
     * simple "multiply-add" algorithm (like JDK String.hashCode()),
     * and add bit of shifting. And other part is to make this
     * non-linear, at least for shorter symbols.
     */
    
    // JDK uses 31; other fine choices are 33 and 65599, let's use 33
    // as it seems to give fewest collisions for us
    // (see [http://www.cse.yorku.ca/~oz/hash.html] for details)
    private final static int MULT = 33;
    private final static int MULT2 = 65599;
    private final static int MULT3 = 31;
    
    public int calcHash(int q1)
    {
        int hash = q1 ^ _seed;
        /* 29-Mar-2015, tatu: Earlier used 15 + 9 right shifts, which worked ok
         *    except for one specific problem case: numbers. So needed to make sure
         *    that all 4 least-significant bits participate in hash. Couple of ways
         *    to work it out, but this is the simplest, fast and seems to do ok.
         */
        hash += (hash >>> 16); // to xor hi- and low- 16-bits
        hash ^= (hash << 3); // shuffle back a bit
        hash += (hash >>> 12); // and bit more
        return hash;
    }

    public int calcHash(int q1, int q2)
    {
        // For two quads, let's change algorithm a bit, to spice
        // things up (can do bit more processing anyway)
        int hash = q1;

        hash += (hash >>> 15); // try mixing first and second byte pairs first
        hash ^= (hash >>> 9); // as well as lowest 2 bytes
        hash += (q2 * MULT); // then add second quad
        hash ^= _seed;
        hash += (hash >>> 16); // and shuffle some more
        hash ^= (hash >>> 4);
        hash += (hash << 3);
        
        return hash;
    }

    public int calcHash(int q1, int q2, int q3)
    { // use same algorithm as multi-byte, tested to work well
        int hash = q1 ^ _seed;
        hash += (hash >>> 9);
        hash *= MULT3;
        hash += q2;
        hash *= MULT;
        hash += (hash >>> 15);
        hash ^= q3;
        // 26-Mar-2015, tatu: As per two-quad case, a short shift seems to help more here
        hash += (hash >>> 4);

        hash += (hash >>> 15);
        hash ^= (hash << 9);

        return hash;
    }

    public int calcHash(int[] q, int qlen)
    {
        if (qlen < 4) {
            throw new IllegalArgumentException();
        }
        /* And then change handling again for "multi-quad" case; mostly
         * to make calculation of collisions less fun. For example,
         * add seed bit later in the game, and switch plus/xor around,
         * use different shift lengths.
         */
        int hash = q[0] ^ _seed;
        hash += (hash >>> 9);
        hash += q[1];
        hash += (hash >>> 15);
        hash *= MULT;
        hash ^= q[2];
        hash += (hash >>> 4);

        for (int i = 3; i < qlen; ++i) {
            int next = q[i];
            next = next ^ (next >> 21);
            hash += next;
        }
        hash *= MULT2;
        
        // and finally shuffle some more once done
        hash += (hash >>> 19);
        hash ^= (hash << 5);
        return hash;
    }

    /*
    /**********************************************************
    /* Rehashing
    /**********************************************************
     */

    private void rehash()
    {
        // Note: since we'll make copies, no need to unshare, can just mark as such:
        _hashShared = false;

        // And then we can first deal with the main hash area. Since we are expanding
        // linearly (double up), we know there'll be no collisions during this phase.
        final int[] oldHashArea = _hashArea;
        final String[] oldNames = _names;
        final int oldSize = _hashSize;
        final int oldCount = _count;
        final int newSize = oldSize + oldSize;
        final int oldEnd = _spilloverEnd;

        /* 13-Mar-2010, tatu: Let's guard against OOME that could be caused by
         *    large documents with unique (or mostly so) names
         */
        if (newSize > MAX_T_SIZE) {
            nukeSymbols(true);
            return;
        }
        // double up main hash area, but do not expand long-name area:
        _hashArea = new int[oldHashArea.length + (oldSize<<3)];
        _hashSize = newSize;
        _secondaryStart = (newSize << 2); // 4 ints per entry
        _tertiaryStart = _secondaryStart + (_secondaryStart >> 1); // right after secondary
        _tertiaryShift = _calcTertiaryShift(newSize);
        
        // and simply double up name array
        _names = new String[oldNames.length << 1];
        nukeSymbols(false);

        // Plus we can scan only through the primary hash area, looking for non-empty
        // slots, without worrying about ordering. This should never reduce priority
        // of existing entries: primaries remain primaries; however, due to increased
        // space, secondaries may become primaries etc

        int copyCount = 0;
        int[] q = new int[16];
        for (int offset = 0, end = oldEnd; offset < end; offset += 4) {
            int len = oldHashArea[offset+3];
            if (len == 0) { // empty slot, skip
                continue;
            }
            ++copyCount;
            String name = oldNames[offset>>2];
            switch (len) {
            case 1:
                q[0] = oldHashArea[offset];
                addName(name, q, 1);
                break;
            case 2:
                q[0] = oldHashArea[offset];
                q[1] = oldHashArea[offset+1];
                addName(name, q, 2);
                break;
            case 3:
                q[0] = oldHashArea[offset];
                q[1] = oldHashArea[offset+1];
                q[2] = oldHashArea[offset+2];
                addName(name, q, 3);
                break;
            default:
                if (len > q.length) {
                    q = new int[len];
                }
                // #0 is hash, #1 offset
                int qoff = oldHashArea[offset+1];
                System.arraycopy(oldHashArea, qoff, q, 0, len);
                addName(name, q, len);
                break;
            }
        }

        // Sanity checks: since corruption difficult to detect, assert explicitly
        // with production code
        if (copyCount != oldCount) {
            throw new IllegalStateException("Failed rehash(): old count="+oldCount+", copyCount="+copyCount);
        }
    }

    /**
     * Helper method called to empty all shared symbols, but to leave
     * arrays allocated
     */
    private void nukeSymbols(boolean fill) {
        _count = 0;
        // reset spill-over to empty (starting at 7/8 of hash area)
        _spilloverEnd = _spilloverStart();
        // and long name area to empty, starting immediately after hash area
        _longNameOffset = _hashSize << 3;
        if (fill) {
            Arrays.fill(_hashArea, 0);
            Arrays.fill(_names, null);
        }
    }

    /*
    /**********************************************************
    /* Helper methods
    /**********************************************************
     */

    /**
     * Helper method that calculates start of the spillover area
     */
    private final int _spilloverStart() {
        // we'll need slot at 1.75x of hashSize, but with 4-ints per slot.
        // So basically multiply by 7
        int offset = _hashSize;
        return (offset << 3) - offset;
    }

    protected void _reportTooManyCollisions()
    {
        // First: do not fuzz about small symbol tables; may get balanced by doubling up
        if (_hashSize <= 1024) { // would have spill-over area of 128 entries
            return;
        }
        throw new IllegalStateException("Spill-over slots in symbol table with "+_count
                +" entries, hash area of "+_hashSize+" slots is now full (all "
                +(_hashSize >> 3)+" slots -- suspect a DoS attack based on hash collisions."
                +" You can disable the check via `JsonFactory.Feature.FAIL_ON_SYMBOL_HASH_OVERFLOW`");
    }

    static int _calcTertiaryShift(int primarySlots)
    {
        // first: we only get 1/4 of slots of primary, to divide
        int tertSlots = (primarySlots) >> 2;
        
        // default is for buckets of 4 slots (each 4 ints, i.e. 1 << 4)
        if (tertSlots < 64) {
            return 4;
        }
        if (tertSlots <= 256) { // buckets of 8 slots (up to 256 == 32 x 8)
            return 5;
        }
        if (tertSlots <= 1024) { // buckets of 16 slots (up to 1024 == 64 x 16)
            return 6;
        }
        // and biggest buckets have 32 slots
        return 7;
    }

    /*
    /**********************************************************
    /* Helper classes
    /**********************************************************
     */

    /**
     * Immutable value class used for sharing information as efficiently
     * as possible, by only require synchronization of reference manipulation
     * but not access to contents.
     * 
     * @since 2.1
     */
    private final static class TableInfo
    {
        public final int size;
        public final int count;
        public final int tertiaryShift;
        public final int[] mainHash;
        public final String[] names;
        public final int spilloverEnd;
        public final int longNameOffset;

        public TableInfo(int size, int count, int tertiaryShift, 
                int[] mainHash, String[] names, int spilloverEnd, int longNameOffset)
        {
            this.size = size;
            this.count = count;
            this.tertiaryShift = tertiaryShift;
            this.mainHash = mainHash;
            this.names = names;
            this.spilloverEnd = spilloverEnd;
            this.longNameOffset = longNameOffset;
        }

        public TableInfo(ByteQuadsCanonicalizer src)
        {
            size = src._hashSize;
            count = src._count;
            tertiaryShift = src._tertiaryShift;
            mainHash = src._hashArea;
            names = src._names;
            spilloverEnd = src._spilloverEnd;
            longNameOffset = src._longNameOffset;
        }

        public static TableInfo createInitial(int sz) {
            int hashAreaSize = sz << 3;
            int tertShift = _calcTertiaryShift(sz);

            return new TableInfo(sz, // hashSize
                    0, // count
                    tertShift,
                    new int[hashAreaSize], // mainHash, 2x slots, 4 ints per slot
                    new String[sz << 1], // names == 2x slots
                    hashAreaSize - sz, // at 7/8 of the total area
                    hashAreaSize // longNameOffset, immediately after main hashes
            );
        }
    }
}<|MERGE_RESOLUTION|>--- conflicted
+++ resolved
@@ -11,8 +11,6 @@
  * memory access due to flattening of name quad data.
  * Performance improvement modest for simple JSON document data binding (maybe 3%),
  * but should help more for larger symbol tables, or for binary formats like Smile.
-<<<<<<< HEAD
-=======
  *<p>
  * Hash area is divided into 4 sections:
  *<ol>
@@ -25,9 +23,6 @@
  * and within every area, entries are 4 {@code int}s, where 1 - 3 ints contain 1 - 12
  * UTF-8 encoded bytes of name (null-padded), and last int is offset in
  * {@code _names} that contains actual name Strings.
- *
- * @since 2.6
->>>>>>> a64561a5
  */
 public final class ByteQuadsCanonicalizer
 {
