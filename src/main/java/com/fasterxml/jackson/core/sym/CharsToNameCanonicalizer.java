--- conflicted
+++ resolved
@@ -305,7 +305,7 @@
      * on which only makeChild/mergeChild are called, but instance itself
      * is not used as a symbol table.
      *
-     * @param flags Bit flags of active {@link com.fasterxml.jackson.core.JsonFactory.Feature}s enabled.
+     * @param flags Bit flags of active {@link com.fasterxml.jackson.core.TokenStreamFactory.Feature}s enabled.
      *
      * @return Actual canonicalizer instance that can be used by a parser
      */
@@ -700,26 +700,13 @@
         }
     }
 
-<<<<<<< HEAD
-=======
-    /**
-     * @param maxLen Maximum allowed length of collision chain
-     *
-     * @since 2.1
-     */
->>>>>>> b0a502c5
     protected void reportTooManyCollisions(int maxLen) {
         throw new IllegalStateException("Longest collision chain in symbol table (of size "+_size
                 +") now exceeds maximum, "+maxLen+" -- suspect a DoS attack based on hash collisions");
     }
 
-    // since 2.10, for tests only
-    /**
-     * Diagnostics method that will verify that internal data structures are consistent;
-     * not meant as user-facing method but only for test suites and possible troubleshooting.
-     *
-     * @since 2.10
-     */
+    // Diagnostics method that will verify that internal data structures are consistent;
+    // not meant as user-facing method but only for test suites and possible troubleshooting.
     protected void verifyInternalConsistency() {
         int count = 0;
         final int size = _symbols.length;
