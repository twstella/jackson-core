--- conflicted
+++ resolved
@@ -17,44 +17,16 @@
 
     protected transient JsonGenerator _processor;
 
-<<<<<<< HEAD
-=======
-    @Deprecated // since 2.7
-    public JsonGenerationException(Throwable rootCause) {
-        super(rootCause);
-    }
-
-    @Deprecated // since 2.7
-    public JsonGenerationException(String msg) {
-        super(msg, (JsonLocation)null);
-    }
-
-    @Deprecated // since 2.7
-    public JsonGenerationException(String msg, Throwable rootCause) {
-        super(msg, null, rootCause);
-    }
-
-    // @since 2.7
->>>>>>> 97d9dc18
     public JsonGenerationException(Throwable rootCause, JsonGenerator g) {
         super(rootCause);
         _processor = g;
     }
 
-<<<<<<< HEAD
-=======
-    // @since 2.7
->>>>>>> 97d9dc18
     public JsonGenerationException(String msg, JsonGenerator g) {
         super(msg, (JsonLocation) null);
         _processor = g;
     }
-<<<<<<< HEAD
 
-=======
-    
-    // @since 2.7
->>>>>>> 97d9dc18
     public JsonGenerationException(String msg, Throwable rootCause, JsonGenerator g) {
         super(msg, null, rootCause);
         _processor = g;
@@ -63,15 +35,10 @@
     /**
      * Fluent method that may be used to assign originating {@link JsonGenerator},
      * to be accessed using {@link #getProcessor()}.
-<<<<<<< HEAD
-=======
      *
      * @param g Generator to assign
      *
      * @return This exception instance (to allow call chaining)
-     *
-     * @since 2.7
->>>>>>> 97d9dc18
      */
     public JsonGenerationException withGenerator(JsonGenerator g) {
         _processor = g;
