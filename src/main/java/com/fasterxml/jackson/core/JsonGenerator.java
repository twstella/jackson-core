--- conflicted
+++ resolved
@@ -371,55 +371,33 @@
      */
     public abstract void writeStartArray() throws IOException;
 
-    // TODO: deprecate in 2.11 (remove from 3.0)
     /**
      * Method for writing start marker of an Array value, similar
-     * to {@link #writeStartArray()}, but also specifying how many
-     * elements will be written for the array before calling
+     * to {@link #writeStartArray()}, but also specifying what is the
+     * Java object that the Array Object being written represents (if any);
+     * {@code null} may be passed if not known or not applicable.
+     * This value is accessible from context as "current value"
+     *
+     * @param currentValue Java Object that Array being written represents, if any
+     *    (or {@code null} if not known or not applicable)
+     */
+    public abstract void writeStartArray(Object currentValue) throws IOException;
+
+    /**
+     * Method for writing start marker of an Array value, similar
+     * to {@link #writeStartArray()}, but also specifying what is the
+     * Java object that the Array Object being written represents (if any)
+     * and how many elements will be written for the array before calling
      * {@link #writeEndArray()}.
-     *<p>
-     * Default implementation simply calls {@link #writeStartArray()}.
      * 
+     * @param currentValue Java Object that Array being written represents, if any
+     *    (or {@code null} if not known or not applicable)
      * @param size Number of elements this array will have: actual
      *   number of values written (before matching call to
      *   {@link #writeEndArray()} MUST match; generator MAY verify
      *   this is the case.
      */
-    public void writeStartArray(int size) throws IOException {
-        writeStartArray();
-    }
-
-    /**
-<<<<<<< HEAD
-     * Method for writing start marker of an Array value, similar
-     * to {@link #writeStartArray()}, but also specifying how many
-     * elements will be written for the array before calling
-     * {@link #writeEndArray()}.
-     *<p>
-     * Default implementation simply calls {@link #writeStartArray()}.
-     * 
-     * @param size Number of elements this array will have: actual
-     *   number of values written (before matching call to
-     *   {@link #writeEndArray()} MUST match; generator MAY verify
-     *   this is the case.
-     */
-    public abstract void writeStartArray(Object forValue, int size) throws IOException;
-=======
-     * @since 2.10
-     */
-    public void writeStartArray(Object forValue) throws IOException {
-        writeStartArray();
-        setCurrentValue(forValue);
-    }
-
-    /**
-     * @since 2.10
-     */
-    public void writeStartArray(Object forValue, int size) throws IOException {
-        writeStartArray(size);
-        setCurrentValue(forValue);
-    }
->>>>>>> 851a3792
+    public abstract void writeStartArray(Object currentValue, int size) throws IOException;
 
     /**
      * Method for writing closing marker of a JSON Array value
@@ -452,8 +430,11 @@
      * Object values can be written in any context where values
      * are allowed: meaning everywhere except for when
      * a field name is expected.
-     */
-    public abstract void writeStartObject(Object forValue) throws IOException;
+     *
+     * @param currentValue Java Object that Object being written represents, if any
+     *    (or {@code null} if not known or not applicable)
+     */
+    public abstract void writeStartObject(Object currentValue) throws IOException;
 
     /**
      * Method for writing starting marker of an Object value
@@ -469,11 +450,7 @@
      * are allowed: meaning everywhere except for when
      * a field name is expected.
      */
-    public void writeStartObject(Object forValue, int size) throws IOException
-    {
-        writeStartObject();
-        setCurrentValue(forValue);
-    }
+    public abstract void writeStartObject(Object forValue, int size) throws IOException;
 
     /**
      * Method for writing closing marker of an Object value
@@ -519,9 +496,7 @@
      * Default implementation will simply convert id into <code>String</code>
      * and call {@link #writeFieldName(String)}.
      */
-    public void writeFieldId(long id) throws IOException {
-        writeFieldName(Long.toString(id));
-    }
+    public abstract void writeFieldId(long id) throws IOException;
 
     /*
     /**********************************************************************
@@ -1227,7 +1202,7 @@
      *  writeBoolean(value);
      *</pre>
      */
-    public final void writeBooleanField(String fieldName, boolean value) throws IOException {
+    public void writeBooleanField(String fieldName, boolean value) throws IOException {
         writeFieldName(fieldName);
         writeBoolean(value);
     }
@@ -1240,7 +1215,7 @@
      *  writeNull();
      *</pre>
      */
-    public final void writeNullField(String fieldName) throws IOException {
+    public void writeNullField(String fieldName) throws IOException {
         writeFieldName(fieldName);
         writeNull();
     }
@@ -1253,7 +1228,7 @@
      *  writeNumber(value);
      *</pre>
      */
-    public final void writeNumberField(String fieldName, int value) throws IOException {
+    public void writeNumberField(String fieldName, int value) throws IOException {
         writeFieldName(fieldName);
         writeNumber(value);
     }
@@ -1266,7 +1241,7 @@
      *  writeNumber(value);
      *</pre>
      */
-    public final void writeNumberField(String fieldName, long value) throws IOException {
+    public void writeNumberField(String fieldName, long value) throws IOException {
         writeFieldName(fieldName);
         writeNumber(value);
     }
@@ -1279,7 +1254,7 @@
      *  writeNumber(value);
      *</pre>
      */
-    public final void writeNumberField(String fieldName, double value) throws IOException {
+    public void writeNumberField(String fieldName, double value) throws IOException {
         writeFieldName(fieldName);
         writeNumber(value);
     }
@@ -1292,7 +1267,7 @@
      *  writeNumber(value);
      *</pre>
      */
-    public final void writeNumberField(String fieldName, float value) throws IOException {
+    public void writeNumberField(String fieldName, float value) throws IOException {
         writeFieldName(fieldName);
         writeNumber(value);
     }
@@ -1306,7 +1281,7 @@
      *  writeNumber(value);
      *</pre>
      */
-    public final void writeNumberField(String fieldName, BigDecimal value) throws IOException {
+    public void writeNumberField(String fieldName, BigDecimal value) throws IOException {
         writeFieldName(fieldName);
         writeNumber(value);
     }
@@ -1320,7 +1295,7 @@
      *  writeBinary(value);
      *</pre>
      */
-    public final void writeBinaryField(String fieldName, byte[] data) throws IOException {
+    public void writeBinaryField(String fieldName, byte[] data) throws IOException {
         writeFieldName(fieldName);
         writeBinary(data);
     }
@@ -1338,7 +1313,7 @@
      * (by calling {#link #writeEndArray}) after writing all values
      * of the value Array.
      */
-    public final void writeArrayFieldStart(String fieldName) throws IOException {
+    public void writeArrayFieldStart(String fieldName) throws IOException {
         writeFieldName(fieldName);
         writeStartArray();
     }
@@ -1356,7 +1331,7 @@
      * (by calling {#link #writeEndObject}) after writing all
      * entries of the value Object.
      */
-    public final void writeObjectFieldStart(String fieldName) throws IOException {
+    public void writeObjectFieldStart(String fieldName) throws IOException {
         writeFieldName(fieldName);
         writeStartObject();
     }
@@ -1370,7 +1345,7 @@
      *  writeObject(pojo);
      *</pre>
      */
-    public final void writeObjectField(String fieldName, Object pojo) throws IOException {
+    public void writeObjectField(String fieldName, Object pojo) throws IOException {
         writeFieldName(fieldName);
         writeObject(pojo);
     }
