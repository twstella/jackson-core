--- conflicted
+++ resolved
@@ -1403,44 +1403,13 @@
      */
 
     /**
-<<<<<<< HEAD
      * Method for writing given Java object (POJO) as tokens into
      * stream this generator manages; serialization must be a valid JSON Value
      * (Object, Array, null, Number, String or Boolean).
      * This is done by delegating call to
      * {@link ObjectWriteContext#writeValue(JsonGenerator, Object)}.
-     *<p>
-     * NOTE: in Jackson 2.x, this method was called {@code writeObject(Object)}.
      *
      * @param pojo Java Object (POJO) value to write
-=======
-     * Method for writing given Java object (POJO) as JSON.
-     * Exactly how the object gets written depends on object
-     * in question (and on codec, its configuration); for
-     * typical POJOs it will result in JSON Object, but for others JSON
-     * Array, or String or numeric value (and for nulls, JSON
-     * null literal).
-     * <b>NOTE</b>: generator must have its {@code ObjectCodec}
-     * set to non-null value; for generators created by a mapping
-     * factory this is the case, for others not.
-     *
-     * @param pojo Java value (usually POJO) to write
-     *
-     * @throws IOException if there is either an underlying I/O problem or encoding
-     *    issue at format layer
-     *
-     * @since 2.13 (to eventually replace {@link #writeObject(Object)}
-     */
-    public void writePOJO(Object pojo) throws IOException {
-        writeObject(pojo);
-    }
-
-    // TODO: deprecate in 2.14 or later
-    /**
-     * Older alias for {@link #writePOJO(Object)}
-     *
-     * @param pojo Java value (usually POJO) to write
->>>>>>> 5f2b093b
      *
      * @throws WrappedIOException if there is an underlying I/O problem
      * @throws StreamWriteException for problems in encoding token stream
@@ -1471,7 +1440,7 @@
     //    and matching writeXxx() for value)
 
     /**
-     * Convenience method for outputting an Object entry ("member")
+     * Convenience method for outputting an Object property
      * that contains specified data in base64-encoded form.
      * Equivalent to:
      *<pre>
@@ -1491,7 +1460,7 @@
     }
 
     /**
-     * Convenience method for outputting an Object entry ("member")
+     * Convenience method for outputting an Object property
      * that has a boolean value. Equivalent to:
      *<pre>
      *  writeName(propertyName);
@@ -1510,7 +1479,7 @@
     }
 
     /**
-     * Convenience method for outputting an Object entry ("member")
+     * Convenience method for outputting an Object property
      * that has JSON literal value null. Equivalent to:
      *<pre>
      *  writeName(propertyName);
@@ -1528,7 +1497,7 @@
     }
 
     /**
-     * Convenience method for outputting an Object entry ("member")
+     * Convenience method for outputting an Object property
      * that has a String value. Equivalent to:
      *<pre>
      *  writeName(propertyName);
@@ -1547,7 +1516,7 @@
     }
 
     /**
-     * Convenience method for outputting an Object entry ("member")
+     * Convenience method for outputting an Object property
      * that has the specified numeric value. Equivalent to:
      *<pre>
      *  writeName(propertyName);
@@ -1566,7 +1535,7 @@
     }
 
     /**
-     * Convenience method for outputting an Object entry ("member")
+     * Convenience method for outputting an Object property
      * that has the specified numeric value. Equivalent to:
      *<pre>
      *  writeName(propertyName);
@@ -1585,7 +1554,7 @@
     }
 
     /**
-     * Convenience method for outputting an Object entry ("member")
+     * Convenience method for outputting an Object property
      * that has the specified numeric value. Equivalent to:
      *<pre>
      *  writeName(propertyName);
@@ -1604,7 +1573,7 @@
     }
 
     /**
-     * Convenience method for outputting an Object entry ("member")
+     * Convenience method for outputting an Object property
      * that has the specified numeric value. Equivalent to:
      *<pre>
      *  writeName(propertyName);
@@ -1623,7 +1592,7 @@
     }
 
     /**
-     * Convenience method for outputting an Object entry ("member")
+     * Convenience method for outputting an Object property
      * that has the specified numeric value. Equivalent to:
      *<pre>
      *  writeName(propertyName);
@@ -1642,7 +1611,7 @@
     }
 
     /**
-     * Convenience method for outputting an Object entry ("member")
+     * Convenience method for outputting an Object property
      * that has the specified numeric value. Equivalent to:
      *<pre>
      *  writeName(propertyName);
@@ -1661,7 +1630,7 @@
     }
 
     /**
-     * Convenience method for outputting an Object entry ("member")
+     * Convenience method for outputting an Object property
      * that has the specified numeric value.
      * Equivalent to:
      *<pre>
@@ -1681,7 +1650,7 @@
     }
 
     /**
-     * Convenience method for outputting an Object entry ("member")
+     * Convenience method for outputting an Object property
      * (that will contain a JSON Array value), and the START_ARRAY marker.
      * Equivalent to:
      *<pre>
@@ -1704,7 +1673,7 @@
     }
 
     /**
-     * Convenience method for outputting an Object entry ("member")
+     * Convenience method for outputting an Object property
      * (that will contain an Object value), and the START_OBJECT marker.
      * Equivalent to:
      *<pre>
@@ -1727,8 +1696,8 @@
     }
 
     /**
-     * Convenience method for outputting an Object entry ("member")
-     * that has contents of specific Java object as its value.
+     * Convenience method for outputting am Object property
+     * that has contents of specific Java object (POJO) as its value.
      * Equivalent to:
      *<pre>
      *  writeName(propertyName);
@@ -1736,7 +1705,7 @@
      *</pre>
      *<p>
      * NOTE: see {@link #writePOJO(Object)} for details on how POJO value actually
-     * gets written (uses delegation)
+     * gets written (uses delegation).
      *
      * @param propertyName Name of the property to write
      * @param pojo POJO value of the property to write
@@ -1744,29 +1713,9 @@
      * @throws WrappedIOException if there is an underlying I/O problem
      * @throws StreamWriteException for problems in encoding token stream
      */
-<<<<<<< HEAD
     public final void writePOJOProperty(String propertyName, Object pojo) throws JacksonException {
         writeName(propertyName);
         writePOJO(pojo);
-=======
-    public void writePOJOField(String fieldName, Object pojo) throws IOException {
-        writeObjectField(fieldName, pojo);
-    }
-
-    // TODO: deprecate in 2.14 or later
-    /**
-     * Older alias for {@link #writePOJOField}
-     *
-     * @param fieldName Name of the field to write
-     * @param pojo POJO value of the field to write
-     *
-     * @throws IOException if there is either an underlying I/O problem or encoding
-     *    issue at format layer
-     */
-    public void writeObjectField(String fieldName, Object pojo) throws IOException {
-        writeFieldName(fieldName);
-        writeObject(pojo);
->>>>>>> 5f2b093b
     }
 
     // // // But this method does need to be delegate so...
@@ -1776,7 +1725,8 @@
      * skipped. It is usually only called for generators that return
      * <code>false</code> from {@link #canOmitProperties()}.
      *<p>
-     * Default implementation does nothing.
+     * Default implementation does nothing; method is overriden by some format
+     * backends.
      *
      * @param propertyName Name of the property that is being omitted
      *
