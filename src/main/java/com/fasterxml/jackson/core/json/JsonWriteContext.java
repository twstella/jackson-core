package com.fasterxml.jackson.core.json;

import com.fasterxml.jackson.core.*;

/**
 * Extension of {@link TokenStreamContext}, which implements
 * core methods needed, and also exposes
 * more complete API to generator implementation classes.
 */
public class JsonWriteContext extends TokenStreamContext
{
    // // // Return values for writeValue()

    public final static int STATUS_OK_AS_IS = 0;
    public final static int STATUS_OK_AFTER_COMMA = 1;
    public final static int STATUS_OK_AFTER_COLON = 2;
    public final static int STATUS_OK_AFTER_SPACE = 3; // in root context
    public final static int STATUS_EXPECT_VALUE = 4;
    public final static int STATUS_EXPECT_NAME = 5;

    /**
     * Parent context for this context; null for root context.
     */
    protected final JsonWriteContext _parent;

    // // // Optional duplicate detection

    protected DupDetector _dups;

    /*
    /**********************************************************************
    /* Simple instance reuse slots; speed up things a bit (10-15%)
    /* for docs with lots of small arrays/objects
    /**********************************************************************
     */

    protected JsonWriteContext _child;

    /*
    /**********************************************************************
    /* Location/state information (minus source reference)
    /**********************************************************************
     */

    /**
     * Name of the field of which value is to be written; only
     * used for OBJECT contexts
     */
    protected String _currentName;

    protected Object _currentValue;

    /**
     * Marker used to indicate that we just wrote a name, and
     * now expect a value to write
     */
    protected boolean _gotName;

    /*
    /**********************************************************************
    /* Life-cycle
    /**********************************************************************
     */

    protected JsonWriteContext(int type, JsonWriteContext parent, DupDetector dups,
            Object currValue) {
        super();
        _type = type;
        _parent = parent;
        _dups = dups;
        _index = -1;
        _currentValue = currValue;
    }

    /**
     * Internal method to allow instance reuse: DO NOT USE unless you absolutely
     * know what you are doing.
<<<<<<< HEAD
     * Clears up state, changes type to one specified, assigns "current value";
     * resets current duplicate-detection state (if any).
     * Parent link left as-is since it is {@code final}.
=======
     * Clears up state (including "current value"), changes type to one specified;
     * resets current duplicate-detection state (if any).
     * Parent link left as-is since it is {@code final}.
     *<p>
     * NOTE: Public since 2.12.
     *
     * @param type Type to assign to this context node
     *
     * @return This context instance to allow call-chaining
     */
    public JsonWriteContext reset(int type) {
        _type = type;
        _index = -1;
        _currentName = null;
        _gotName = false;
        _currentValue = null;
        if (_dups != null) { _dups.reset(); }
        return this;
    }

    /**
     * Internal method to allow instance reuse: DO NOT USE unless you absolutely
     * know what you are doing.
     * Clears up state, changes type to one specified, assigns "current value";
     * resets current duplicate-detection state (if any).
     * Parent link left as-is since it is {@code final}.
     *<p>
     * NOTE: Public since 2.12.
     *
     * @param type Type to assign to this context node
     * @param currValue Current value to assign to this context node
     *
     * @return This context instance to allow call-chaining
     *
     * @since 2.10
>>>>>>> ddf23ca5
     */
    protected JsonWriteContext reset(int type, Object currValue) {
        _type = type;
        _index = -1;
        _currentName = null;
        _gotName = false;
        _currentValue = currValue;
        if (_dups != null) { _dups.reset(); }
        return this;
    }

    public JsonWriteContext withDupDetector(DupDetector dups) {
        _dups = dups;
        return this;
    }

    @Override
    public Object getCurrentValue() {
        return _currentValue;
    }

    @Override
    public void setCurrentValue(Object v) {
        _currentValue = v;
    }

    /*
    /**********************************************************************
    /* Factory methods
    /**********************************************************************
     */

<<<<<<< HEAD
=======
    /**
     * @deprecated Since 2.3; use method that takes argument
     *
     * @return Context instance created
     */
    @Deprecated
    public static JsonWriteContext createRootContext() { return createRootContext(null); }

>>>>>>> ddf23ca5
    public static JsonWriteContext createRootContext(DupDetector dd) {
        return new JsonWriteContext(TYPE_ROOT, null, dd, null);
    }


    public JsonWriteContext createChildArrayContext(Object currValue) {
        JsonWriteContext ctxt = _child;
        if (ctxt == null) {
            _child = ctxt = new JsonWriteContext(TYPE_ARRAY, this,
                    (_dups == null) ? null : _dups.child(), currValue);
            return ctxt;
        }
        return ctxt.reset(TYPE_ARRAY, currValue);
    }

    public JsonWriteContext createChildObjectContext(Object currValue) {
        JsonWriteContext ctxt = _child;
        if (ctxt == null) {
            _child = ctxt = new JsonWriteContext(TYPE_OBJECT, this,
                    (_dups == null) ? null : _dups.child(), currValue);
            return ctxt;
        }
        return ctxt.reset(TYPE_OBJECT, currValue);
    }

    @Override public final JsonWriteContext getParent() { return _parent; }
    @Override public final String currentName() { return _currentName; }
    @Override public boolean hasCurrentName() { return _currentName != null; }

    /**
     * Method that can be used to both clear the accumulated references
     * (specifically value set with {@link #setCurrentValue(Object)})
     * that should not be retained, and returns parent (as would
     * {@link #getParent()} do). Typically called when closing the active
     * context when encountering {@link JsonToken#END_ARRAY} or
     * {@link JsonToken#END_OBJECT}.
<<<<<<< HEAD
=======
     *
     * @return Parent context of this context node, if any; {@code null} for root context
     *
     * @since 2.7
>>>>>>> ddf23ca5
     */
    public JsonWriteContext clearAndGetParent() {
        _currentValue = null;
        // could also clear the current name, but seems cheap enough to leave?
        return _parent;
    }

    public DupDetector getDupDetector() {
        return _dups;
    }

    /**
     * Method that writer is to call before it writes a name of Object property.
     *
     * @param name Property name being written
     *
     * @return Index of the field entry (0-based)
     *
     * @throws JsonProcessingException if duplicate check restriction is violated
     */
    public int writeFieldName(String name) throws JsonProcessingException {
        if ((_type != TYPE_OBJECT) || _gotName) {
            return STATUS_EXPECT_VALUE;
        }
        _gotName = true;
        _currentName = name;
        if (_dups != null) { _checkDup(_dups, name); }
        return (_index < 0) ? STATUS_OK_AS_IS : STATUS_OK_AFTER_COMMA;
    }

    private final void _checkDup(DupDetector dd, String name) throws JsonProcessingException {
        if (dd.isDup(name)) {
            Object src = dd.getSource();
            throw new JsonGenerationException("Duplicate field '"+name+"'",
                    ((src instanceof JsonGenerator) ? ((JsonGenerator) src) : null));
        }
    }
    
    public int writeValue() {
        // Most likely, object:
        if (_type == TYPE_OBJECT) {
            if (!_gotName) {
                return STATUS_EXPECT_NAME;
            }
            _gotName = false;
            ++_index;
            return STATUS_OK_AFTER_COLON;
        }

        // Ok, array?
        if (_type == TYPE_ARRAY) {
            int ix = _index;
            ++_index;
            return (ix < 0) ? STATUS_OK_AS_IS : STATUS_OK_AFTER_COMMA;
        }
        
        // Nope, root context
        // No commas within root context, but need space
        ++_index;
        return (_index == 0) ? STATUS_OK_AS_IS : STATUS_OK_AFTER_SPACE;
    }
}<|MERGE_RESOLUTION|>--- conflicted
+++ resolved
@@ -75,39 +75,9 @@
     /**
      * Internal method to allow instance reuse: DO NOT USE unless you absolutely
      * know what you are doing.
-<<<<<<< HEAD
      * Clears up state, changes type to one specified, assigns "current value";
      * resets current duplicate-detection state (if any).
      * Parent link left as-is since it is {@code final}.
-=======
-     * Clears up state (including "current value"), changes type to one specified;
-     * resets current duplicate-detection state (if any).
-     * Parent link left as-is since it is {@code final}.
-     *<p>
-     * NOTE: Public since 2.12.
-     *
-     * @param type Type to assign to this context node
-     *
-     * @return This context instance to allow call-chaining
-     */
-    public JsonWriteContext reset(int type) {
-        _type = type;
-        _index = -1;
-        _currentName = null;
-        _gotName = false;
-        _currentValue = null;
-        if (_dups != null) { _dups.reset(); }
-        return this;
-    }
-
-    /**
-     * Internal method to allow instance reuse: DO NOT USE unless you absolutely
-     * know what you are doing.
-     * Clears up state, changes type to one specified, assigns "current value";
-     * resets current duplicate-detection state (if any).
-     * Parent link left as-is since it is {@code final}.
-     *<p>
-     * NOTE: Public since 2.12.
      *
      * @param type Type to assign to this context node
      * @param currValue Current value to assign to this context node
@@ -115,7 +85,6 @@
      * @return This context instance to allow call-chaining
      *
      * @since 2.10
->>>>>>> ddf23ca5
      */
     protected JsonWriteContext reset(int type, Object currValue) {
         _type = type;
@@ -148,17 +117,6 @@
     /**********************************************************************
      */
 
-<<<<<<< HEAD
-=======
-    /**
-     * @deprecated Since 2.3; use method that takes argument
-     *
-     * @return Context instance created
-     */
-    @Deprecated
-    public static JsonWriteContext createRootContext() { return createRootContext(null); }
-
->>>>>>> ddf23ca5
     public static JsonWriteContext createRootContext(DupDetector dd) {
         return new JsonWriteContext(TYPE_ROOT, null, dd, null);
     }
@@ -195,13 +153,8 @@
      * {@link #getParent()} do). Typically called when closing the active
      * context when encountering {@link JsonToken#END_ARRAY} or
      * {@link JsonToken#END_OBJECT}.
-<<<<<<< HEAD
-=======
      *
      * @return Parent context of this context node, if any; {@code null} for root context
-     *
-     * @since 2.7
->>>>>>> ddf23ca5
      */
     public JsonWriteContext clearAndGetParent() {
         _currentValue = null;
