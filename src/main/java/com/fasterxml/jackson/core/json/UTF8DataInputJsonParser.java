package com.fasterxml.jackson.core.json;

import java.io.*;
import java.util.Arrays;

import com.fasterxml.jackson.core.*;
import com.fasterxml.jackson.core.io.CharTypes;
import com.fasterxml.jackson.core.io.IOContext;
import com.fasterxml.jackson.core.sym.ByteQuadsCanonicalizer;
import com.fasterxml.jackson.core.util.*;

import static com.fasterxml.jackson.core.JsonTokenId.*;

/**
 * This is a concrete implementation of {@link JsonParser}, which is
 * based on a {@link java.io.DataInput} as the input source.
 *<p>
 * Due to limitations in look-ahead (basically there's none), as well
 * as overhead of reading content mostly byte-by-byte,
 * there are some
 * minor differences from regular streaming parsing. Specifically:
 *<ul>
 * <li>Input location offsets not being tracked, as offsets would need to
 *   be updated for each read from all over the place. If caller wants
 *   this information, it has to track this with {@link DataInput}.
 *   This also affects column number, so the only location information
 *   available is the row (line) number (but even that is approximate in
 *   case of two-byte linefeeds -- it should work with single CR or LF tho)
 *  </li>
 * <li>No white space validation: 
 *    checks are simplified NOT to check for control characters.
 *  </li>
 * </ul>
 */
public class UTF8DataInputJsonParser
    extends JsonParserBase
{
    final static byte BYTE_LF = (byte) '\n';

    // This is the main input-code lookup table, fetched eagerly
    private final static int[] _icUTF8 = CharTypes.getInputCodeUtf8();

    // Latin1 encoding is not supported, but we do use 8-bit subset for
    // pre-processing task, to simplify first pass, keep it fast.
    protected final static int[] _icLatin1 = CharTypes.getInputCodeLatin1();

    /*
    /**********************************************************
    /* Configuration
    /**********************************************************
     */

    /**
     * Symbol table that contains field names encountered so far
     */
    final protected ByteQuadsCanonicalizer _symbols;

    /*
    /**********************************************************
    /* Parsing state
    /**********************************************************
     */

    /**
     * Temporary buffer used for name parsing.
     */
    protected int[] _quadBuffer = new int[16];

    /**
     * Flag that indicates that the current token has not yet
     * been fully processed, and needs to be finished for
     * some access (or skipped to obtain the next token)
     */
    protected boolean _tokenIncomplete;

    /**
     * Temporary storage for partially parsed name bytes.
     */
    private int _quad1;

    /*
    /**********************************************************
    /* Current input data
    /**********************************************************
     */

    protected DataInput _inputData;

    /**
     * Sometimes we need buffering for just a single byte we read but
     * have to "push back"
     */
    protected int _nextByte = -1;

    /*
    /**********************************************************
    /* Life-cycle
    /**********************************************************
     */

    public UTF8DataInputJsonParser(ObjectReadContext readCtxt, IOContext ctxt,
            int stdFeatures, int formatFeatures, DataInput inputData,
            ByteQuadsCanonicalizer sym,
            int firstByte)
    {
        super(readCtxt, ctxt, stdFeatures, formatFeatures);
        _symbols = sym;
        _inputData = inputData;
        _nextByte = firstByte;
    }

    /*
    /**********************************************************
    /* Overrides for life-cycle
    /**********************************************************
     */

    @Override
    public int releaseBuffered(OutputStream out) throws IOException {
        return 0;
    }

    @Override
    public Object getInputSource() {
        return _inputData;
    }

    /*
    /**********************************************************
    /* Overrides, low-level reading
    /**********************************************************
     */

    @Override
    protected void _closeInput() throws IOException { }

    /**
     * Method called to release internal buffers owned by the base
     * reader. This may be called along with {@link #_closeInput} (for
     * example, when explicitly closing this reader instance), or
     * separately (if need be).
     */
    @Override
    protected void _releaseBuffers() throws IOException
    {
        super._releaseBuffers();
        // Merge found symbols, if any:
        _symbols.release();
    }

    /*
    /**********************************************************
    /* Public API, data access
    /**********************************************************
     */

    @Override
    public String getText() throws IOException
    {
        if (_currToken == JsonToken.VALUE_STRING) {
            if (_tokenIncomplete) {
                _tokenIncomplete = false;
                return _finishAndReturnString(); // only strings can be incomplete
            }
            return _textBuffer.contentsAsString();
        }
        return _getText2(_currToken);
    }

    @Override
    public int getText(Writer writer) throws IOException
    {
        JsonToken t = _currToken;
        if (t == JsonToken.VALUE_STRING) {
            if (_tokenIncomplete) {
                _tokenIncomplete = false;
                _finishString(); // only strings can be incomplete
            }
            return _textBuffer.contentsToWriter(writer);
        }
        if (t == JsonToken.FIELD_NAME) {
            String n = _parsingContext.currentName();
            writer.write(n);
            return n.length();
        }
        if (t != null) {
            if (t.isNumeric()) {
                return _textBuffer.contentsToWriter(writer);
            }
            char[] ch = t.asCharArray();
            writer.write(ch);
            return ch.length;
        }
        return 0;
    }

    // // // Let's override default impls for improved performance
    @Override
    public String getValueAsString() throws IOException
    {
        if (_currToken == JsonToken.VALUE_STRING) {
            if (_tokenIncomplete) {
                _tokenIncomplete = false;
                return _finishAndReturnString(); // only strings can be incomplete
            }
            return _textBuffer.contentsAsString();
        }
        if (_currToken == JsonToken.FIELD_NAME) {
            return currentName();
        }
        return super.getValueAsString(null);
    }

    @Override
    public String getValueAsString(String defValue) throws IOException
    {
        if (_currToken == JsonToken.VALUE_STRING) {
            if (_tokenIncomplete) {
                _tokenIncomplete = false;
                return _finishAndReturnString(); // only strings can be incomplete
            }
            return _textBuffer.contentsAsString();
        }
        if (_currToken == JsonToken.FIELD_NAME) {
            return currentName();
        }
        return super.getValueAsString(defValue);
    }

    @Override
    public int getValueAsInt() throws IOException
    {
        JsonToken t = _currToken;
        if ((t == JsonToken.VALUE_NUMBER_INT) || (t == JsonToken.VALUE_NUMBER_FLOAT)) {
            // inlined 'getIntValue()'
            if ((_numTypesValid & NR_INT) == 0) {
                if (_numTypesValid == NR_UNKNOWN) {
                    return _parseIntValue();
                }
                if ((_numTypesValid & NR_INT) == 0) {
                    convertNumberToInt();
                }
            }
            return _numberInt;
        }
        return super.getValueAsInt(0);
    }

    @Override
    public int getValueAsInt(int defValue) throws IOException
    {
        JsonToken t = _currToken;
        if ((t == JsonToken.VALUE_NUMBER_INT) || (t == JsonToken.VALUE_NUMBER_FLOAT)) {
            // inlined 'getIntValue()'
            if ((_numTypesValid & NR_INT) == 0) {
                if (_numTypesValid == NR_UNKNOWN) {
                    return _parseIntValue();
                }
                if ((_numTypesValid & NR_INT) == 0) {
                    convertNumberToInt();
                }
            }
            return _numberInt;
        }
        return super.getValueAsInt(defValue);
    }
    
    protected final String _getText2(JsonToken t)
    {
        if (t == null) {
            return null;
        }
        switch (t.id()) {
        case ID_FIELD_NAME:
            return _parsingContext.currentName();

        case ID_STRING:
            // fall through
        case ID_NUMBER_INT:
        case ID_NUMBER_FLOAT:
            return _textBuffer.contentsAsString();
        default:
        	return t.asString();
        }
    }

    @Override
    public char[] getTextCharacters() throws IOException
    {
        if (_currToken != null) { // null only before/after document
            switch (_currToken.id()) {
                
            case ID_FIELD_NAME:
                return currentFieldNameInBuffer();
            case ID_STRING:
                if (_tokenIncomplete) {
                    _tokenIncomplete = false;
                    _finishString(); // only strings can be incomplete
                }
                // fall through
            case ID_NUMBER_INT:
            case ID_NUMBER_FLOAT:
                return _textBuffer.getTextBuffer();
                
            default:
                return _currToken.asCharArray();
            }
        }
        return null;
    }

    @Override
    public int getTextLength() throws IOException
    {
        if (_currToken == JsonToken.VALUE_STRING) {
            if (_tokenIncomplete) {
                _tokenIncomplete = false;
                _finishString(); // only strings can be incomplete
            }
            return _textBuffer.size();
        }
        if (_currToken == JsonToken.FIELD_NAME) {
            return _parsingContext.currentName().length();
        }
        if (_currToken != null) { // null only before/after document
            if (_currToken.isNumeric()) {
                return _textBuffer.size();
            }
            return _currToken.asCharArray().length;
        }
        return 0;
    }

    @Override
    public int getTextOffset() throws IOException
    {
        // Most have offset of 0, only some may have other values:
        if (_currToken != null) {
            switch (_currToken.id()) {
            case ID_FIELD_NAME:
                return 0;
            case ID_STRING:
                if (_tokenIncomplete) {
                    _tokenIncomplete = false;
                    _finishString(); // only strings can be incomplete
                }
                // fall through
            case ID_NUMBER_INT:
            case ID_NUMBER_FLOAT:
                return _textBuffer.getTextOffset();
            default:
            }
        }
        return 0;
    }
    
    @Override
    public byte[] getBinaryValue(Base64Variant b64variant) throws IOException
    {
        if (_currToken != JsonToken.VALUE_STRING &&
                (_currToken != JsonToken.VALUE_EMBEDDED_OBJECT || _binaryValue == null)) {
            _reportError("Current token ("+_currToken+") not VALUE_STRING or VALUE_EMBEDDED_OBJECT, can not access as binary");
        }
        /* To ensure that we won't see inconsistent data, better clear up
         * state...
         */
        if (_tokenIncomplete) {
            try {
                _binaryValue = _decodeBase64(b64variant);
            } catch (IllegalArgumentException iae) {
                throw _constructError("Failed to decode VALUE_STRING as base64 ("+b64variant+"): "+iae.getMessage());
            }
            /* let's clear incomplete only now; allows for accessing other
             * textual content in error cases
             */
            _tokenIncomplete = false;
        } else { // may actually require conversion...
            if (_binaryValue == null) {
                @SuppressWarnings("resource")
                ByteArrayBuilder builder = _getByteArrayBuilder();
                _decodeBase64(getText(), builder, b64variant);
                _binaryValue = builder.toByteArray();
            }
        }
        return _binaryValue;
    }

    @Override
    public int readBinaryValue(Base64Variant b64variant, OutputStream out) throws IOException
    {
        // if we have already read the token, just use whatever we may have
        if (!_tokenIncomplete || _currToken != JsonToken.VALUE_STRING) {
            byte[] b = getBinaryValue(b64variant);
            out.write(b);
            return b.length;
        }
        // otherwise do "real" incremental parsing...
        byte[] buf = _ioContext.allocBase64Buffer();
        try {
            return _readBinary(b64variant, out, buf);
        } finally {
            _ioContext.releaseBase64Buffer(buf);
        }
    }

    protected int _readBinary(Base64Variant b64variant, OutputStream out,
                              byte[] buffer) throws IOException
    {
        int outputPtr = 0;
        final int outputEnd = buffer.length - 3;
        int outputCount = 0;

        while (true) {
            // first, we'll skip preceding white space, if any
            int ch;
            do {
                ch = _inputData.readUnsignedByte();
            } while (ch <= INT_SPACE);
            int bits = b64variant.decodeBase64Char(ch);
            if (bits < 0) { // reached the end, fair and square?
                if (ch == INT_QUOTE) {
                    break;
                }
                bits = _decodeBase64Escape(b64variant, ch, 0);
                if (bits < 0) { // white space to skip
                    continue;
                }
            }

            // enough room? If not, flush
            if (outputPtr > outputEnd) {
                outputCount += outputPtr;
                out.write(buffer, 0, outputPtr);
                outputPtr = 0;
            }

            int decodedData = bits;

            // then second base64 char; can't get padding yet, nor ws
            ch = _inputData.readUnsignedByte();
            bits = b64variant.decodeBase64Char(ch);
            if (bits < 0) {
                bits = _decodeBase64Escape(b64variant, ch, 1);
            }
            decodedData = (decodedData << 6) | bits;

            // third base64 char; can be padding, but not ws
            ch = _inputData.readUnsignedByte();
            bits = b64variant.decodeBase64Char(ch);

            // First branch: can get padding (-> 1 byte)
            if (bits < 0) {
                if (bits != Base64Variant.BASE64_VALUE_PADDING) {
                    // could also just be 'missing'  padding
                    if (ch == INT_QUOTE) {
                        decodedData >>= 4;
                        buffer[outputPtr++] = (byte) decodedData;
                        if (b64variant.usesPadding()) {
                            _handleBase64MissingPadding(b64variant);
                        }
                        break;
                    }
                    bits = _decodeBase64Escape(b64variant, ch, 2);
                }
                if (bits == Base64Variant.BASE64_VALUE_PADDING) {
                    // Ok, must get padding
                    ch = _inputData.readUnsignedByte();
                    if (!b64variant.usesPaddingChar(ch)) {
                        if ((ch != INT_BACKSLASH)
                                || _decodeBase64Escape(b64variant, ch, 3) != Base64Variant.BASE64_VALUE_PADDING) {
                            throw reportInvalidBase64Char(b64variant, ch, 3, "expected padding character '"+b64variant.getPaddingChar()+"'");
                        }
                    }
                    // Got 12 bits, only need 8, need to shift
                    decodedData >>= 4;
                    buffer[outputPtr++] = (byte) decodedData;
                    continue;
                }
            }
            // Nope, 2 or 3 bytes
            decodedData = (decodedData << 6) | bits;
            // fourth and last base64 char; can be padding, but not ws
            ch = _inputData.readUnsignedByte();
            bits = b64variant.decodeBase64Char(ch);
            if (bits < 0) {
                if (bits != Base64Variant.BASE64_VALUE_PADDING) {
                    // could also just be 'missing'  padding
                    if (ch == INT_QUOTE) {
                        decodedData >>= 2;
                        buffer[outputPtr++] = (byte) (decodedData >> 8);
                        buffer[outputPtr++] = (byte) decodedData;
                        if (b64variant.usesPadding()) {
                            _handleBase64MissingPadding(b64variant);
                        }
                        break;
                    }
                    bits = _decodeBase64Escape(b64variant, ch, 3);
                }
                if (bits == Base64Variant.BASE64_VALUE_PADDING) {
                    /* With padding we only get 2 bytes; but we have
                     * to shift it a bit so it is identical to triplet
                     * case with partial output.
                     * 3 chars gives 3x6 == 18 bits, of which 2 are
                     * dummies, need to discard:
                     */
                    decodedData >>= 2;
                    buffer[outputPtr++] = (byte) (decodedData >> 8);
                    buffer[outputPtr++] = (byte) decodedData;
                    continue;
                }
            }
            // otherwise, our triplet is now complete
            decodedData = (decodedData << 6) | bits;
            buffer[outputPtr++] = (byte) (decodedData >> 16);
            buffer[outputPtr++] = (byte) (decodedData >> 8);
            buffer[outputPtr++] = (byte) decodedData;
        }
        _tokenIncomplete = false;
        if (outputPtr > 0) {
            outputCount += outputPtr;
            out.write(buffer, 0, outputPtr);
        }
        return outputCount;
    }

    /*
    /**********************************************************
    /* Public API, traversal, basic
    /**********************************************************
     */

    /**
     * @return Next token from the stream, if any found, or null
     *   to indicate end-of-input
     */
    @Override
    public JsonToken nextToken() throws IOException
    {
        if (_closed) {
            return null;
        }
        /* First: field names are special -- we will always tokenize
         * (part of) value along with field name to simplify
         * state handling. If so, can and need to use secondary token:
         */
        if (_currToken == JsonToken.FIELD_NAME) {
            return _nextAfterName();
        }
        // But if we didn't already have a name, and (partially?) decode number,
        // need to ensure no numeric information is leaked
        _numTypesValid = NR_UNKNOWN;
        if (_tokenIncomplete) {
            _skipString(); // only strings can be partial
        }
        int i = _skipWSOrEnd();
        if (i < 0) { // end-of-input
            // Close/release things like input source, symbol table and recyclable buffers
            close();
            return (_currToken = null);
        }
        // clear any data retained so far
        _binaryValue = null;
        _tokenInputRow = _currInputRow;

        // Closing scope?
        if (i == INT_RBRACKET || i == INT_RCURLY) {
            _closeScope(i);
            return _currToken;
        }

        // Nope: do we then expect a comma?
        if (_parsingContext.expectComma()) {
            if (i != INT_COMMA) {
                _reportUnexpectedChar(i, "was expecting comma to separate "+_parsingContext.typeDesc()+" entries");
            }
            i = _skipWS();

            // Was that a trailing comma?
            if (isEnabled(JsonReadFeature.ALLOW_TRAILING_COMMA)) {
                if (i == INT_RBRACKET || i == INT_RCURLY) {
                    _closeScope(i);
                    return _currToken;
                }
            }
        }

        /* And should we now have a name? Always true for
         * Object contexts, since the intermediate 'expect-value'
         * state is never retained.
         */
        if (!_parsingContext.inObject()) {
            return _nextTokenNotInObject(i);
        }
        // So first parse the field name itself:
        String n = _parseName(i);
        _parsingContext.setCurrentName(n);
        _currToken = JsonToken.FIELD_NAME;

        i = _skipColon();

        // Ok: we must have a value... what is it? Strings are very common, check first:
        if (i == INT_QUOTE) {
            _tokenIncomplete = true;
            _nextToken = JsonToken.VALUE_STRING;
            return _currToken;
        }        
        JsonToken t;

        switch (i) {
        case '-':
            t = _parseNegNumber();
            break;

            // Should we have separate handling for plus? Although
            // it is not allowed per se, it may be erroneously used,
            // and could be indicate by a more specific error message.
        case '.': // as per [core#611]
            t = _parseFloatThatStartsWithPeriod();
            break;
        case '0':
        case '1':
        case '2':
        case '3':
        case '4':
        case '5':
        case '6':
        case '7':
        case '8':
        case '9':
            t = _parsePosNumber(i);
            break;
        case 'f':
            _matchToken("false", 1);
             t = JsonToken.VALUE_FALSE;
            break;
        case 'n':
            _matchToken("null", 1);
            t = JsonToken.VALUE_NULL;
            break;
        case 't':
            _matchToken("true", 1);
            t = JsonToken.VALUE_TRUE;
            break;
        case '[':
            t = JsonToken.START_ARRAY;
            break;
        case '{':
            t = JsonToken.START_OBJECT;
            break;

        default:
            t = _handleUnexpectedValue(i);
        }
        _nextToken = t;
        return _currToken;
    }

    private final JsonToken _nextTokenNotInObject(int i) throws IOException
    {
        if (i == INT_QUOTE) {
            _tokenIncomplete = true;
            return (_currToken = JsonToken.VALUE_STRING);
        }
        switch (i) {
        case '[':
            _parsingContext = _parsingContext.createChildArrayContext(_tokenInputRow, _tokenInputCol);
            return (_currToken = JsonToken.START_ARRAY);
        case '{':
            _parsingContext = _parsingContext.createChildObjectContext(_tokenInputRow, _tokenInputCol);
            return (_currToken = JsonToken.START_OBJECT);
        case 't':
            _matchToken("true", 1);
            return (_currToken = JsonToken.VALUE_TRUE);
        case 'f':
            _matchToken("false", 1);
            return (_currToken = JsonToken.VALUE_FALSE);
        case 'n':
            _matchToken("null", 1);
            return (_currToken = JsonToken.VALUE_NULL);
        case '-':
            return (_currToken = _parseNegNumber());
            // Should we have separate handling for plus? Although it is not allowed
            // per se, it may be erroneously used, and could be indicated by a more
            // specific error message.
        case '.': // as per [core#611]
            return (_currToken = _parseFloatThatStartsWithPeriod());
        case '0':
        case '1':
        case '2':
        case '3':
        case '4':
        case '5':
        case '6':
        case '7':
        case '8':
        case '9':
            return (_currToken = _parsePosNumber(i));
        }
        return (_currToken = _handleUnexpectedValue(i));
    }
    
    private final JsonToken _nextAfterName()
    {
        _nameCopied = false; // need to invalidate if it was copied
        JsonToken t = _nextToken;
        _nextToken = null;
        
        // Also: may need to start new context?
        if (t == JsonToken.START_ARRAY) {
            _parsingContext = _parsingContext.createChildArrayContext(_tokenInputRow, _tokenInputCol);
        } else if (t == JsonToken.START_OBJECT) {
            _parsingContext = _parsingContext.createChildObjectContext(_tokenInputRow, _tokenInputCol);
        }
        return (_currToken = t);
    }

    @Override
    public void finishToken() throws IOException {
        if (_tokenIncomplete) {
            _tokenIncomplete = false;
            _finishString(); // only strings can be incomplete
        }
    }

    /*
    /**********************************************************
    /* Public API, traversal, nextXxxValue/nextFieldName
    /**********************************************************
     */

    // Can not implement without look-ahead...
//    public boolean nextFieldName(SerializableString str) throws IOException

    @Override
    public String nextFieldName() throws IOException
    {
        // // // Note: this is almost a verbatim copy of nextToken()

        _numTypesValid = NR_UNKNOWN;
        if (_currToken == JsonToken.FIELD_NAME) {
            _nextAfterName();
            return null;
        }
        if (_tokenIncomplete) {
            _skipString();
        }
        int i = _skipWS();
        _binaryValue = null;
        _tokenInputRow = _currInputRow;

        if (i == INT_RBRACKET || i == INT_RCURLY) {
            _closeScope(i);
            return null;
        }

        // Nope: do we then expect a comma?
        if (_parsingContext.expectComma()) {
            if (i != INT_COMMA) {
                _reportUnexpectedChar(i, "was expecting comma to separate "+_parsingContext.typeDesc()+" entries");
            }
            i = _skipWS();

            // Was that a trailing comma?
            if (isEnabled(JsonReadFeature.ALLOW_TRAILING_COMMA)) {
                if (i == INT_RBRACKET || i == INT_RCURLY) {
                    _closeScope(i);
                    return null;
                }
            }

        }
        if (!_parsingContext.inObject()) {
            _nextTokenNotInObject(i);
            return null;
        }

        final String nameStr = _parseName(i);
        _parsingContext.setCurrentName(nameStr);
        _currToken = JsonToken.FIELD_NAME;

        i = _skipColon();
        if (i == INT_QUOTE) {
            _tokenIncomplete = true;
            _nextToken = JsonToken.VALUE_STRING;
            return nameStr;
        }
        JsonToken t;
        switch (i) {
        case '-':
            t = _parseNegNumber();
            break;
        case '.': // as per [core#611]
            t = _parseFloatThatStartsWithPeriod();
        case '0':
        case '1':
        case '2':
        case '3':
        case '4':
        case '5':
        case '6':
        case '7':
        case '8':
        case '9':
            t = _parsePosNumber(i);
            break;
        case 'f':
            _matchToken("false", 1);
             t = JsonToken.VALUE_FALSE;
            break;
        case 'n':
            _matchToken("null", 1);
            t = JsonToken.VALUE_NULL;
            break;
        case 't':
            _matchToken("true", 1);
            t = JsonToken.VALUE_TRUE;
            break;
        case '[':
            t = JsonToken.START_ARRAY;
            break;
        case '{':
            t = JsonToken.START_OBJECT;
            break;

        default:
            t = _handleUnexpectedValue(i);
        }
        _nextToken = t;
        return nameStr;
    }

    @Override
    public String nextTextValue() throws IOException
    {
        // two distinct cases; either got name and we know next type, or 'other'
        if (_currToken == JsonToken.FIELD_NAME) { // mostly copied from '_nextAfterName'
            _nameCopied = false;
            JsonToken t = _nextToken;
            _nextToken = null;
            _currToken = t;
            if (t == JsonToken.VALUE_STRING) {
                if (_tokenIncomplete) {
                    _tokenIncomplete = false;
                    return _finishAndReturnString();
                }
                return _textBuffer.contentsAsString();
            }
            if (t == JsonToken.START_ARRAY) {
                _parsingContext = _parsingContext.createChildArrayContext(_tokenInputRow, _tokenInputCol);
            } else if (t == JsonToken.START_OBJECT) {
                _parsingContext = _parsingContext.createChildObjectContext(_tokenInputRow, _tokenInputCol);
            }
            return null;
        }
        return (nextToken() == JsonToken.VALUE_STRING) ? getText() : null;
    }

    @Override
    public int nextIntValue(int defaultValue) throws IOException
    {
        // two distinct cases; either got name and we know next type, or 'other'
        if (_currToken == JsonToken.FIELD_NAME) { // mostly copied from '_nextAfterName'
            _nameCopied = false;
            JsonToken t = _nextToken;
            _nextToken = null;
            _currToken = t;
            if (t == JsonToken.VALUE_NUMBER_INT) {
                return getIntValue();
            }
            if (t == JsonToken.START_ARRAY) {
                _parsingContext = _parsingContext.createChildArrayContext(_tokenInputRow, _tokenInputCol);
            } else if (t == JsonToken.START_OBJECT) {
                _parsingContext = _parsingContext.createChildObjectContext(_tokenInputRow, _tokenInputCol);
            }
            return defaultValue;
        }
        return (nextToken() == JsonToken.VALUE_NUMBER_INT) ? getIntValue() : defaultValue;
    }

    @Override
    public long nextLongValue(long defaultValue) throws IOException
    {
        // two distinct cases; either got name and we know next type, or 'other'
        if (_currToken == JsonToken.FIELD_NAME) { // mostly copied from '_nextAfterName'
            _nameCopied = false;
            JsonToken t = _nextToken;
            _nextToken = null;
            _currToken = t;
            if (t == JsonToken.VALUE_NUMBER_INT) {
                return getLongValue();
            }
            if (t == JsonToken.START_ARRAY) {
                _parsingContext = _parsingContext.createChildArrayContext(_tokenInputRow, _tokenInputCol);
            } else if (t == JsonToken.START_OBJECT) {
                _parsingContext = _parsingContext.createChildObjectContext(_tokenInputRow, _tokenInputCol);
            }
            return defaultValue;
        }
        return (nextToken() == JsonToken.VALUE_NUMBER_INT) ? getLongValue() : defaultValue;
    }

    @Override
    public Boolean nextBooleanValue() throws IOException
    {
        // two distinct cases; either got name and we know next type, or 'other'
        if (_currToken == JsonToken.FIELD_NAME) { // mostly copied from '_nextAfterName'
            _nameCopied = false;
            JsonToken t = _nextToken;
            _nextToken = null;
            _currToken = t;
            if (t == JsonToken.VALUE_TRUE) {
                return Boolean.TRUE;
            }
            if (t == JsonToken.VALUE_FALSE) {
                return Boolean.FALSE;
            }
            if (t == JsonToken.START_ARRAY) {
                _parsingContext = _parsingContext.createChildArrayContext(_tokenInputRow, _tokenInputCol);
            } else if (t == JsonToken.START_OBJECT) {
                _parsingContext = _parsingContext.createChildObjectContext(_tokenInputRow, _tokenInputCol);
            }
            return null;
        }

        JsonToken t = nextToken();
        if (t == JsonToken.VALUE_TRUE) {
            return Boolean.TRUE;
        }
        if (t == JsonToken.VALUE_FALSE) {
            return Boolean.FALSE;
        }
        return null;
    }

    /*
    /**********************************************************
    /* Internal methods, number parsing
    /**********************************************************
     */

    protected final JsonToken _parseFloatThatStartsWithPeriod() throws IOException
    {
        // [core#611]: allow optionally leading decimal point
        if (!isEnabled(JsonReadFeature.ALLOW_LEADING_DECIMAL_POINT_FOR_NUMBERS)) {
            return _handleUnexpectedValue(INT_PERIOD);
        }
        char[] outBuf = _textBuffer.emptyAndGetCurrentSegment();
        return _parseFloat(outBuf, 0, INT_PERIOD, false, 0);
    }

    /**
     * Initial parsing method for number values. It needs to be able
     * to parse enough input to be able to determine whether the
     * value is to be considered a simple integer value, or a more
     * generic decimal value: latter of which needs to be expressed
     * as a floating point number. The basic rule is that if the number
     * has no fractional or exponential part, it is an integer; otherwise
     * a floating point number.
     *<p>
     * Because much of input has to be processed in any case, no partial
     * parsing is done: all input text will be stored for further
     * processing. However, actual numeric value conversion will be
     * deferred, since it is usually the most complicated and costliest
     * part of processing.
     */
    protected JsonToken _parsePosNumber(int c) throws IOException
    {
        char[] outBuf = _textBuffer.emptyAndGetCurrentSegment();
        int outPtr;
        
        // One special case: if first char is 0, must not be followed by a digit.
        // Gets bit tricky as we only want to retain 0 if it's the full value
        if (c == INT_0) {
            c = _handleLeadingZeroes();
            if (c <= INT_9 && c >= INT_0) { // skip if followed by digit
                outPtr = 0;
            } else {
                outBuf[0] = '0';
                outPtr = 1;
            }
        } else {
            outBuf[0] = (char) c;
            c = _inputData.readUnsignedByte();
            outPtr = 1;
        }
        int intLen = outPtr;

        // With this, we have a nice and tight loop:
        while (c <= INT_9 && c >= INT_0) {
            ++intLen;
            if (outPtr >= outBuf.length) {
                outBuf = _textBuffer.finishCurrentSegment();
                outPtr = 0;
            }
            outBuf[outPtr++] = (char) c;
            c = _inputData.readUnsignedByte();
        }
        if (c == '.' || c == 'e' || c == 'E') {
            return _parseFloat(outBuf, outPtr, c, false, intLen);
        }
        _textBuffer.setCurrentLength(outPtr);
        // As per [core#105], need separating space between root values; check here
        if (_parsingContext.inRoot()) {
            _verifyRootSpace();
        } else {
            _nextByte = c;
        }
        // And there we have it!
        return resetInt(false, intLen);
    }
    
    protected JsonToken _parseNegNumber() throws IOException
    {
        char[] outBuf = _textBuffer.emptyAndGetCurrentSegment();
        int outPtr = 0;

        // Need to prepend sign?
        outBuf[outPtr++] = '-';
        int c = _inputData.readUnsignedByte();
        outBuf[outPtr++] = (char) c;
        // Note: must be followed by a digit
        if (c <= INT_0) {
            // One special case: if first char is 0 need to check no leading zeroes
            if (c == INT_0) {
                c = _handleLeadingZeroes();
            } else {
                return _handleInvalidNumberStart(c, true);
            }
        } else {
            if (c > INT_9) {
                return _handleInvalidNumberStart(c, true);
            }
            c = _inputData.readUnsignedByte();
        }
        // Ok: we can first just add digit we saw first:
        int intLen = 1;

        // With this, we have a nice and tight loop:
        while (c <= INT_9 && c >= INT_0) {
            ++intLen;
            outBuf[outPtr++] = (char) c;
            c = _inputData.readUnsignedByte();
        }
        if (c == '.' || c == 'e' || c == 'E') {
            return _parseFloat(outBuf, outPtr, c, true, intLen);
        }
        _textBuffer.setCurrentLength(outPtr);
        // As per [core#105], need separating space between root values; check here
        _nextByte = c;
        if (_parsingContext.inRoot()) {
            _verifyRootSpace();
        }
        // And there we have it!
        return resetInt(true, intLen);
    }

    /**
     * Method called when we have seen one zero, and want to ensure
     * it is not followed by another, or, if leading zeroes allowed,
     * skipped redundant ones.
     *
     * @return Character immediately following zeroes
     */
    private final int _handleLeadingZeroes() throws IOException
    {
        int ch = _inputData.readUnsignedByte();
        // if not followed by a number (probably '.'); return zero as is, to be included
        if (ch < INT_0 || ch > INT_9) {
            return ch;
        }
        // we may want to allow leading zeroes them, after all...
        if (!isEnabled(JsonReadFeature.ALLOW_LEADING_ZEROS_FOR_NUMBERS)) {
            reportInvalidNumber("Leading zeroes not allowed");
        }
        // if so, just need to skip either all zeroes (if followed by number); or all but one (if non-number)
        while (ch == INT_0) {
            ch = _inputData.readUnsignedByte();
        }
        return ch;
    }

    private final JsonToken _parseFloat(char[] outBuf, int outPtr, int c,
            boolean negative, int integerPartLength) throws IOException
    {
        int fractLen = 0;

        // And then see if we get other parts
        if (c == INT_PERIOD) { // yes, fraction
            outBuf[outPtr++] = (char) c;

            fract_loop:
            while (true) {
                c = _inputData.readUnsignedByte();
                if (c < INT_0 || c > INT_9) {
                    break fract_loop;
                }
                ++fractLen;
                if (outPtr >= outBuf.length) {
                    outBuf = _textBuffer.finishCurrentSegment();
                    outPtr = 0;
                }
                outBuf[outPtr++] = (char) c;
            }
            // must be followed by sequence of ints, one minimum
            if (fractLen == 0) {
                reportUnexpectedNumberChar(c, "Decimal point not followed by a digit");
            }
        }

        int expLen = 0;
        if (c == INT_e || c == INT_E) { // exponent?
            if (outPtr >= outBuf.length) {
                outBuf = _textBuffer.finishCurrentSegment();
                outPtr = 0;
            }
            outBuf[outPtr++] = (char) c;
            c = _inputData.readUnsignedByte();
            // Sign indicator?
            if (c == '-' || c == '+') {
                if (outPtr >= outBuf.length) {
                    outBuf = _textBuffer.finishCurrentSegment();
                    outPtr = 0;
                }
                outBuf[outPtr++] = (char) c;
                c = _inputData.readUnsignedByte();
            }
            while (c <= INT_9 && c >= INT_0) {
                ++expLen;
                if (outPtr >= outBuf.length) {
                    outBuf = _textBuffer.finishCurrentSegment();
                    outPtr = 0;
                }
                outBuf[outPtr++] = (char) c;
                c = _inputData.readUnsignedByte();
            }
            // must be followed by sequence of ints, one minimum
            if (expLen == 0) {
                reportUnexpectedNumberChar(c, "Exponent indicator not followed by a digit");
            }
        }

        // Ok; unless we hit end-of-input, need to push last char read back
        // As per #105, need separating space between root values; check here
        _nextByte = c;
        if (_parsingContext.inRoot()) {
            _verifyRootSpace();
        }
        _textBuffer.setCurrentLength(outPtr);

        // And there we have it!
        return resetFloat(negative, integerPartLength, fractLen, expLen);
    }

    /**
     * Method called to ensure that a root-value is followed by a space token,
     * if possible.
     *<p>
     * NOTE: with {@link DataInput} source, not really feasible, up-front.
     * If we did want, we could rearrange things to require space before
     * next read, but initially let's just do nothing.
     */
    private final void _verifyRootSpace() throws IOException
    {
        int ch = _nextByte;
        if (ch <= INT_SPACE) {
            _nextByte = -1;
            if (ch == INT_CR || ch == INT_LF) {
                ++_currInputRow;
            }
            return;
        }
        _reportMissingRootWS(ch);
    }

    /*
    /**********************************************************
    /* Internal methods, secondary parsing
    /**********************************************************
     */
    
    protected final String _parseName(int i) throws IOException
    {
        if (i != INT_QUOTE) {
            return _handleOddName(i);
        }
        // If so, can also unroll loops nicely
        /* 25-Nov-2008, tatu: This may seem weird, but here we do
         *   NOT want to worry about UTF-8 decoding. Rather, we'll
         *   assume that part is ok (if not it will get caught
         *   later on), and just handle quotes and backslashes here.
         */
        final int[] codes = _icLatin1;

        int q = _inputData.readUnsignedByte();

        if (codes[q] == 0) {
            i = _inputData.readUnsignedByte();
            if (codes[i] == 0) {
                q = (q << 8) | i;
                i = _inputData.readUnsignedByte();
                if (codes[i] == 0) {
                    q = (q << 8) | i;
                    i = _inputData.readUnsignedByte();
                    if (codes[i] == 0) {
                        q = (q << 8) | i;
                        i = _inputData.readUnsignedByte();
                        if (codes[i] == 0) {
                            _quad1 = q;
                            return _parseMediumName(i);
                        }
                        if (i == INT_QUOTE) { // 4 byte/char case or broken
                            return findName(q, 4);
                        }
                        return parseName(q, i, 4);
                    }
                    if (i == INT_QUOTE) { // 3 byte/char case or broken
                        return findName(q, 3);
                    }
                    return parseName(q, i, 3);
                }                
                if (i == INT_QUOTE) { // 2 byte/char case or broken
                    return findName(q, 2);
                }
                return parseName(q, i, 2);
            }
            if (i == INT_QUOTE) { // one byte/char case or broken
                return findName(q, 1);
            }
            return parseName(q, i, 1);
        }     
        if (q == INT_QUOTE) { // special case, ""
            return "";
        }
        return parseName(0, q, 0); // quoting or invalid char
    }

    private final String _parseMediumName(int q2) throws IOException
    {
        final int[] codes = _icLatin1;

        // Ok, got 5 name bytes so far
        int i = _inputData.readUnsignedByte();
        if (codes[i] != 0) {
            if (i == INT_QUOTE) { // 5 bytes
                return findName(_quad1, q2, 1);
            }
            return parseName(_quad1, q2, i, 1); // quoting or invalid char
        }
        q2 = (q2 << 8) | i;
        i = _inputData.readUnsignedByte();
        if (codes[i] != 0) {
            if (i == INT_QUOTE) { // 6 bytes
                return findName(_quad1, q2, 2);
            }
            return parseName(_quad1, q2, i, 2);
        }
        q2 = (q2 << 8) | i;
        i = _inputData.readUnsignedByte();
        if (codes[i] != 0) {
            if (i == INT_QUOTE) { // 7 bytes
                return findName(_quad1, q2, 3);
            }
            return parseName(_quad1, q2, i, 3);
        }
        q2 = (q2 << 8) | i;
        i = _inputData.readUnsignedByte();
        if (codes[i] != 0) {
            if (i == INT_QUOTE) { // 8 bytes
                return findName(_quad1, q2, 4);
            }
            return parseName(_quad1, q2, i, 4);
        }
        return _parseMediumName2(i, q2);
    }

    private final String _parseMediumName2(int q3, final int q2) throws IOException
    {
        final int[] codes = _icLatin1;

        // Got 9 name bytes so far
        int i = _inputData.readUnsignedByte();
        if (codes[i] != 0) {
            if (i == INT_QUOTE) { // 9 bytes
                return findName(_quad1, q2, q3, 1);
            }
            return parseName(_quad1, q2, q3, i, 1);
        }
        q3 = (q3 << 8) | i;
        i = _inputData.readUnsignedByte();
        if (codes[i] != 0) {
            if (i == INT_QUOTE) { // 10 bytes
                return findName(_quad1, q2, q3, 2);
            }
            return parseName(_quad1, q2, q3, i, 2);
        }
        q3 = (q3 << 8) | i;
        i = _inputData.readUnsignedByte();
        if (codes[i] != 0) {
            if (i == INT_QUOTE) { // 11 bytes
                return findName(_quad1, q2, q3, 3);
            }
            return parseName(_quad1, q2, q3, i, 3);
        }
        q3 = (q3 << 8) | i;
        i = _inputData.readUnsignedByte();
        if (codes[i] != 0) {
            if (i == INT_QUOTE) { // 12 bytes
                return findName(_quad1, q2, q3, 4);
            }
            return parseName(_quad1, q2, q3, i, 4);
        }
        return _parseLongName(i, q2, q3);
    }
    
    private final String _parseLongName(int q, final int q2, int q3) throws IOException
    {
        _quadBuffer[0] = _quad1;
        _quadBuffer[1] = q2;
        _quadBuffer[2] = q3;

        // As explained above, will ignore UTF-8 encoding at this point
        final int[] codes = _icLatin1;
        int qlen = 3;

        while (true) {
            int i = _inputData.readUnsignedByte();
            if (codes[i] != 0) {
                if (i == INT_QUOTE) {
                    return findName(_quadBuffer, qlen, q, 1);
                }
                return parseEscapedName(_quadBuffer, qlen, q, i, 1);
            }

            q = (q << 8) | i;
            i = _inputData.readUnsignedByte();
            if (codes[i] != 0) {
                if (i == INT_QUOTE) {
                    return findName(_quadBuffer, qlen, q, 2);
                }
                return parseEscapedName(_quadBuffer, qlen, q, i, 2);
            }

            q = (q << 8) | i;
            i = _inputData.readUnsignedByte();
            if (codes[i] != 0) {
                if (i == INT_QUOTE) {
                    return findName(_quadBuffer, qlen, q, 3);
                }
                return parseEscapedName(_quadBuffer, qlen, q, i, 3);
            }

            q = (q << 8) | i;
            i = _inputData.readUnsignedByte();
            if (codes[i] != 0) {
                if (i == INT_QUOTE) {
                    return findName(_quadBuffer, qlen, q, 4);
                }
                return parseEscapedName(_quadBuffer, qlen, q, i, 4);
            }

            // Nope, no end in sight. Need to grow quad array etc
            if (qlen >= _quadBuffer.length) {
                _quadBuffer = _growArrayBy(_quadBuffer, qlen);
            }
            _quadBuffer[qlen++] = q;
            q = i;
        }
    }

    private final String parseName(int q1, int ch, int lastQuadBytes) throws IOException {
        return parseEscapedName(_quadBuffer, 0, q1, ch, lastQuadBytes);
    }

    private final String parseName(int q1, int q2, int ch, int lastQuadBytes) throws IOException {
        _quadBuffer[0] = q1;
        return parseEscapedName(_quadBuffer, 1, q2, ch, lastQuadBytes);
    }

    private final String parseName(int q1, int q2, int q3, int ch, int lastQuadBytes) throws IOException {
        _quadBuffer[0] = q1;
        _quadBuffer[1] = q2;
        return parseEscapedName(_quadBuffer, 2, q3, ch, lastQuadBytes);
    }
    
    /**
     * Slower parsing method which is generally branched to when
     * an escape sequence is detected (or alternatively for long
     * names, one crossing input buffer boundary).
     * Needs to be able to handle more exceptional cases, gets slower,
     * and hance is offlined to a separate method.
     */
    protected final String parseEscapedName(int[] quads, int qlen, int currQuad, int ch,
            int currQuadBytes) throws IOException
    {
        /* 25-Nov-2008, tatu: This may seem weird, but here we do not want to worry about
         *   UTF-8 decoding yet. Rather, we'll assume that part is ok (if not it will get
         *   caught later on), and just handle quotes and backslashes here.
         */
        final int[] codes = _icLatin1;

        while (true) {
            if (codes[ch] != 0) {
                if (ch == INT_QUOTE) { // we are done
                    break;
                }
                // Unquoted white space?
                if (ch != INT_BACKSLASH) {
                    // As per [JACKSON-208], call can now return:
                    _throwUnquotedSpace(ch, "name");
                } else {
                    // Nope, escape sequence
                    ch = _decodeEscaped();
                }
                /* Oh crap. May need to UTF-8 (re-)encode it, if it's
                 * beyond 7-bit ascii. Gets pretty messy.
                 * If this happens often, may want to use different name
                 * canonicalization to avoid these hits.
                 */
                if (ch > 127) {
                    // Ok, we'll need room for first byte right away
                    if (currQuadBytes >= 4) {
                        if (qlen >= quads.length) {
                            _quadBuffer = quads = _growArrayBy(quads, quads.length);
                        }
                        quads[qlen++] = currQuad;
                        currQuad = 0;
                        currQuadBytes = 0;
                    }
                    if (ch < 0x800) { // 2-byte
                        currQuad = (currQuad << 8) | (0xc0 | (ch >> 6));
                        ++currQuadBytes;
                        // Second byte gets output below:
                    } else { // 3 bytes; no need to worry about surrogates here
                        currQuad = (currQuad << 8) | (0xe0 | (ch >> 12));
                        ++currQuadBytes;
                        // need room for middle byte?
                        if (currQuadBytes >= 4) {
                            if (qlen >= quads.length) {
                                _quadBuffer = quads = _growArrayBy(quads, quads.length);
                            }
                            quads[qlen++] = currQuad;
                            currQuad = 0;
                            currQuadBytes = 0;
                        }
                        currQuad = (currQuad << 8) | (0x80 | ((ch >> 6) & 0x3f));
                        ++currQuadBytes;
                    }
                    // And same last byte in both cases, gets output below:
                    ch = 0x80 | (ch & 0x3f);
                }
            }
            // Ok, we have one more byte to add at any rate:
            if (currQuadBytes < 4) {
                ++currQuadBytes;
                currQuad = (currQuad << 8) | ch;
            } else {
                if (qlen >= quads.length) {
                    _quadBuffer = quads = _growArrayBy(quads, quads.length);
                }
                quads[qlen++] = currQuad;
                currQuad = ch;
                currQuadBytes = 1;
            }
            ch = _inputData.readUnsignedByte();
        }

        if (currQuadBytes > 0) {
            if (qlen >= quads.length) {
                _quadBuffer = quads = _growArrayBy(quads, quads.length);
            }
            quads[qlen++] = pad(currQuad, currQuadBytes);
        }
        String name = _symbols.findName(quads, qlen);
        if (name == null) {
            name = addName(quads, qlen, currQuadBytes);
        }
        return name;
    }

    /**
     * Method called when we see non-white space character other
     * than double quote, when expecting a field name.
     * In standard mode will just throw an exception; but
     * in non-standard modes may be able to parse name.
     */
    protected String _handleOddName(int ch) throws IOException
    {
        if (ch == '\'' && isEnabled(JsonReadFeature.ALLOW_SINGLE_QUOTES)) {
            return _parseAposName();
        }
        if (!isEnabled(JsonReadFeature.ALLOW_UNQUOTED_FIELD_NAMES)) {
            char c = (char) _decodeCharForError(ch);
            _reportUnexpectedChar(c, "was expecting double-quote to start field name");
        }
        /* Also: note that although we use a different table here,
         * it does NOT handle UTF-8 decoding. It'll just pass those
         * high-bit codes as acceptable for later decoding.
         */
        final int[] codes = CharTypes.getInputCodeUtf8JsNames();
        // Also: must start with a valid character...
        if (codes[ch] != 0) {
            _reportUnexpectedChar(ch, "was expecting either valid name character (for unquoted name) or double-quote (for quoted) to start field name");
        }

        /* Ok, now; instead of ultra-optimizing parsing here (as with
         * regular JSON names), let's just use the generic "slow"
         * variant. Can measure its impact later on if need be
         */
        int[] quads = _quadBuffer;
        int qlen = 0;
        int currQuad = 0;
        int currQuadBytes = 0;

        while (true) {
            // Ok, we have one more byte to add at any rate:
            if (currQuadBytes < 4) {
                ++currQuadBytes;
                currQuad = (currQuad << 8) | ch;
            } else {
                if (qlen >= quads.length) {
                    _quadBuffer = quads = _growArrayBy(quads, quads.length);
                }
                quads[qlen++] = currQuad;
                currQuad = ch;
                currQuadBytes = 1;
            }
            ch = _inputData.readUnsignedByte();
            if (codes[ch] != 0) {
                break;
            }
        }
        // Note: we must "push back" character read here for future consumption
        _nextByte = ch;
        if (currQuadBytes > 0) {
            if (qlen >= quads.length) {
                _quadBuffer = quads = _growArrayBy(quads, quads.length);
            }
            quads[qlen++] = currQuad;
        }
        String name = _symbols.findName(quads, qlen);
        if (name == null) {
            name = addName(quads, qlen, currQuadBytes);
        }
        return name;
    }

    /* Parsing to allow optional use of non-standard single quotes.
     * Plenty of duplicated code;
     * main reason being to try to avoid slowing down fast path
     * for valid JSON -- more alternatives, more code, generally
     * bit slower execution.
     */
    protected String _parseAposName() throws IOException
    {
        int ch = _inputData.readUnsignedByte();
        if (ch == '\'') { // special case, ''
            return "";
        }
        int[] quads = _quadBuffer;
        int qlen = 0;
        int currQuad = 0;
        int currQuadBytes = 0;

        // Copied from parseEscapedFieldName, with minor mods:

        final int[] codes = _icLatin1;

        while (true) {
            if (ch == '\'') {
                break;
            }
            // additional check to skip handling of double-quotes
            if (ch != '"' && codes[ch] != 0) {
                if (ch != '\\') {
                    // Unquoted white space?
                    // As per [JACKSON-208], call can now return:
                    _throwUnquotedSpace(ch, "name");
                } else {
                    // Nope, escape sequence
                    ch = _decodeEscaped();
                }
                /* Oh crap. May need to UTF-8 (re-)encode it, if it's  beyond
                 * 7-bit ASCII. Gets pretty messy. If this happens often, may want
                 * to use different name canonicalization to avoid these hits.
                 */
                if (ch > 127) {
                    // Ok, we'll need room for first byte right away
                    if (currQuadBytes >= 4) {
                        if (qlen >= quads.length) {
                            _quadBuffer = quads = _growArrayBy(quads, quads.length);
                        }
                        quads[qlen++] = currQuad;
                        currQuad = 0;
                        currQuadBytes = 0;
                    }
                    if (ch < 0x800) { // 2-byte
                        currQuad = (currQuad << 8) | (0xc0 | (ch >> 6));
                        ++currQuadBytes;
                        // Second byte gets output below:
                    } else { // 3 bytes; no need to worry about surrogates here
                        currQuad = (currQuad << 8) | (0xe0 | (ch >> 12));
                        ++currQuadBytes;
                        // need room for middle byte?
                        if (currQuadBytes >= 4) {
                            if (qlen >= quads.length) {
                                _quadBuffer = quads = _growArrayBy(quads, quads.length);
                            }
                            quads[qlen++] = currQuad;
                            currQuad = 0;
                            currQuadBytes = 0;
                        }
                        currQuad = (currQuad << 8) | (0x80 | ((ch >> 6) & 0x3f));
                        ++currQuadBytes;
                    }
                    // And same last byte in both cases, gets output below:
                    ch = 0x80 | (ch & 0x3f);
                }
            }
            // Ok, we have one more byte to add at any rate:
            if (currQuadBytes < 4) {
                ++currQuadBytes;
                currQuad = (currQuad << 8) | ch;
            } else {
                if (qlen >= quads.length) {
                    _quadBuffer = quads = _growArrayBy(quads, quads.length);
                }
                quads[qlen++] = currQuad;
                currQuad = ch;
                currQuadBytes = 1;
            }
            ch = _inputData.readUnsignedByte();
        }

        if (currQuadBytes > 0) {
            if (qlen >= quads.length) {
                _quadBuffer = quads = _growArrayBy(quads, quads.length);
            }
            quads[qlen++] = pad(currQuad, currQuadBytes);
        }
        String name = _symbols.findName(quads, qlen);
        if (name == null) {
            name = addName(quads, qlen, currQuadBytes);
        }
        return name;
    }

    /*
    /**********************************************************
    /* Internal methods, symbol (name) handling
    /**********************************************************
     */

    private final String findName(int q1, int lastQuadBytes) throws JsonParseException
    {
        q1 = pad(q1, lastQuadBytes);
        // Usually we'll find it from the canonical symbol table already
        String name = _symbols.findName(q1);
        if (name != null) {
            return name;
        }
        // If not, more work. We'll need add stuff to buffer
        _quadBuffer[0] = q1;
        return addName(_quadBuffer, 1, lastQuadBytes);
    }

    private final String findName(int q1, int q2, int lastQuadBytes) throws JsonParseException
    {
        q2 = pad(q2, lastQuadBytes);
        // Usually we'll find it from the canonical symbol table already
        String name = _symbols.findName(q1, q2);
        if (name != null) {
            return name;
        }
        // If not, more work. We'll need add stuff to buffer
        _quadBuffer[0] = q1;
        _quadBuffer[1] = q2;
        return addName(_quadBuffer, 2, lastQuadBytes);
    }

    private final String findName(int q1, int q2, int q3, int lastQuadBytes) throws JsonParseException
    {
        q3 = pad(q3, lastQuadBytes);
        String name = _symbols.findName(q1, q2, q3);
        if (name != null) {
            return name;
        }
        int[] quads = _quadBuffer;
        quads[0] = q1;
        quads[1] = q2;
        quads[2] = pad(q3, lastQuadBytes);
        return addName(quads, 3, lastQuadBytes);
    }
    
    private final String findName(int[] quads, int qlen, int lastQuad, int lastQuadBytes) throws JsonParseException
    {
        if (qlen >= quads.length) {
            _quadBuffer = quads = _growArrayBy(quads, quads.length);
        }
        quads[qlen++] = pad(lastQuad, lastQuadBytes);
        String name = _symbols.findName(quads, qlen);
        if (name == null) {
            return addName(quads, qlen, lastQuadBytes);
        }
        return name;
    }

    /**
     * This is the main workhorse method used when we take a symbol
     * table miss. It needs to demultiplex individual bytes, decode
     * multi-byte chars (if any), and then construct Name instance
     * and add it to the symbol table.
     */
    private final String addName(int[] quads, int qlen, int lastQuadBytes) throws JsonParseException
    {
        /* Ok: must decode UTF-8 chars. No other validation is
         * needed, since unescaping has been done earlier as necessary
         * (as well as error reporting for unescaped control chars)
         */
        // 4 bytes per quad, except last one maybe less
        int byteLen = (qlen << 2) - 4 + lastQuadBytes;

        /* And last one is not correctly aligned (leading zero bytes instead
         * need to shift a bit, instead of trailing). Only need to shift it
         * for UTF-8 decoding; need revert for storage (since key will not
         * be aligned, to optimize lookup speed)
         */
        int lastQuad;

        if (lastQuadBytes < 4) {
            lastQuad = quads[qlen-1];
            // 8/16/24 bit left shift
            quads[qlen-1] = (lastQuad << ((4 - lastQuadBytes) << 3));
        } else {
            lastQuad = 0;
        }

        // Need some working space, TextBuffer works well:
        char[] cbuf = _textBuffer.emptyAndGetCurrentSegment();
        int cix = 0;

        for (int ix = 0; ix < byteLen; ) {
            int ch = quads[ix >> 2]; // current quad, need to shift+mask
            int byteIx = (ix & 3);
            ch = (ch >> ((3 - byteIx) << 3)) & 0xFF;
            ++ix;

            if (ch > 127) { // multi-byte
                int needed;
                if ((ch & 0xE0) == 0xC0) { // 2 bytes (0x0080 - 0x07FF)
                    ch &= 0x1F;
                    needed = 1;
                } else if ((ch & 0xF0) == 0xE0) { // 3 bytes (0x0800 - 0xFFFF)
                    ch &= 0x0F;
                    needed = 2;
                } else if ((ch & 0xF8) == 0xF0) { // 4 bytes; double-char with surrogates and all...
                    ch &= 0x07;
                    needed = 3;
                } else { // 5- and 6-byte chars not valid xml chars
                    _reportInvalidInitial(ch);
                    needed = ch = 1; // never really gets this far
                }
                if ((ix + needed) > byteLen) {
                    _reportInvalidEOF(" in field name", JsonToken.FIELD_NAME);
                }
                
                // Ok, always need at least one more:
                int ch2 = quads[ix >> 2]; // current quad, need to shift+mask
                byteIx = (ix & 3);
                ch2 = (ch2 >> ((3 - byteIx) << 3));
                ++ix;
                
                if ((ch2 & 0xC0) != 0x080) {
                    _reportInvalidOther(ch2);
                }
                ch = (ch << 6) | (ch2 & 0x3F);
                if (needed > 1) {
                    ch2 = quads[ix >> 2];
                    byteIx = (ix & 3);
                    ch2 = (ch2 >> ((3 - byteIx) << 3));
                    ++ix;
                    
                    if ((ch2 & 0xC0) != 0x080) {
                        _reportInvalidOther(ch2);
                    }
                    ch = (ch << 6) | (ch2 & 0x3F);
                    if (needed > 2) { // 4 bytes? (need surrogates on output)
                        ch2 = quads[ix >> 2];
                        byteIx = (ix & 3);
                        ch2 = (ch2 >> ((3 - byteIx) << 3));
                        ++ix;
                        if ((ch2 & 0xC0) != 0x080) {
                            _reportInvalidOther(ch2 & 0xFF);
                        }
                        ch = (ch << 6) | (ch2 & 0x3F);
                    }
                }
                if (needed > 2) { // surrogate pair? once again, let's output one here, one later on
                    ch -= 0x10000; // to normalize it starting with 0x0
                    if (cix >= cbuf.length) {
                        cbuf = _textBuffer.expandCurrentSegment();
                    }
                    cbuf[cix++] = (char) (0xD800 + (ch >> 10));
                    ch = 0xDC00 | (ch & 0x03FF);
                }
            }
            if (cix >= cbuf.length) {
                cbuf = _textBuffer.expandCurrentSegment();
            }
            cbuf[cix++] = (char) ch;
        }

        // Ok. Now we have the character array, and can construct the String
        String baseName = new String(cbuf, 0, cix);
        // And finally, un-align if necessary
        if (lastQuadBytes < 4) {
            quads[qlen-1] = lastQuad;
        }
        return _symbols.addName(baseName, quads, qlen);
    }

    /*
    /**********************************************************
    /* Internal methods, String value parsing
    /**********************************************************
     */

    protected void _finishString() throws IOException
    {
        int outPtr = 0;
        char[] outBuf = _textBuffer.emptyAndGetCurrentSegment();
        final int[] codes = _icUTF8;
        final int outEnd = outBuf.length;

        do {
            int c = _inputData.readUnsignedByte();
            if (codes[c] != 0) {
                if (c == INT_QUOTE) {
                    _textBuffer.setCurrentLength(outPtr);
                    return;
                }
                _finishString2(outBuf, outPtr, c);
                return;
            }
            outBuf[outPtr++] = (char) c;
        } while (outPtr < outEnd);
        _finishString2(outBuf, outPtr, _inputData.readUnsignedByte());
    }

    private String _finishAndReturnString() throws IOException
    {
        int outPtr = 0;
        char[] outBuf = _textBuffer.emptyAndGetCurrentSegment();
        final int[] codes = _icUTF8;
        final int outEnd = outBuf.length;

        do {
            int c = _inputData.readUnsignedByte();
            if (codes[c] != 0) {
                if (c == INT_QUOTE) {
                    return _textBuffer.setCurrentAndReturn(outPtr);
                }
                _finishString2(outBuf, outPtr, c);
                return _textBuffer.contentsAsString();
            }
            outBuf[outPtr++] = (char) c;
        } while (outPtr < outEnd);
        _finishString2(outBuf, outPtr, _inputData.readUnsignedByte());
        return _textBuffer.contentsAsString();
    }
    
    private final void _finishString2(char[] outBuf, int outPtr, int c)
        throws IOException
    {
        // Here we do want to do full decoding, hence:
        final int[] codes = _icUTF8;
        int outEnd = outBuf.length;

        main_loop:
        for (;; c = _inputData.readUnsignedByte()) {
            // Then the tight ASCII non-funny-char loop:
            while (codes[c] == 0) {
                if (outPtr >= outEnd) {
                    outBuf = _textBuffer.finishCurrentSegment();
                    outPtr = 0;
                    outEnd = outBuf.length;
                }
                outBuf[outPtr++] = (char) c;
                c = _inputData.readUnsignedByte();
            }
            // Ok: end marker, escape or multi-byte?
            if (c == INT_QUOTE) {
                break main_loop;
            }
            switch (codes[c]) {
            case 1: // backslash
                c = _decodeEscaped();
                break;
            case 2: // 2-byte UTF
                c = _decodeUtf8_2(c);
                break;
            case 3: // 3-byte UTF
                c = _decodeUtf8_3(c);
                break;
            case 4: // 4-byte UTF
                c = _decodeUtf8_4(c);
                // Let's add first part right away:
                if (outPtr >= outBuf.length) {
                    outBuf = _textBuffer.finishCurrentSegment();
                    outPtr = 0;
                    outEnd = outBuf.length;
                }
                outBuf[outPtr++] = (char) (0xD800 | (c >> 10));
                c = 0xDC00 | (c & 0x3FF);
                // And let the other char output down below
                break;
            default:
                if (c < INT_SPACE) {
                    _throwUnquotedSpace(c, "string value");
                } else {
                    // Is this good enough error message?
                    _reportInvalidChar(c);
                }
            }
            // Need more room?
            if (outPtr >= outBuf.length) {
                outBuf = _textBuffer.finishCurrentSegment();
                outPtr = 0;
                outEnd = outBuf.length;
            }
            // Ok, let's add char to output:
            outBuf[outPtr++] = (char) c;
        }
        _textBuffer.setCurrentLength(outPtr);
    }

    /**
     * Method called to skim through rest of unparsed String value,
     * if it is not needed. This can be done bit faster if contents
     * need not be stored for future access.
     */
    protected void _skipString() throws IOException
    {
        _tokenIncomplete = false;

        // Need to be fully UTF-8 aware here:
        final int[] codes = _icUTF8;

        main_loop:
        while (true) {
            int c;

            ascii_loop:
            while (true) {
                c = _inputData.readUnsignedByte();
                if (codes[c] != 0) {
                    break ascii_loop;
                }
            }
            // Ok: end marker, escape or multi-byte?
            if (c == INT_QUOTE) {
                break main_loop;
            }
            
            switch (codes[c]) {
            case 1: // backslash
                _decodeEscaped();
                break;
            case 2: // 2-byte UTF
                _skipUtf8_2();
                break;
            case 3: // 3-byte UTF
                _skipUtf8_3();
                break;
            case 4: // 4-byte UTF
                _skipUtf8_4();
                break;
            default:
                if (c < INT_SPACE) {
                    _throwUnquotedSpace(c, "string value");
                } else {
                    // Is this good enough error message?
                    _reportInvalidChar(c);
                }
            }
        }
    }

    /**
     * Method for handling cases where first non-space character
     * of an expected value token is not legal for standard JSON content.
     */
    protected JsonToken _handleUnexpectedValue(int c)
        throws IOException
    {
        // Most likely an error, unless we are to allow single-quote-strings
        switch (c) {
        case ']':
            if (!_parsingContext.inArray()) {
                break;
            }
            // fall through
        case ',':
<<<<<<< HEAD
            if (isEnabled(JsonReadFeature.ALLOW_MISSING_VALUES)) {
=======
            /* !!! TODO: 08-May-2016, tatu: To support `Feature.ALLOW_MISSING_VALUES` would
             *    need handling here...
             */
            // 11-May-2020, tatu: [core#616] No commas in root level
            if (!_parsingContext.inRoot()) {
                if ((_features & FEAT_MASK_ALLOW_MISSING) != 0) {
>>>>>>> d38ecef9
//               _inputPtr--;
                    _nextByte = c;
                   return JsonToken.VALUE_NULL;
                }
            }
            // fall through
        case '}':
            // Error: neither is valid at this point; valid closers have
            // been handled earlier
            _reportUnexpectedChar(c, "expected a value");
        case '\'':
            if (isEnabled(JsonReadFeature.ALLOW_SINGLE_QUOTES)) {
                return _handleApos();
            }
            break;
        case 'N':
            _matchToken("NaN", 1);
            if (isEnabled(JsonReadFeature.ALLOW_NON_NUMERIC_NUMBERS)) {
                return resetAsNaN("NaN", Double.NaN);
            }
            _reportError("Non-standard token 'NaN': enable JsonParser.Feature.ALLOW_NON_NUMERIC_NUMBERS to allow");
            break;
        case 'I':
            _matchToken("Infinity", 1);
            if (isEnabled(JsonReadFeature.ALLOW_NON_NUMERIC_NUMBERS)) {
                return resetAsNaN("Infinity", Double.POSITIVE_INFINITY);
            }
            _reportError("Non-standard token 'Infinity': enable JsonParser.Feature.ALLOW_NON_NUMERIC_NUMBERS to allow");
            break;
        case '+': // note: '-' is taken as number
            return _handleInvalidNumberStart(_inputData.readUnsignedByte(), false);
        }
        // [core#77] Try to decode most likely token
        if (Character.isJavaIdentifierStart(c)) {
            _reportInvalidToken(c, ""+((char) c), _validJsonTokenList());
        }
        // but if it doesn't look like a token:
        _reportUnexpectedChar(c, "expected a valid value "+_validJsonValueList());
        return null;
    }

    protected JsonToken _handleApos() throws IOException
    {
        int c = 0;
        // Otherwise almost verbatim copy of _finishString()
        int outPtr = 0;
        char[] outBuf = _textBuffer.emptyAndGetCurrentSegment();

        // Here we do want to do full decoding, hence:
        final int[] codes = _icUTF8;

        main_loop:
        while (true) {
            // Then the tight ascii non-funny-char loop:
            ascii_loop:
            while (true) {
                int outEnd = outBuf.length;
                if (outPtr >= outBuf.length) {
                    outBuf = _textBuffer.finishCurrentSegment();
                    outPtr = 0;
                    outEnd = outBuf.length;
                }
                do {
                    c = _inputData.readUnsignedByte();
                    if (c == '\'') {
                        break main_loop;
                    }
                    if (codes[c] != 0) {
                        break ascii_loop;
                    }
                    outBuf[outPtr++] = (char) c;
                } while (outPtr < outEnd);
            }
            switch (codes[c]) {
            case 1: // backslash
                c = _decodeEscaped();
                break;
            case 2: // 2-byte UTF
                c = _decodeUtf8_2(c);
                break;
            case 3: // 3-byte UTF
                c = _decodeUtf8_3(c);
                break;
            case 4: // 4-byte UTF
                c = _decodeUtf8_4(c);
                // Let's add first part right away:
                outBuf[outPtr++] = (char) (0xD800 | (c >> 10));
                if (outPtr >= outBuf.length) {
                    outBuf = _textBuffer.finishCurrentSegment();
                    outPtr = 0;
                }
                c = 0xDC00 | (c & 0x3FF);
                // And let the other char output down below
                break;
            default:
                if (c < INT_SPACE) {
                    _throwUnquotedSpace(c, "string value");
                }
                // Is this good enough error message?
                _reportInvalidChar(c);
            }
            // Need more room?
            if (outPtr >= outBuf.length) {
                outBuf = _textBuffer.finishCurrentSegment();
                outPtr = 0;
            }
            // Ok, let's add char to output:
            outBuf[outPtr++] = (char) c;
        }
        _textBuffer.setCurrentLength(outPtr);

        return JsonToken.VALUE_STRING;
    }
    
    /**
     * Method called if expected numeric value (due to leading sign) does not
     * look like a number
     */
    protected JsonToken _handleInvalidNumberStart(int ch, boolean neg)
        throws IOException
    {
        while (ch == 'I') {
            ch = _inputData.readUnsignedByte();
            String match;
            if (ch == 'N') {
                match = neg ? "-INF" :"+INF";
            } else if (ch == 'n') {
                match = neg ? "-Infinity" :"+Infinity";
            } else {
                break;
            }
            _matchToken(match, 3);
            if (isEnabled(JsonReadFeature.ALLOW_NON_NUMERIC_NUMBERS)) {
                return resetAsNaN(match, neg ? Double.NEGATIVE_INFINITY : Double.POSITIVE_INFINITY);
            }
            _reportError("Non-standard token '"+match+"': enable JsonParser.Feature.ALLOW_NON_NUMERIC_NUMBERS to allow");
        }
        reportUnexpectedNumberChar(ch, "expected digit (0-9) to follow minus sign, for valid numeric value");
        return null;
    }

    protected final void _matchToken(String matchStr, int i) throws IOException
    {
        final int len = matchStr.length();
        do {
            int ch = _inputData.readUnsignedByte();
            if (ch != matchStr.charAt(i)) {
                _reportInvalidToken(ch, matchStr.substring(0, i));
            }
        } while (++i < len);

        int ch = _inputData.readUnsignedByte();
        if (ch >= '0' && ch != ']' && ch != '}') { // expected/allowed chars
            _checkMatchEnd(matchStr, i, ch);
        }
        _nextByte = ch;
    }

    private final void _checkMatchEnd(String matchStr, int i, int ch) throws IOException {
        // but actually only alphanums are problematic
        char c = (char) _decodeCharForError(ch);
        if (Character.isJavaIdentifierPart(c)) {
            _reportInvalidToken(c, matchStr.substring(0, i));
        }
    }

    /*
    /**********************************************************
    /* Internal methods, ws skipping, escape/unescape
    /**********************************************************
     */

    private final int _skipWS() throws IOException
    {
        int i = _nextByte;
        if (i < 0) {
            i = _inputData.readUnsignedByte();
        } else {
            _nextByte = -1;
        }
        while (true) {
            if (i > INT_SPACE) {
                if (i == INT_SLASH || i == INT_HASH) {
                    return _skipWSComment(i);
                }
                return i;
            } else {
                // 06-May-2016, tatu: Could verify validity of WS, but for now why bother.
                //   ... but line number is useful thingy
                if (i == INT_CR || i == INT_LF) {
                    ++_currInputRow;
                }
            }
            i = _inputData.readUnsignedByte();
        }
    }

    /**
     * Alternative to {@link #_skipWS} that handles possible {@link EOFException}
     * caused by trying to read past the end of {@link InputData}.
     *
     * @since 2.9
     */
    private final int _skipWSOrEnd() throws IOException
    {
        int i = _nextByte;
        if (i < 0) {
            try {
                i = _inputData.readUnsignedByte();
            } catch (EOFException e) {
                return _eofAsNextChar();
            }
        } else {
            _nextByte = -1;
        }
        while (true) {
            if (i > INT_SPACE) {
                if (i == INT_SLASH || i == INT_HASH) {
                    return _skipWSComment(i);
                }
                return i;
            } else {
                // 06-May-2016, tatu: Could verify validity of WS, but for now why bother.
                //   ... but line number is useful thingy
                if (i == INT_CR || i == INT_LF) {
                    ++_currInputRow;
                }
            }
            try {
                i = _inputData.readUnsignedByte();
            } catch (EOFException e) {
                return _eofAsNextChar();
            }
        }
    }
    
    private final int _skipWSComment(int i) throws IOException
    {
        while (true) {
            if (i > INT_SPACE) {
                if (i == INT_SLASH) {
                    _skipComment();
                } else if (i == INT_HASH) {
                    if (!_skipYAMLComment()) {
                        return i;
                    }
                } else {
                    return i;
                }
            } else {
                // 06-May-2016, tatu: Could verify validity of WS, but for now why bother.
                //   ... but line number is useful thingy
                if (i == INT_CR || i == INT_LF) {
                    ++_currInputRow;
                }
                /*
                if ((i != INT_SPACE) && (i != INT_LF) && (i != INT_CR)) {
                    _throwInvalidSpace(i);
                }
                */
            }
            i = _inputData.readUnsignedByte();
        }        
    }

    private final int _skipColon() throws IOException
    {
        int i = _nextByte;
        if (i < 0) {
            i = _inputData.readUnsignedByte();
        } else {
            _nextByte = -1;
        }
        // Fast path: colon with optional single-space/tab before and/or after:
        if (i == INT_COLON) { // common case, no leading space
            i = _inputData.readUnsignedByte();
            if (i > INT_SPACE) { // nor trailing
                if (i == INT_SLASH || i == INT_HASH) {
                    return _skipColon2(i, true);
                }
                return i;
            }
            if (i == INT_SPACE || i == INT_TAB) {
                i = _inputData.readUnsignedByte();
                if (i > INT_SPACE) {
                    if (i == INT_SLASH || i == INT_HASH) {
                        return _skipColon2(i, true);
                    }
                    return i;
                }
            }
            return _skipColon2(i, true); // true -> skipped colon
        }
        if (i == INT_SPACE || i == INT_TAB) {
            i = _inputData.readUnsignedByte();
        }
        if (i == INT_COLON) {
            i = _inputData.readUnsignedByte();
            if (i > INT_SPACE) {
                if (i == INT_SLASH || i == INT_HASH) {
                    return _skipColon2(i, true);
                }
                return i;
            }
            if (i == INT_SPACE || i == INT_TAB) {
                i = _inputData.readUnsignedByte();
                if (i > INT_SPACE) {
                    if (i == INT_SLASH || i == INT_HASH) {
                        return _skipColon2(i, true);
                    }
                    return i;
                }
            }
            return _skipColon2(i, true);
        }
        return _skipColon2(i, false);
    }

    private final int _skipColon2(int i, boolean gotColon) throws IOException
    {
        for (;; i = _inputData.readUnsignedByte()) {
            if (i > INT_SPACE) {
                if (i == INT_SLASH) {
                    _skipComment();
                    continue;
                }
                if (i == INT_HASH) {
                    if (_skipYAMLComment()) {
                        continue;
                    }
                }
                if (gotColon) {
                    return i;
                }
                if (i != INT_COLON) {
                    _reportUnexpectedChar(i, "was expecting a colon to separate field name and value");
                }
                gotColon = true;
            } else {
                // 06-May-2016, tatu: Could verify validity of WS, but for now why bother.
                //   ... but line number is useful thingy
                if (i == INT_CR || i == INT_LF) {
                    ++_currInputRow;
                }
            }
        }
    }

    private final void _skipComment() throws IOException
    {
        if (!isEnabled(JsonReadFeature.ALLOW_JAVA_COMMENTS)) {
            _reportUnexpectedChar('/', "maybe a (non-standard) comment? (not recognized as one since Feature 'ALLOW_COMMENTS' not enabled for parser)");
        }
        int c = _inputData.readUnsignedByte();
        if (c == '/') {
            _skipLine();
        } else if (c == '*') {
            _skipCComment();
        } else {
            _reportUnexpectedChar(c, "was expecting either '*' or '/' for a comment");
        }
    }

    private final void _skipCComment() throws IOException
    {
        // Need to be UTF-8 aware here to decode content (for skipping)
        final int[] codes = CharTypes.getInputCodeComment();
        int i = _inputData.readUnsignedByte();

        // Ok: need the matching '*/'
        main_loop:
        while (true) {
            int code = codes[i];
            if (code != 0) {
                switch (code) {
                case '*':
                    i = _inputData.readUnsignedByte();
                    if (i == INT_SLASH) {
                        return;
                    }
                    continue main_loop;
                case INT_LF:
                case INT_CR:
                    ++_currInputRow;
                    break;
                case 2: // 2-byte UTF
                    _skipUtf8_2();
                    break;
                case 3: // 3-byte UTF
                    _skipUtf8_3();
                    break;
                case 4: // 4-byte UTF
                    _skipUtf8_4();
                    break;
                default: // e.g. -1
                    // Is this good enough error message?
                    _reportInvalidChar(i);
                }
            }
            i = _inputData.readUnsignedByte();
        }
    }

    private final boolean _skipYAMLComment() throws IOException
    {
        if (!isEnabled(JsonReadFeature.ALLOW_YAML_COMMENTS)) {
            return false;
        }
        _skipLine();
        return true;
    }

    /**
     * Method for skipping contents of an input line; usually for CPP
     * and YAML style comments.
     */
    private final void _skipLine() throws IOException
    {
        // Ok: need to find EOF or linefeed
        final int[] codes = CharTypes.getInputCodeComment();
        while (true) {
            int i = _inputData.readUnsignedByte();
            int code = codes[i];
            if (code != 0) {
                switch (code) {
                case INT_LF:
                case INT_CR:
                    ++_currInputRow;
                    return;
                case '*': // nop for these comments
                    break;
                case 2: // 2-byte UTF
                    _skipUtf8_2();
                    break;
                case 3: // 3-byte UTF
                    _skipUtf8_3();
                    break;
                case 4: // 4-byte UTF
                    _skipUtf8_4();
                    break;
                default: // e.g. -1
                    if (code < 0) {
                        // Is this good enough error message?
                        _reportInvalidChar(i);
                    }
                }
            }
        }
    }
    
    @Override
    protected char _decodeEscaped() throws IOException
    {
        int c = _inputData.readUnsignedByte();

        switch (c) {
            // First, ones that are mapped
        case 'b':
            return '\b';
        case 't':
            return '\t';
        case 'n':
            return '\n';
        case 'f':
            return '\f';
        case 'r':
            return '\r';

            // And these are to be returned as they are
        case '"':
        case '/':
        case '\\':
            return (char) c;

        case 'u': // and finally hex-escaped
            break;

        default:
            return _handleUnrecognizedCharacterEscape((char) _decodeCharForError(c));
        }

        // Ok, a hex escape. Need 4 characters
        int value = 0;
        for (int i = 0; i < 4; ++i) {
            int ch = _inputData.readUnsignedByte();
            int digit = CharTypes.charToHex(ch);
            if (digit < 0) {
                _reportUnexpectedChar(ch, "expected a hex-digit for character escape sequence");
            }
            value = (value << 4) | digit;
        }
        return (char) value;
    }

    protected int _decodeCharForError(int firstByte) throws IOException
    {
        int c = firstByte & 0xFF;
        if (c > 0x7F) { // if >= 0, is ascii and fine as is
            int needed;
            
            // Ok; if we end here, we got multi-byte combination
            if ((c & 0xE0) == 0xC0) { // 2 bytes (0x0080 - 0x07FF)
                c &= 0x1F;
                needed = 1;
            } else if ((c & 0xF0) == 0xE0) { // 3 bytes (0x0800 - 0xFFFF)
                c &= 0x0F;
                needed = 2;
            } else if ((c & 0xF8) == 0xF0) {
                // 4 bytes; double-char with surrogates and all...
                c &= 0x07;
                needed = 3;
            } else {
                _reportInvalidInitial(c & 0xFF);
                needed = 1; // never gets here
            }

            int d = _inputData.readUnsignedByte();
            if ((d & 0xC0) != 0x080) {
                _reportInvalidOther(d & 0xFF);
            }
            c = (c << 6) | (d & 0x3F);
            
            if (needed > 1) { // needed == 1 means 2 bytes total
                d = _inputData.readUnsignedByte(); // 3rd byte
                if ((d & 0xC0) != 0x080) {
                    _reportInvalidOther(d & 0xFF);
                }
                c = (c << 6) | (d & 0x3F);
                if (needed > 2) { // 4 bytes? (need surrogates)
                    d = _inputData.readUnsignedByte();
                    if ((d & 0xC0) != 0x080) {
                        _reportInvalidOther(d & 0xFF);
                    }
                    c = (c << 6) | (d & 0x3F);
                }
            }
        }
        return c;
    }

    /*
    /**********************************************************
    /* Internal methods,UTF8 decoding
    /**********************************************************
     */

    private final int _decodeUtf8_2(int c) throws IOException
    {
        int d = _inputData.readUnsignedByte();
        if ((d & 0xC0) != 0x080) {
            _reportInvalidOther(d & 0xFF);
        }
        return ((c & 0x1F) << 6) | (d & 0x3F);
    }

    private final int _decodeUtf8_3(int c1) throws IOException
    {
        c1 &= 0x0F;
        int d = _inputData.readUnsignedByte();
        if ((d & 0xC0) != 0x080) {
            _reportInvalidOther(d & 0xFF);
        }
        int c = (c1 << 6) | (d & 0x3F);
        d = _inputData.readUnsignedByte();
        if ((d & 0xC0) != 0x080) {
            _reportInvalidOther(d & 0xFF);
        }
        c = (c << 6) | (d & 0x3F);
        return c;
    }

    /**
     * @return Character value <b>minus 0x10000</c>; this so that caller
     *    can readily expand it to actual surrogates
     */
    private final int _decodeUtf8_4(int c) throws IOException
    {
        int d = _inputData.readUnsignedByte();
        if ((d & 0xC0) != 0x080) {
            _reportInvalidOther(d & 0xFF);
        }
        c = ((c & 0x07) << 6) | (d & 0x3F);
        d = _inputData.readUnsignedByte();
        if ((d & 0xC0) != 0x080) {
            _reportInvalidOther(d & 0xFF);
        }
        c = (c << 6) | (d & 0x3F);
        d = _inputData.readUnsignedByte();
        if ((d & 0xC0) != 0x080) {
            _reportInvalidOther(d & 0xFF);
        }

        /* note: won't change it to negative here, since caller
         * already knows it'll need a surrogate
         */
        return ((c << 6) | (d & 0x3F)) - 0x10000;
    }

    private final void _skipUtf8_2() throws IOException
    {
        int c = _inputData.readUnsignedByte();
        if ((c & 0xC0) != 0x080) {
            _reportInvalidOther(c & 0xFF);
        }
    }

    /* Alas, can't heavily optimize skipping, since we still have to
     * do validity checks...
     */
    private final void _skipUtf8_3() throws IOException
    {
        //c &= 0x0F;
        int c = _inputData.readUnsignedByte();
        if ((c & 0xC0) != 0x080) {
            _reportInvalidOther(c & 0xFF);
        }
        c = _inputData.readUnsignedByte();
        if ((c & 0xC0) != 0x080) {
            _reportInvalidOther(c & 0xFF);
        }
    }

    private final void _skipUtf8_4() throws IOException
    {
        int d = _inputData.readUnsignedByte();
        if ((d & 0xC0) != 0x080) {
            _reportInvalidOther(d & 0xFF);
        }
        d = _inputData.readUnsignedByte();
        if ((d & 0xC0) != 0x080) {
            _reportInvalidOther(d & 0xFF);
        }
        d = _inputData.readUnsignedByte();
        if ((d & 0xC0) != 0x080) {
            _reportInvalidOther(d & 0xFF);
        }
    }

    /*
    /**********************************************************
    /* Internal methods, error reporting
    /**********************************************************
     */

    protected void _reportInvalidToken(int ch, String matchedPart) throws IOException
     {
         _reportInvalidToken(ch, matchedPart, _validJsonTokenList());
     }

    protected void _reportInvalidToken(int ch, String matchedPart, String msg)
        throws IOException
     {
         StringBuilder sb = new StringBuilder(matchedPart);

         /* Let's just try to find what appears to be the token, using
          * regular Java identifier character rules. It's just a heuristic,
          * nothing fancy here (nor fast).
          */
         while (true) {
             char c = (char) _decodeCharForError(ch);
             if (!Character.isJavaIdentifierPart(c)) {
                 break;
             }
             sb.append(c);
             ch = _inputData.readUnsignedByte();
         }
         _reportError("Unrecognized token '"+sb.toString()+"': was expecting "+msg);
     }
        
    protected void _reportInvalidChar(int c)
        throws JsonParseException
    {
        // Either invalid WS or illegal UTF-8 start char
        if (c < INT_SPACE) {
            _throwInvalidSpace(c);
        }
        _reportInvalidInitial(c);
    }

    protected void _reportInvalidInitial(int mask)
        throws JsonParseException
    {
        _reportError("Invalid UTF-8 start byte 0x"+Integer.toHexString(mask));
    }

    private void _reportInvalidOther(int mask)
        throws JsonParseException
    {
        _reportError("Invalid UTF-8 middle byte 0x"+Integer.toHexString(mask));
    }

    private static int[] _growArrayBy(int[] arr, int more)
    {
        if (arr == null) {
            return new int[more];
        }
        return Arrays.copyOf(arr, arr.length + more);
    }

    /*
    /**********************************************************
    /* Internal methods, binary access
    /**********************************************************
     */

    /**
     * Efficient handling for incremental parsing of base64-encoded
     * textual content.
     */
    @SuppressWarnings("resource")
    protected final byte[] _decodeBase64(Base64Variant b64variant) throws IOException
    {
        ByteArrayBuilder builder = _getByteArrayBuilder();

        //main_loop:
        while (true) {
            // first, we'll skip preceding white space, if any
            int ch;
            do {
                ch = _inputData.readUnsignedByte();
            } while (ch <= INT_SPACE);
            int bits = b64variant.decodeBase64Char(ch);
            if (bits < 0) { // reached the end, fair and square?
                if (ch == INT_QUOTE) {
                    return builder.toByteArray();
                }
                bits = _decodeBase64Escape(b64variant, ch, 0);
                if (bits < 0) { // white space to skip
                    continue;
                }
            }
            int decodedData = bits;
            
            // then second base64 char; can't get padding yet, nor ws
            ch = _inputData.readUnsignedByte();
            bits = b64variant.decodeBase64Char(ch);
            if (bits < 0) {
                bits = _decodeBase64Escape(b64variant, ch, 1);
            }
            decodedData = (decodedData << 6) | bits;
            // third base64 char; can be padding, but not ws
            ch = _inputData.readUnsignedByte();
            bits = b64variant.decodeBase64Char(ch);

            // First branch: can get padding (-> 1 byte)
            if (bits < 0) {
                if (bits != Base64Variant.BASE64_VALUE_PADDING) {
                    // could also just be 'missing'  padding
                    if (ch == INT_QUOTE) {
                        decodedData >>= 4;
                        builder.append(decodedData);
                        if (b64variant.usesPadding()) {
                            _handleBase64MissingPadding(b64variant);
                        }
                        return builder.toByteArray();
                    }
                    bits = _decodeBase64Escape(b64variant, ch, 2);
                }
                if (bits == Base64Variant.BASE64_VALUE_PADDING) {
                    ch = _inputData.readUnsignedByte();
                    if (!b64variant.usesPaddingChar(ch)) {
                        if ((ch != INT_BACKSLASH)
                                || _decodeBase64Escape(b64variant, ch, 3) != Base64Variant.BASE64_VALUE_PADDING) {
                            throw reportInvalidBase64Char(b64variant, ch, 3, "expected padding character '"+b64variant.getPaddingChar()+"'");
                        }
                    }
                    // Got 12 bits, only need 8, need to shift
                    decodedData >>= 4;
                    builder.append(decodedData);
                    continue;
                }
            }
            // Nope, 2 or 3 bytes
            decodedData = (decodedData << 6) | bits;
            // fourth and last base64 char; can be padding, but not ws
            ch = _inputData.readUnsignedByte();
            bits = b64variant.decodeBase64Char(ch);
            if (bits < 0) {
                if (bits != Base64Variant.BASE64_VALUE_PADDING) {
                    // could also just be 'missing'  padding
                    if (ch == INT_QUOTE) {
                        decodedData >>= 2;
                        builder.appendTwoBytes(decodedData);
                        if (b64variant.usesPadding()) {
                            _handleBase64MissingPadding(b64variant);
                        }
                        return builder.toByteArray();
                    }
                    bits = _decodeBase64Escape(b64variant, ch, 3);
                }
                if (bits == Base64Variant.BASE64_VALUE_PADDING) {
                    /* With padding we only get 2 bytes; but we have
                     * to shift it a bit so it is identical to triplet
                     * case with partial output.
                     * 3 chars gives 3x6 == 18 bits, of which 2 are
                     * dummies, need to discard:
                     */
                    decodedData >>= 2;
                    builder.appendTwoBytes(decodedData);
                    continue;
                }
            }
            // otherwise, our triplet is now complete
            decodedData = (decodedData << 6) | bits;
            builder.appendThreeBytes(decodedData);
        }
    }

    /*
    /**********************************************************
    /* Improved location updating (refactored in 2.7)
    /**********************************************************
     */

    @Override
    public JsonLocation getTokenLocation() {
        // 03-Jan-2020, tatu: Should probably track this, similar to how
        //   streaming parsers do it, but... not done yet

//        if (_currToken == JsonToken.FIELD_NAME) {
//           return new JsonLocation(_getSourceReference(),
//                    -1L, -1L, _nameStartRow, _nameStartCol);
//        }

        // No column tracking since we do not have pointers, DataInput has no offset
        
        return new JsonLocation(_getSourceReference(), -1L, -1L, _tokenInputRow, -1);
    }

    @Override
    public JsonLocation getCurrentLocation() {
        // No column tracking since we do not have pointers, DataInput has no offset
        final int col = -1;
        return new JsonLocation(_getSourceReference(), -1L, -1L,
                _currInputRow, col);
    }

    /*
    /**********************************************************
    /* Internal methods, other
    /**********************************************************
     */

    private void _closeScope(int i) throws JsonParseException {
        if (i == INT_RBRACKET) {
            if (!_parsingContext.inArray()) {
                _reportMismatchedEndMarker(i, '}');
            }
            _parsingContext = _parsingContext.clearAndGetParent();
            _currToken = JsonToken.END_ARRAY;
        }
        if (i == INT_RCURLY) {
            if (!_parsingContext.inObject()) {
                _reportMismatchedEndMarker(i, ']');
            }
            _parsingContext = _parsingContext.clearAndGetParent();
            _currToken = JsonToken.END_OBJECT;
        }
    }

    /**
     * Helper method needed to fix [Issue#148], masking of 0x00 character
     */
    private final static int pad(int q, int bytes) {
        return (bytes == 4) ? q : (q | (-1 << (bytes << 3)));
    }
}<|MERGE_RESOLUTION|>--- conflicted
+++ resolved
@@ -2000,19 +2000,12 @@
             }
             // fall through
         case ',':
-<<<<<<< HEAD
-            if (isEnabled(JsonReadFeature.ALLOW_MISSING_VALUES)) {
-=======
-            /* !!! TODO: 08-May-2016, tatu: To support `Feature.ALLOW_MISSING_VALUES` would
-             *    need handling here...
-             */
             // 11-May-2020, tatu: [core#616] No commas in root level
             if (!_parsingContext.inRoot()) {
-                if ((_features & FEAT_MASK_ALLOW_MISSING) != 0) {
->>>>>>> d38ecef9
-//               _inputPtr--;
-                    _nextByte = c;
-                   return JsonToken.VALUE_NULL;
+                if (isEnabled(JsonReadFeature.ALLOW_MISSING_VALUES)) {
+//                   _inputPtr--;
+                        _nextByte = c;
+                       return JsonToken.VALUE_NULL;
                 }
             }
             // fall through
