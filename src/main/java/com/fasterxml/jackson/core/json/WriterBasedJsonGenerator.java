package com.fasterxml.jackson.core.json;

import java.io.*;
import java.math.BigDecimal;
import java.math.BigInteger;

import com.fasterxml.jackson.core.*;
import com.fasterxml.jackson.core.io.CharTypes;
import com.fasterxml.jackson.core.io.CharacterEscapes;
import com.fasterxml.jackson.core.io.IOContext;
import com.fasterxml.jackson.core.io.NumberOutput;

/**
 * {@link JsonGenerator} that outputs JSON content using a {@link java.io.Writer}
 * which handles character encoding.
 */
public class WriterBasedJsonGenerator
    extends JsonGeneratorImpl
{
    final protected static int SHORT_WRITE = 32;

    final protected static char[] HEX_CHARS = CharTypes.copyHexChars();

    /*
    /**********************************************************
    /* Configuration
    /**********************************************************
     */

    final protected Writer _writer;

    /**
     * Character used for quoting JSON Object property names
     * and String values.
     */
    protected char _quoteChar = '"'; // TODO: make configurable

    /*
    /**********************************************************
    /* Output buffering
    /**********************************************************
     */
    
    /**
     * Intermediate buffer in which contents are buffered before
     * being written using {@link #_writer}.
     */
    protected char[] _outputBuffer;

    /**
     * Pointer to the first buffered character to output
     */
    protected int _outputHead;

    /**
     * Pointer to the position right beyond the last character to output
     * (end marker; may point to position right beyond the end of the buffer)
     */
    protected int _outputTail;

    /**
     * End marker of the output buffer; one past the last valid position
     * within the buffer.
     */
    protected int _outputEnd;

    /**
     * Short (14 char) temporary buffer allocated if needed, for constructing
     * escape sequences
     */
    protected char[] _entityBuffer;

    /**
     * When custom escapes are used, this member variable is used
     * internally to hold a reference to currently used escape
     */
    protected SerializableString _currentEscape;

    /**
     * Intermediate buffer in which characters of a String are copied
     * before being encoded.
<<<<<<< HEAD
=======
     *
     * @since 2.10
>>>>>>> d88d8f07
     */
    protected char[] _copyBuffer;

    /*
    /**********************************************************
    /* Life-cycle
    /**********************************************************
     */

    public WriterBasedJsonGenerator(ObjectWriteContext writeCtxt, IOContext ioCtxt,
            int streamWriteFeatures, int formatWriteFeatures, Writer w,
            SerializableString rootValueSep, CharacterEscapes charEsc,
            PrettyPrinter pp, int maxNonEscaped)
    {
        super(writeCtxt, ioCtxt, streamWriteFeatures, formatWriteFeatures, rootValueSep, charEsc,
                pp, maxNonEscaped);
        _writer = w;
        _outputBuffer = ioCtxt.allocConcatBuffer();
        _outputEnd = _outputBuffer.length;
    }

    /*
    /**********************************************************
    /* Overridden configuration, introspection methods
    /**********************************************************
     */

    @Override
    public Object getOutputTarget() {
        return _writer;
    }

    @Override
    public int getOutputBuffered() {
        // Assuming tail and head are kept but... trust and verify:
        int len = _outputTail - _outputHead;
        return Math.max(0, len);
    }

    // json does allow this so
    @Override
    public boolean canWriteFormattedNumbers() { return true; }

    /*
    /**********************************************************
    /* Overridden methods
    /**********************************************************
     */

    @Override
    public void writeFieldName(String name)  throws IOException
    {
        int status = _outputContext.writeFieldName(name);
        if (status == JsonWriteContext.STATUS_EXPECT_VALUE) {
            _reportError("Can not write a field name, expecting a value");
        }
        _writeFieldName(name, (status == JsonWriteContext.STATUS_OK_AFTER_COMMA));
    }

    @Override
    public void writeFieldName(SerializableString name) throws IOException
    {
        // Object is a value, need to verify it's allowed
        int status = _outputContext.writeFieldName(name.getValue());
        if (status == JsonWriteContext.STATUS_EXPECT_VALUE) {
            _reportError("Can not write a field name, expecting a value");
        }
        _writeFieldName(name, (status == JsonWriteContext.STATUS_OK_AFTER_COMMA));
    }

    protected final void _writeFieldName(String name, boolean commaBefore) throws IOException
    {
        if (_cfgPrettyPrinter != null) {
            _writePPFieldName(name, commaBefore);
            return;
        }
        // for fast+std case, need to output up to 2 chars, comma, dquote
        if ((_outputTail + 1) >= _outputEnd) {
            _flushBuffer();
        }
        if (commaBefore) {
            _outputBuffer[_outputTail++] = ',';
        }
        // Alternate mode, in which quoting of field names disabled?
        if (_cfgUnqNames) {
            _writeString(name);
            return;
        }
        // we know there's room for at least one more char
        _outputBuffer[_outputTail++] = _quoteChar;
        // The beef:
        _writeString(name);
        // and closing quotes; need room for one more char:
        if (_outputTail >= _outputEnd) {
            _flushBuffer();
        }
        _outputBuffer[_outputTail++] = _quoteChar;
    }

    protected final void _writeFieldName(SerializableString name, boolean commaBefore) throws IOException
    {
        if (_cfgPrettyPrinter != null) {
            _writePPFieldName(name, commaBefore);
            return;
        }
        // for fast+std case, need to output up to 2 chars, comma, dquote
        if ((_outputTail + 1) >= _outputEnd) {
            _flushBuffer();
        }
        if (commaBefore) {
            _outputBuffer[_outputTail++] = ',';
        }
        // Alternate mode, in which quoting of field names disabled?
        if (_cfgUnqNames) {
            final char[] ch = name.asQuotedChars();
            writeRaw(ch, 0, ch.length);
            return;
        }
        // we know there's room for at least one more char
        _outputBuffer[_outputTail++] = _quoteChar;
        // The beef:
        
        int len = name.appendQuoted(_outputBuffer, _outputTail);
        if (len < 0) {
            _writeFieldNameTail(name);
            return;
        }
        _outputTail += len;
        if (_outputTail >= _outputEnd) {
            _flushBuffer();
        }
        _outputBuffer[_outputTail++] = _quoteChar;
    }

    private final void _writeFieldNameTail(SerializableString name) throws IOException
    {
        final char[] quoted = name.asQuotedChars();
        writeRaw(quoted, 0, quoted.length);
        if (_outputTail >= _outputEnd) {
            _flushBuffer();
        }
        _outputBuffer[_outputTail++] = _quoteChar;
    }

    /*
    /**********************************************************
    /* Output method implementations, structural
    /**********************************************************
     */

    @Override
    public void writeStartArray() throws IOException
    {
        _verifyValueWrite("start an array");
        _outputContext = _outputContext.createChildArrayContext();
        if (_cfgPrettyPrinter != null) {
            _cfgPrettyPrinter.writeStartArray(this);
        } else {
            if (_outputTail >= _outputEnd) {
                _flushBuffer();
            }
            _outputBuffer[_outputTail++] = '[';
        }
    }

    @Override
    public void writeStartArray(int len) throws IOException
    {
        _verifyValueWrite("start an array");
        _outputContext = _outputContext.createChildArrayContext();
        if (_cfgPrettyPrinter != null) {
            _cfgPrettyPrinter.writeStartArray(this);
        } else {
            if (_outputTail >= _outputEnd) {
                _flushBuffer();
            }
            _outputBuffer[_outputTail++] = '[';
        }
    }

    @Override
    public void writeStartArray(Object forValue, int len) throws IOException
    {
        _verifyValueWrite("start an array");
        _outputContext = _outputContext.createChildArrayContext(forValue);
        if (_cfgPrettyPrinter != null) {
            _cfgPrettyPrinter.writeStartArray(this);
        } else {
            if (_outputTail >= _outputEnd) {
                _flushBuffer();
            }
            _outputBuffer[_outputTail++] = '[';
        }
    }
    
    @Override
    public void writeEndArray() throws IOException
    {
        if (!_outputContext.inArray()) {
            _reportError("Current context not Array but "+_outputContext.typeDesc());
        }
        if (_cfgPrettyPrinter != null) {
            _cfgPrettyPrinter.writeEndArray(this, _outputContext.getEntryCount());
        } else {
            if (_outputTail >= _outputEnd) {
                _flushBuffer();
            }
            _outputBuffer[_outputTail++] = ']';
        }
        _outputContext = _outputContext.clearAndGetParent();
    }

    @Override
    public void writeStartObject(Object forValue) throws IOException
    {
        _verifyValueWrite("start an object");
        JsonWriteContext ctxt = _outputContext.createChildObjectContext(forValue);
        _outputContext = ctxt;
        if (_cfgPrettyPrinter != null) {
            _cfgPrettyPrinter.writeStartObject(this);
        } else {
            if (_outputTail >= _outputEnd) {
                _flushBuffer();
            }
            _outputBuffer[_outputTail++] = '{';
        }
    }
    
    @Override
    public void writeStartObject() throws IOException
    {
        _verifyValueWrite("start an object");
        _outputContext = _outputContext.createChildObjectContext();
        if (_cfgPrettyPrinter != null) {
            _cfgPrettyPrinter.writeStartObject(this);
        } else {
            if (_outputTail >= _outputEnd) {
                _flushBuffer();
            }
            _outputBuffer[_outputTail++] = '{';
        }
    }

    @Override
    public void writeEndObject() throws IOException
    {
        if (!_outputContext.inObject()) {
            _reportError("Current context not Object but "+_outputContext.typeDesc());
        }
        if (_cfgPrettyPrinter != null) {
            _cfgPrettyPrinter.writeEndObject(this, _outputContext.getEntryCount());
        } else {
            if (_outputTail >= _outputEnd) {
                _flushBuffer();
            }
            _outputBuffer[_outputTail++] = '}';
        }
        _outputContext = _outputContext.clearAndGetParent();
    }

    /**
     * Specialized version of <code>_writeFieldName</code>, off-lined
     * to keep the "fast path" as simple (and hopefully fast) as possible.
     */
    protected final void _writePPFieldName(String name, boolean commaBefore) throws IOException
    {
        if (commaBefore) {
            _cfgPrettyPrinter.writeObjectEntrySeparator(this);
        } else {
            _cfgPrettyPrinter.beforeObjectEntries(this);
        }

        if (_cfgUnqNames) {// non-standard, omit quotes
            _writeString(name);
        } else { 
            if (_outputTail >= _outputEnd) {
                _flushBuffer();
            }
            _outputBuffer[_outputTail++] = _quoteChar;
            _writeString(name);
            if (_outputTail >= _outputEnd) {
                _flushBuffer();
            }
            _outputBuffer[_outputTail++] = _quoteChar;
        }
    }

    protected final void _writePPFieldName(SerializableString name, boolean commaBefore) throws IOException
    {
        if (commaBefore) {
            _cfgPrettyPrinter.writeObjectEntrySeparator(this);
        } else {
            _cfgPrettyPrinter.beforeObjectEntries(this);
        }
        final char[] quoted = name.asQuotedChars();
        if (_cfgUnqNames) {// non-standard, omit quotes
            writeRaw(quoted, 0, quoted.length);
        } else {
            if (_outputTail >= _outputEnd) {
                _flushBuffer();
            }
            _outputBuffer[_outputTail++] = _quoteChar;
            writeRaw(quoted, 0, quoted.length);
            if (_outputTail >= _outputEnd) {
                _flushBuffer();
            }
            _outputBuffer[_outputTail++] = _quoteChar;
        }
    }

    /*
    /**********************************************************
    /* Output method implementations, textual
    /**********************************************************
     */

    @Override
    public void writeString(String text) throws IOException
    {
        _verifyValueWrite(WRITE_STRING);
        if (text == null) {
            _writeNull();
            return;
        }
        if (_outputTail >= _outputEnd) {
            _flushBuffer();
        }
        _outputBuffer[_outputTail++] = _quoteChar;
        _writeString(text);
        // And finally, closing quotes
        if (_outputTail >= _outputEnd) {
            _flushBuffer();
        }
        _outputBuffer[_outputTail++] = _quoteChar;
    }

    @Override
    public void writeString(Reader reader, int len) throws IOException {
        _verifyValueWrite(WRITE_STRING);
        if (reader == null) {
            _reportError("null reader");
        }
        int toRead = (len >= 0) ? len : Integer.MAX_VALUE;
        //Add leading quote
        if ((_outputTail + len) >= _outputEnd) {
            _flushBuffer();
        }
        _outputBuffer[_outputTail++] = _quoteChar;

        final char[] buf = _allocateCopyBuffer();
        //read
        while (toRead > 0) {
            int toReadNow = Math.min(toRead, buf.length);
            int numRead = reader.read(buf, 0, toReadNow);
            if (numRead <= 0) {
                break;
            }
            if ((_outputTail + len) >= _outputEnd) {
                _flushBuffer();
            }
            _writeString(buf, 0, numRead);

            //decrease tracker
            toRead -= numRead;
        }
        //Add trailing quote
        if ((_outputTail + len) >= _outputEnd) {
            _flushBuffer();
        }
        _outputBuffer[_outputTail++] = _quoteChar;

        if (toRead > 0 && len >= 0) {
            _reportError("Didn't read enough from reader");
        }
    }

    @Override
    public void writeString(char[] text, int offset, int len) throws IOException
    {
        _verifyValueWrite(WRITE_STRING);
        if (_outputTail >= _outputEnd) {
            _flushBuffer();
        }
        _outputBuffer[_outputTail++] = _quoteChar;
        _writeString(text, offset, len);
        // And finally, closing quotes
        if (_outputTail >= _outputEnd) {
            _flushBuffer();
        }
        _outputBuffer[_outputTail++] = _quoteChar;
    }

    @Override
    public void writeString(SerializableString sstr) throws IOException
    {
        _verifyValueWrite(WRITE_STRING);
        if (_outputTail >= _outputEnd) {
            _flushBuffer();
        }
        _outputBuffer[_outputTail++] = _quoteChar;
        int len = sstr.appendQuoted(_outputBuffer, _outputTail);
        if (len < 0) {
            _writeString2(sstr);
            return;
        }
        _outputTail += len;
        if (_outputTail >= _outputEnd) {
            _flushBuffer();
        }
        _outputBuffer[_outputTail++] = _quoteChar;
    }

    private void _writeString2(SerializableString sstr) throws IOException
    {
        // Note: copied from writeRaw:
        char[] text = sstr.asQuotedChars();
        final int len = text.length;
        if (len < SHORT_WRITE) {
            int room = _outputEnd - _outputTail;
            if (len > room) {
                _flushBuffer();
            }
            System.arraycopy(text, 0, _outputBuffer, _outputTail, len);
            _outputTail += len;
        } else {
            _flushBuffer();
            _writer.write(text, 0, len);
        }
        if (_outputTail >= _outputEnd) {
            _flushBuffer();
        }
        _outputBuffer[_outputTail++] = _quoteChar;
    }
    
    @Override
    public void writeRawUTF8String(byte[] text, int offset, int length) throws IOException {
        // could add support for buffering if we really want it...
        _reportUnsupportedOperation();
    }

    @Override
    public void writeUTF8String(byte[] text, int offset, int length) throws IOException {
        // could add support for buffering if we really want it...
        _reportUnsupportedOperation();
    }
    
    /*
    /**********************************************************
    /* Output method implementations, unprocessed ("raw")
    /**********************************************************
     */

    @Override
    public void writeRaw(String text) throws IOException
    {
        // Nothing to check, can just output as is
        int len = text.length();
        int room = _outputEnd - _outputTail;

        if (room == 0) {
            _flushBuffer();
            room = _outputEnd - _outputTail;
        }
        // But would it nicely fit in? If yes, it's easy
        if (room >= len) {
            text.getChars(0, len, _outputBuffer, _outputTail);
            _outputTail += len;
        } else {
            writeRawLong(text);
        }
    }

    @Override
    public void writeRaw(String text, int start, int len) throws IOException
    {
        // Nothing to check, can just output as is
        int room = _outputEnd - _outputTail;

        if (room < len) {
            _flushBuffer();
            room = _outputEnd - _outputTail;
        }
        // But would it nicely fit in? If yes, it's easy
        if (room >= len) {
            text.getChars(start, start+len, _outputBuffer, _outputTail);
            _outputTail += len;
        } else {            	
            writeRawLong(text.substring(start, start+len));
        }
    }

    // @since 2.1
    @Override
    public void writeRaw(SerializableString text) throws IOException {
        int len = text.appendUnquoted(_outputBuffer, _outputTail);
        if (len < 0) {
            writeRaw(text.getValue());
            return;
        }
        _outputTail += len;
    }

    @Override
    public void writeRaw(char[] text, int offset, int len) throws IOException
    {
        // Only worth buffering if it's a short write?
        if (len < SHORT_WRITE) {
            int room = _outputEnd - _outputTail;
            if (len > room) {
                _flushBuffer();
            }
            System.arraycopy(text, offset, _outputBuffer, _outputTail, len);
            _outputTail += len;
            return;
        }
        // Otherwise, better just pass through:
        _flushBuffer();
        _writer.write(text, offset, len);
    }

    @Override
    public void writeRaw(char c) throws IOException
    {
        if (_outputTail >= _outputEnd) {
            _flushBuffer();
        }
        _outputBuffer[_outputTail++] = c;
    }

    private void writeRawLong(String text) throws IOException
    {
        int room = _outputEnd - _outputTail;
        // If not, need to do it by looping
        text.getChars(0, room, _outputBuffer, _outputTail);
        _outputTail += room;
        _flushBuffer();
        int offset = room;
        int len = text.length() - room;

        while (len > _outputEnd) {
            int amount = _outputEnd;
            text.getChars(offset, offset+amount, _outputBuffer, 0);
            _outputHead = 0;
            _outputTail = amount;
            _flushBuffer();
            offset += amount;
            len -= amount;
        }
        // And last piece (at most length of buffer)
        text.getChars(offset, offset+len, _outputBuffer, 0);
        _outputHead = 0;
        _outputTail = len;
    }

    /*
    /**********************************************************
    /* Output method implementations, base64-encoded binary
    /**********************************************************
     */

    @Override
    public void writeBinary(Base64Variant b64variant, byte[] data, int offset, int len)
        throws IOException, JsonGenerationException
    {
        _verifyValueWrite(WRITE_BINARY);
        // Starting quotes
        if (_outputTail >= _outputEnd) {
            _flushBuffer();
        }
        _outputBuffer[_outputTail++] = _quoteChar;
        _writeBinary(b64variant, data, offset, offset+len);
        // and closing quotes
        if (_outputTail >= _outputEnd) {
            _flushBuffer();
        }
        _outputBuffer[_outputTail++] = _quoteChar;
    }

    @Override
    public int writeBinary(Base64Variant b64variant,
            InputStream data, int dataLength)
        throws IOException, JsonGenerationException
    {
        _verifyValueWrite(WRITE_BINARY);
        // Starting quotes
        if (_outputTail >= _outputEnd) {
            _flushBuffer();
        }
        _outputBuffer[_outputTail++] = _quoteChar;
        byte[] encodingBuffer = _ioContext.allocBase64Buffer();
        int bytes;
        try {
            if (dataLength < 0) { // length unknown
                bytes = _writeBinary(b64variant, data, encodingBuffer);
            } else {
                int missing = _writeBinary(b64variant, data, encodingBuffer, dataLength);
                if (missing > 0) {
                    _reportError("Too few bytes available: missing "+missing+" bytes (out of "+dataLength+")");
                }
                bytes = dataLength;
            }
        } finally {
            _ioContext.releaseBase64Buffer(encodingBuffer);
        }
        // and closing quotes
        if (_outputTail >= _outputEnd) {
            _flushBuffer();
        }
        _outputBuffer[_outputTail++] = _quoteChar;
        return bytes;
    }
    
    /*
    /**********************************************************
    /* Output method implementations, primitive
    /**********************************************************
     */

    @Override
    public void writeNumber(short s) throws IOException
    {
        _verifyValueWrite(WRITE_NUMBER);
        if (_cfgNumbersAsStrings) {
            _writeQuotedShort(s);
            return;
        }
        // up to 5 digits and possible minus sign
        if ((_outputTail + 6) >= _outputEnd) {
            _flushBuffer();
        }
        _outputTail = NumberOutput.outputInt(s, _outputBuffer, _outputTail);
    }

    private void _writeQuotedShort(short s) throws IOException {
        if ((_outputTail + 8) >= _outputEnd) {
            _flushBuffer();
        }
        _outputBuffer[_outputTail++] = _quoteChar;
        _outputTail = NumberOutput.outputInt(s, _outputBuffer, _outputTail);
        _outputBuffer[_outputTail++] = _quoteChar;
    }    

    @Override
    public void writeNumber(int i) throws IOException
    {
        _verifyValueWrite(WRITE_NUMBER);
        if (_cfgNumbersAsStrings) {
            _writeQuotedInt(i);
            return;
        }
        // up to 10 digits and possible minus sign
        if ((_outputTail + 11) >= _outputEnd) {
            _flushBuffer();
        }
        _outputTail = NumberOutput.outputInt(i, _outputBuffer, _outputTail);
    }

    private void _writeQuotedInt(int i) throws IOException {
        if ((_outputTail + 13) >= _outputEnd) {
            _flushBuffer();
        }
        _outputBuffer[_outputTail++] = _quoteChar;
        _outputTail = NumberOutput.outputInt(i, _outputBuffer, _outputTail);
        _outputBuffer[_outputTail++] = _quoteChar;
    }    

    @Override
    public void writeNumber(long l) throws IOException
    {
        _verifyValueWrite(WRITE_NUMBER);
        if (_cfgNumbersAsStrings) {
            _writeQuotedLong(l);
            return;
        }
        if ((_outputTail + 21) >= _outputEnd) {
            // up to 20 digits, minus sign
            _flushBuffer();
        }
        _outputTail = NumberOutput.outputLong(l, _outputBuffer, _outputTail);
    }

    private void _writeQuotedLong(long l) throws IOException {
        if ((_outputTail + 23) >= _outputEnd) {
            _flushBuffer();
        }
        _outputBuffer[_outputTail++] = _quoteChar;
        _outputTail = NumberOutput.outputLong(l, _outputBuffer, _outputTail);
        _outputBuffer[_outputTail++] = _quoteChar;
    }

    // !!! 05-Aug-2008, tatus: Any ways to optimize these?

    @Override
    public void writeNumber(BigInteger value) throws IOException
    {
        _verifyValueWrite(WRITE_NUMBER);
        if (value == null) {
            _writeNull();
        } else if (_cfgNumbersAsStrings) {
            _writeQuotedRaw(value.toString());
        } else {
            writeRaw(value.toString());
        }
    }

    @Override
    public void writeNumber(double d) throws IOException
    {
        if (_cfgNumbersAsStrings ||
                (NumberOutput.notFinite(d) && JsonWriteFeature.WRITE_NAN_AS_STRINGS.enabledIn(_formatWriteFeatures))) {
            writeString(String.valueOf(d));
            return;
        }
        // What is the max length for doubles? 40 chars?
        _verifyValueWrite(WRITE_NUMBER);
        writeRaw(String.valueOf(d));
    }

    @Override
    public void writeNumber(float f) throws IOException
    {
        if (_cfgNumbersAsStrings ||
                (NumberOutput.notFinite(f) && JsonWriteFeature.WRITE_NAN_AS_STRINGS.enabledIn(_formatWriteFeatures))) {
            writeString(String.valueOf(f));
            return;
        }
        // What is the max length for floats?
        _verifyValueWrite(WRITE_NUMBER);
        writeRaw(String.valueOf(f));
    }

    @Override
    public void writeNumber(BigDecimal value) throws IOException
    {
        // Don't really know max length for big decimal, no point checking
        _verifyValueWrite(WRITE_NUMBER);
        if (value == null) {
            _writeNull();
        } else  if (_cfgNumbersAsStrings) {
            _writeQuotedRaw(_asString(value));
        } else {
            writeRaw(_asString(value));
        }
    }

    @Override
    public void writeNumber(String encodedValue) throws IOException
    {
        _verifyValueWrite(WRITE_NUMBER);
        if (_cfgNumbersAsStrings) {
            _writeQuotedRaw(encodedValue);
        } else {
            writeRaw(encodedValue);
        }
    }

    private void _writeQuotedRaw(String value) throws IOException
    {
        if (_outputTail >= _outputEnd) {
            _flushBuffer();
        }
        _outputBuffer[_outputTail++] = _quoteChar;
        writeRaw(value);
        if (_outputTail >= _outputEnd) {
            _flushBuffer();
        }
        _outputBuffer[_outputTail++] = _quoteChar;
    }

    @Override
    public void writeBoolean(boolean state) throws IOException
    {
        _verifyValueWrite(WRITE_BOOLEAN);
        if ((_outputTail + 5) >= _outputEnd) {
            _flushBuffer();
        }
        int ptr = _outputTail;
        char[] buf = _outputBuffer;
        if (state) {
            buf[ptr] = 't';
            buf[++ptr] = 'r';
            buf[++ptr] = 'u';
            buf[++ptr] = 'e';
        } else {
            buf[ptr] = 'f';
            buf[++ptr] = 'a';
            buf[++ptr] = 'l';
            buf[++ptr] = 's';
            buf[++ptr] = 'e';
        }
        _outputTail = ptr+1;
    }

    @Override
    public void writeNull() throws IOException {
        _verifyValueWrite(WRITE_NULL);
        _writeNull();
    }

    /*
    /**********************************************************
    /* Implementations for other methods
    /**********************************************************
     */

    @Override
    protected final void _verifyValueWrite(String typeMsg) throws IOException
    {
        final int status = _outputContext.writeValue();
        if (_cfgPrettyPrinter != null) {
            // Otherwise, pretty printer knows what to do...
            _verifyPrettyValueWrite(typeMsg, status);
            return;
        }
        char c;
        switch (status) {
        case JsonWriteContext.STATUS_OK_AS_IS:
        default:
            return;
        case JsonWriteContext.STATUS_OK_AFTER_COMMA:
            c = ',';
            break;
        case JsonWriteContext.STATUS_OK_AFTER_COLON:
            c = ':';
            break;
        case JsonWriteContext.STATUS_OK_AFTER_SPACE: // root-value separator
            if (_rootValueSeparator != null) {
                writeRaw(_rootValueSeparator.getValue());
            }
            return;
        case JsonWriteContext.STATUS_EXPECT_NAME:
            _reportCantWriteValueExpectName(typeMsg);
            return;
        }
        if (_outputTail >= _outputEnd) {
            _flushBuffer();
        }
        _outputBuffer[_outputTail++] = c;
    }

    /*
    /**********************************************************
    /* Low-level output handling
    /**********************************************************
     */

    @Override
    public void flush() throws IOException
    {
        _flushBuffer();
        if (_writer != null) {
            if (isEnabled(StreamWriteFeature.FLUSH_PASSED_TO_STREAM)) {
                _writer.flush();
            }
        }
    }

    @Override
    public void close() throws IOException
    {
        super.close();
        if (_outputBuffer != null
            && isEnabled(StreamWriteFeature.AUTO_CLOSE_CONTENT)) {
            while (true) {
                TokenStreamContext ctxt = getOutputContext();
                if (ctxt.inArray()) {
                    writeEndArray();
                } else if (ctxt.inObject()) {
                    writeEndObject();
                } else {
                    break;
                }
            }
        }
        _flushBuffer();
        _outputHead = 0;
        _outputTail = 0;

        /* We are not to call close() on the underlying Reader, unless we "own" it,
         * or auto-closing feature is enabled.
         * One downside: when using UTF8Writer, underlying buffer(s)
         * may not be properly recycled if we don't close the writer.
         */
        if (_writer != null) {
            if (_ioContext.isResourceManaged() || isEnabled(StreamWriteFeature.AUTO_CLOSE_TARGET)) {
                _writer.close();
            } else  if (isEnabled(StreamWriteFeature.FLUSH_PASSED_TO_STREAM)) {
                // If we can't close it, we should at least flush
                _writer.flush();
            }
        }
        // Internal buffer(s) generator has can now be released as well
        _releaseBuffers();
    }

    @Override
    protected void _releaseBuffers()
    {
        char[] buf = _outputBuffer;
        if (buf != null) {
            _outputBuffer = null;
            _ioContext.releaseConcatBuffer(buf);
        }
        buf = _copyBuffer;
        if (buf != null) {
            _copyBuffer = null;
            _ioContext.releaseNameCopyBuffer(buf);
        }
    }

    /*
    /**********************************************************
    /* Internal methods, low-level writing; text, default
    /**********************************************************
     */

    private void _writeString(String text) throws IOException
    {
        /* One check first: if String won't fit in the buffer, let's
         * segment writes. No point in extending buffer to huge sizes
         * (like if someone wants to include multi-megabyte base64
         * encoded stuff or such)
         */
        final int len = text.length();
        if (len > _outputEnd) { // Let's reserve space for entity at begin/end
            _writeLongString(text);
            return;
        }

        // Ok: we know String will fit in buffer ok
        // But do we need to flush first?
        if ((_outputTail + len) > _outputEnd) {
            _flushBuffer();
        }
        text.getChars(0, len, _outputBuffer, _outputTail);

        if (_characterEscapes != null) {
            _writeStringCustom(len);
        } else if (_maximumNonEscapedChar != 0) {
            _writeStringASCII(len, _maximumNonEscapedChar);
        } else {
            _writeString2(len);
        }
    }

    private void _writeString2(final int len) throws IOException
    {
        // And then we'll need to verify need for escaping etc:
        final int end = _outputTail + len;
        final int[] escCodes = _outputEscapes;
        final int escLen = escCodes.length;

        output_loop:
        while (_outputTail < end) {
            // Fast loop for chars not needing escaping
            escape_loop:
            while (true) {
                char c = _outputBuffer[_outputTail];
                if (c < escLen && escCodes[c] != 0) {
                    break escape_loop;
                }
                if (++_outputTail >= end) {
                    break output_loop;
                }
            }

            // Ok, bumped into something that needs escaping.
            /* First things first: need to flush the buffer.
             * Inlined, as we don't want to lose tail pointer
             */
            int flushLen = (_outputTail - _outputHead);
            if (flushLen > 0) {
                _writer.write(_outputBuffer, _outputHead, flushLen);
            }
            /* In any case, tail will be the new start, so hopefully
             * we have room now.
             */
            char c = _outputBuffer[_outputTail++];
            _prependOrWriteCharacterEscape(c, escCodes[c]);
        }
    }

    /**
     * Method called to write "long strings", strings whose length exceeds
     * output buffer length.
     */
    private void _writeLongString(String text) throws IOException
    {
        // First things first: let's flush the buffer to get some more room
        _flushBuffer();

        // Then we can write 
        final int textLen = text.length();
        int offset = 0;
        do {
            int max = _outputEnd;
            int segmentLen = ((offset + max) > textLen)
                ? (textLen - offset) : max;
            text.getChars(offset, offset+segmentLen, _outputBuffer, 0);
            if (_characterEscapes != null) {
                _writeSegmentCustom(segmentLen);
            } else if (_maximumNonEscapedChar != 0) {
                _writeSegmentASCII(segmentLen, _maximumNonEscapedChar);
            } else {
                _writeSegment(segmentLen);
            }
            offset += segmentLen;
        } while (offset < textLen);
    }

    /**
     * Method called to output textual context which has been copied
     * to the output buffer prior to call. If any escaping is needed,
     * it will also be handled by the method.
     *<p>
     * Note: when called, textual content to write is within output
     * buffer, right after buffered content (if any). That's why only
     * length of that text is passed, as buffer and offset are implied.
     */
    private void _writeSegment(int end) throws IOException
    {
        final int[] escCodes = _outputEscapes;
        final int escLen = escCodes.length;
    
        int ptr = 0;
        int start = ptr;

        output_loop:
        while (ptr < end) {
            // Fast loop for chars not needing escaping
            char c;
            while (true) {
                c = _outputBuffer[ptr];
                if (c < escLen && escCodes[c] != 0) {
                    break;
                }
                if (++ptr >= end) {
                    break;
                }
            }

            // Ok, bumped into something that needs escaping.
            /* First things first: need to flush the buffer.
             * Inlined, as we don't want to lose tail pointer
             */
            int flushLen = (ptr - start);
            if (flushLen > 0) {
                _writer.write(_outputBuffer, start, flushLen);
                if (ptr >= end) {
                    break output_loop;
                }
            }
            ++ptr;
            // So; either try to prepend (most likely), or write directly:
            start = _prependOrWriteCharacterEscape(_outputBuffer, ptr, end, c, escCodes[c]);
        }
    }
    
    /**
     * This method called when the string content is already in
     * a char buffer, and need not be copied for processing.
     */
    private void _writeString(char[] text, int offset, int len) throws IOException
    {
        if (_characterEscapes != null) {
            _writeStringCustom(text, offset, len);
            return;
        }
        if (_maximumNonEscapedChar != 0) {
            _writeStringASCII(text, offset, len, _maximumNonEscapedChar);
            return;
        }
        
        /* Let's just find longest spans of non-escapable
         * content, and for each see if it makes sense
         * to copy them, or write through
         */
        len += offset; // -> len marks the end from now on
        final int[] escCodes = _outputEscapes;
        final int escLen = escCodes.length;
        while (offset < len) {
            int start = offset;

            while (true) {
                char c = text[offset];
                if (c < escLen && escCodes[c] != 0) {
                    break;
                }
                if (++offset >= len) {
                    break;
                }
            }

            // Short span? Better just copy it to buffer first:
            int newAmount = offset - start;
            if (newAmount < SHORT_WRITE) {
                // Note: let's reserve room for escaped char (up to 6 chars)
                if ((_outputTail + newAmount) > _outputEnd) {
                    _flushBuffer();
                }
                if (newAmount > 0) {
                    System.arraycopy(text, start, _outputBuffer, _outputTail, newAmount);
                    _outputTail += newAmount;
                }
            } else { // Nope: better just write through
                _flushBuffer();
                _writer.write(text, start, newAmount);
            }
            // Was this the end?
            if (offset >= len) { // yup
                break;
            }
            // Nope, need to escape the char.
            char c = text[offset++];
            _appendCharacterEscape(c, escCodes[c]);          
        }
    }

    /*
    /**********************************************************
    /* Internal methods, low-level writing, text segment
    /* with additional escaping (ASCII or such)
    /**********************************************************
     */

    /* Same as "_writeString2()", except needs additional escaping
     * for subset of characters
     */
    private void _writeStringASCII(final int len, final int maxNonEscaped)
        throws IOException, JsonGenerationException
    {
        // And then we'll need to verify need for escaping etc:
        int end = _outputTail + len;
        final int[] escCodes = _outputEscapes;
        final int escLimit = Math.min(escCodes.length, maxNonEscaped+1);
        int escCode = 0;
        
        output_loop:
        while (_outputTail < end) {
            char c;
            // Fast loop for chars not needing escaping
            escape_loop:
            while (true) {
                c = _outputBuffer[_outputTail];
                if (c < escLimit) {
                    escCode = escCodes[c];
                    if (escCode != 0) {
                        break escape_loop;
                    }
                } else if (c > maxNonEscaped) {
                    escCode = CharacterEscapes.ESCAPE_STANDARD;
                    break escape_loop;
                }
                if (++_outputTail >= end) {
                    break output_loop;
                }
            }
            int flushLen = (_outputTail - _outputHead);
            if (flushLen > 0) {
                _writer.write(_outputBuffer, _outputHead, flushLen);
            }
            ++_outputTail;
            _prependOrWriteCharacterEscape(c, escCode);
        }
    }

    private void _writeSegmentASCII(int end, final int maxNonEscaped)
        throws IOException, JsonGenerationException
    {
        final int[] escCodes = _outputEscapes;
        final int escLimit = Math.min(escCodes.length, maxNonEscaped+1);
    
        int ptr = 0;
        int escCode = 0;
        int start = ptr;
    
        output_loop:
        while (ptr < end) {
            // Fast loop for chars not needing escaping
            char c;
            while (true) {
                c = _outputBuffer[ptr];
                if (c < escLimit) {
                    escCode = escCodes[c];
                    if (escCode != 0) {
                        break;
                    }
                } else if (c > maxNonEscaped) {
                    escCode = CharacterEscapes.ESCAPE_STANDARD;
                    break;
                }
                if (++ptr >= end) {
                    break;
                }
            }
            int flushLen = (ptr - start);
            if (flushLen > 0) {
                _writer.write(_outputBuffer, start, flushLen);
                if (ptr >= end) {
                    break output_loop;
                }
            }
            ++ptr;
            start = _prependOrWriteCharacterEscape(_outputBuffer, ptr, end, c, escCode);
        }
    }

    private void _writeStringASCII(char[] text, int offset, int len,
            final int maxNonEscaped)
        throws IOException, JsonGenerationException
    {
        len += offset; // -> len marks the end from now on
        final int[] escCodes = _outputEscapes;
        final int escLimit = Math.min(escCodes.length, maxNonEscaped+1);

        int escCode = 0;
        
        while (offset < len) {
            int start = offset;
            char c;
            
            while (true) {
                c = text[offset];
                if (c < escLimit) {
                    escCode = escCodes[c];
                    if (escCode != 0) {
                        break;
                    }
                } else if (c > maxNonEscaped) {
                    escCode = CharacterEscapes.ESCAPE_STANDARD;
                    break;
                }
                if (++offset >= len) {
                    break;
                }
            }

            // Short span? Better just copy it to buffer first:
            int newAmount = offset - start;
            if (newAmount < SHORT_WRITE) {
                // Note: let's reserve room for escaped char (up to 6 chars)
                if ((_outputTail + newAmount) > _outputEnd) {
                    _flushBuffer();
                }
                if (newAmount > 0) {
                    System.arraycopy(text, start, _outputBuffer, _outputTail, newAmount);
                    _outputTail += newAmount;
                }
            } else { // Nope: better just write through
                _flushBuffer();
                _writer.write(text, start, newAmount);
            }
            // Was this the end?
            if (offset >= len) { // yup
                break;
            }
            // Nope, need to escape the char.
            ++offset;
            _appendCharacterEscape(c, escCode);
        }
    }

    /*
    /**********************************************************
    /* Internal methods, low-level writing, text segment
    /* with custom escaping (possibly coupling with ASCII limits)
    /**********************************************************
     */

    /* Same as "_writeString2()", except needs additional escaping
     * for subset of characters
     */
    private void _writeStringCustom(final int len)
        throws IOException, JsonGenerationException
    {
        // And then we'll need to verify need for escaping etc:
        int end = _outputTail + len;
        final int[] escCodes = _outputEscapes;
        final int maxNonEscaped = (_maximumNonEscapedChar < 1) ? 0xFFFF : _maximumNonEscapedChar;
        final int escLimit = Math.min(escCodes.length, maxNonEscaped+1);
        int escCode = 0;
        final CharacterEscapes customEscapes = _characterEscapes;

        output_loop:
        while (_outputTail < end) {
            char c;
            // Fast loop for chars not needing escaping
            escape_loop:
            while (true) {
                c = _outputBuffer[_outputTail];
                if (c < escLimit) {
                    escCode = escCodes[c];
                    if (escCode != 0) {
                        break escape_loop;
                    }
                } else if (c > maxNonEscaped) {
                    escCode = CharacterEscapes.ESCAPE_STANDARD;
                    break escape_loop;
                } else {
                    if ((_currentEscape = customEscapes.getEscapeSequence(c)) != null) {
                        escCode = CharacterEscapes.ESCAPE_CUSTOM;
                        break escape_loop;
                    }
                }
                if (++_outputTail >= end) {
                    break output_loop;
                }
            }
            int flushLen = (_outputTail - _outputHead);
            if (flushLen > 0) {
                _writer.write(_outputBuffer, _outputHead, flushLen);
            }
            ++_outputTail;
            _prependOrWriteCharacterEscape(c, escCode);
        }
    }

    private void _writeSegmentCustom(int end)
        throws IOException, JsonGenerationException
    {
        final int[] escCodes = _outputEscapes;
        final int maxNonEscaped = (_maximumNonEscapedChar < 1) ? 0xFFFF : _maximumNonEscapedChar;
        final int escLimit = Math.min(escCodes.length, maxNonEscaped+1);
        final CharacterEscapes customEscapes = _characterEscapes;
    
        int ptr = 0;
        int escCode = 0;
        int start = ptr;
    
        output_loop:
        while (ptr < end) {
            // Fast loop for chars not needing escaping
            char c;
            while (true) {
                c = _outputBuffer[ptr];
                if (c < escLimit) {
                    escCode = escCodes[c];
                    if (escCode != 0) {
                        break;
                    }
                } else if (c > maxNonEscaped) {
                    escCode = CharacterEscapes.ESCAPE_STANDARD;
                    break;
                } else {
                    if ((_currentEscape = customEscapes.getEscapeSequence(c)) != null) {
                        escCode = CharacterEscapes.ESCAPE_CUSTOM;
                        break;
                    }
                }
                if (++ptr >= end) {
                    break;
                }
            }
            int flushLen = (ptr - start);
            if (flushLen > 0) {
                _writer.write(_outputBuffer, start, flushLen);
                if (ptr >= end) {
                    break output_loop;
                }
            }
            ++ptr;
            start = _prependOrWriteCharacterEscape(_outputBuffer, ptr, end, c, escCode);
        }
    }

    private void _writeStringCustom(char[] text, int offset, int len)
        throws IOException, JsonGenerationException
    {
        len += offset; // -> len marks the end from now on
        final int[] escCodes = _outputEscapes;
        final int maxNonEscaped = (_maximumNonEscapedChar < 1) ? 0xFFFF : _maximumNonEscapedChar;
        final int escLimit = Math.min(escCodes.length, maxNonEscaped+1);
        final CharacterEscapes customEscapes = _characterEscapes;

        int escCode = 0;
        
        while (offset < len) {
            int start = offset;
            char c;
            
            while (true) {
                c = text[offset];
                if (c < escLimit) {
                    escCode = escCodes[c];
                    if (escCode != 0) {
                        break;
                    }
                } else if (c > maxNonEscaped) {
                    escCode = CharacterEscapes.ESCAPE_STANDARD;
                    break;
                } else {
                    if ((_currentEscape = customEscapes.getEscapeSequence(c)) != null) {
                        escCode = CharacterEscapes.ESCAPE_CUSTOM;
                        break;
                    }
                }
                if (++offset >= len) {
                    break;
                }
            }
    
            // Short span? Better just copy it to buffer first:
            int newAmount = offset - start;
            if (newAmount < SHORT_WRITE) {
                // Note: let's reserve room for escaped char (up to 6 chars)
                if ((_outputTail + newAmount) > _outputEnd) {
                    _flushBuffer();
                }
                if (newAmount > 0) {
                    System.arraycopy(text, start, _outputBuffer, _outputTail, newAmount);
                    _outputTail += newAmount;
                }
            } else { // Nope: better just write through
                _flushBuffer();
                _writer.write(text, start, newAmount);
            }
            // Was this the end?
            if (offset >= len) { // yup
                break;
            }
            // Nope, need to escape the char.
            ++offset;
            _appendCharacterEscape(c, escCode);
        }
    }
    
    /*
    /**********************************************************
    /* Internal methods, low-level writing; binary
    /**********************************************************
     */
    
    protected final void _writeBinary(Base64Variant b64variant, byte[] input, int inputPtr, final int inputEnd)
        throws IOException, JsonGenerationException
    {
        // Encoding is by chunks of 3 input, 4 output chars, so:
        int safeInputEnd = inputEnd - 3;
        // Let's also reserve room for possible (and quoted) lf char each round
        int safeOutputEnd = _outputEnd - 6;
        int chunksBeforeLF = b64variant.getMaxLineLength() >> 2;

        // Ok, first we loop through all full triplets of data:
        while (inputPtr <= safeInputEnd) {
            if (_outputTail > safeOutputEnd) { // need to flush
                _flushBuffer();
            }
            // First, mash 3 bytes into lsb of 32-bit int
            int b24 = ((int) input[inputPtr++]) << 8;
            b24 |= ((int) input[inputPtr++]) & 0xFF;
            b24 = (b24 << 8) | (((int) input[inputPtr++]) & 0xFF);
            _outputTail = b64variant.encodeBase64Chunk(b24, _outputBuffer, _outputTail);
            if (--chunksBeforeLF <= 0) {
                // note: must quote in JSON value
                _outputBuffer[_outputTail++] = '\\';
                _outputBuffer[_outputTail++] = 'n';
                chunksBeforeLF = b64variant.getMaxLineLength() >> 2;
            }
        }

        // And then we may have 1 or 2 leftover bytes to encode
        int inputLeft = inputEnd - inputPtr; // 0, 1 or 2
        if (inputLeft > 0) { // yes, but do we have room for output?
            if (_outputTail > safeOutputEnd) { // don't really need 6 bytes but...
                _flushBuffer();
            }
            int b24 = ((int) input[inputPtr++]) << 16;
            if (inputLeft == 2) {
                b24 |= (((int) input[inputPtr++]) & 0xFF) << 8;
            }
            _outputTail = b64variant.encodeBase64Partial(b24, inputLeft, _outputBuffer, _outputTail);
        }
    }

    // write-method called when length is definitely known
    protected final int _writeBinary(Base64Variant b64variant,
            InputStream data, byte[] readBuffer, int bytesLeft)
        throws IOException, JsonGenerationException
    {
        int inputPtr = 0;
        int inputEnd = 0;
        int lastFullOffset = -3;       
        
        // Let's also reserve room for possible (and quoted) lf char each round
        int safeOutputEnd = _outputEnd - 6;
        int chunksBeforeLF = b64variant.getMaxLineLength() >> 2;

        while (bytesLeft > 2) { // main loop for full triplets
            if (inputPtr > lastFullOffset) {
                inputEnd = _readMore(data, readBuffer, inputPtr, inputEnd, bytesLeft);
                inputPtr = 0;
                if (inputEnd < 3) { // required to try to read to have at least 3 bytes
                    break;
                }
                lastFullOffset = inputEnd-3;
            }
            if (_outputTail > safeOutputEnd) { // need to flush
                _flushBuffer();
            }
            int b24 = ((int) readBuffer[inputPtr++]) << 8;
            b24 |= ((int) readBuffer[inputPtr++]) & 0xFF;
            b24 = (b24 << 8) | (((int) readBuffer[inputPtr++]) & 0xFF);
            bytesLeft -= 3;
            _outputTail = b64variant.encodeBase64Chunk(b24, _outputBuffer, _outputTail);
            if (--chunksBeforeLF <= 0) {
                _outputBuffer[_outputTail++] = '\\';
                _outputBuffer[_outputTail++] = 'n';
                chunksBeforeLF = b64variant.getMaxLineLength() >> 2;
            }
        }
        
        // And then we may have 1 or 2 leftover bytes to encode
        if (bytesLeft > 0) {
            inputEnd = _readMore(data, readBuffer, inputPtr, inputEnd, bytesLeft);
            inputPtr = 0;
            if (inputEnd > 0) { // yes, but do we have room for output?
                if (_outputTail > safeOutputEnd) { // don't really need 6 bytes but...
                    _flushBuffer();
                }
                int b24 = ((int) readBuffer[inputPtr++]) << 16;
                int amount;
                if (inputPtr < inputEnd) {
                    b24 |= (((int) readBuffer[inputPtr]) & 0xFF) << 8;
                    amount = 2;
                } else {
                    amount = 1;
                }
                _outputTail = b64variant.encodeBase64Partial(b24, amount, _outputBuffer, _outputTail);
                bytesLeft -= amount;
            }
        }
        return bytesLeft;
    }
    
    // write method when length is unknown
    protected final int _writeBinary(Base64Variant b64variant,
            InputStream data, byte[] readBuffer)
        throws IOException, JsonGenerationException
    {
        int inputPtr = 0;
        int inputEnd = 0;
        int lastFullOffset = -3;
        int bytesDone = 0;
        
        // Let's also reserve room for possible (and quoted) LF char each round
        int safeOutputEnd = _outputEnd - 6;
        int chunksBeforeLF = b64variant.getMaxLineLength() >> 2;

        // Ok, first we loop through all full triplets of data:
        while (true) {
            if (inputPtr > lastFullOffset) { // need to load more
                inputEnd = _readMore(data, readBuffer, inputPtr, inputEnd, readBuffer.length);
                inputPtr = 0;
                if (inputEnd < 3) { // required to try to read to have at least 3 bytes
                    break;
                }
                lastFullOffset = inputEnd-3;
            }
            if (_outputTail > safeOutputEnd) { // need to flush
                _flushBuffer();
            }
            // First, mash 3 bytes into lsb of 32-bit int
            int b24 = ((int) readBuffer[inputPtr++]) << 8;
            b24 |= ((int) readBuffer[inputPtr++]) & 0xFF;
            b24 = (b24 << 8) | (((int) readBuffer[inputPtr++]) & 0xFF);
            bytesDone += 3;
            _outputTail = b64variant.encodeBase64Chunk(b24, _outputBuffer, _outputTail);
            if (--chunksBeforeLF <= 0) {
                _outputBuffer[_outputTail++] = '\\';
                _outputBuffer[_outputTail++] = 'n';
                chunksBeforeLF = b64variant.getMaxLineLength() >> 2;
            }
        }

        // And then we may have 1 or 2 leftover bytes to encode
        if (inputPtr < inputEnd) { // yes, but do we have room for output?
            if (_outputTail > safeOutputEnd) { // don't really need 6 bytes but...
                _flushBuffer();
            }
            int b24 = ((int) readBuffer[inputPtr++]) << 16;
            int amount = 1;
            if (inputPtr < inputEnd) {
                b24 |= (((int) readBuffer[inputPtr]) & 0xFF) << 8;
                amount = 2;
            }
            bytesDone += amount;
            _outputTail = b64variant.encodeBase64Partial(b24, amount, _outputBuffer, _outputTail);
        }
        return bytesDone;
    }
    
    private int _readMore(InputStream in,
            byte[] readBuffer, int inputPtr, int inputEnd,
            int maxRead) throws IOException
    {
        // anything to shift to front?
        int i = 0;
        while (inputPtr < inputEnd) {
            readBuffer[i++]  = readBuffer[inputPtr++];
        }
        inputPtr = 0;
        inputEnd = i;
        maxRead = Math.min(maxRead, readBuffer.length);
        
        do {
            int length = maxRead - inputEnd;
            if (length == 0) {
                break;
            }
            int count = in.read(readBuffer, inputEnd, length);            
            if (count < 0) {
                return inputEnd;
            }
            inputEnd += count;
        } while (inputEnd < 3);
        return inputEnd;
    }
    
    /*
    /**********************************************************
    /* Internal methods, low-level writing, other
    /**********************************************************
     */
    
    private final void _writeNull() throws IOException
    {
        if ((_outputTail + 4) >= _outputEnd) {
            _flushBuffer();
        }
        int ptr = _outputTail;
        char[] buf = _outputBuffer;
        buf[ptr] = 'n';
        buf[++ptr] = 'u';
        buf[++ptr] = 'l';
        buf[++ptr] = 'l';
        _outputTail = ptr+1;
    }
        
    /*
    /**********************************************************
    /* Internal methods, low-level writing, escapes
    /**********************************************************
     */

    /**
     * Method called to try to either prepend character escape at front of
     * given buffer; or if not possible, to write it out directly.
     * Uses head and tail pointers (and updates as necessary)
     */
    private void _prependOrWriteCharacterEscape(char ch, int escCode)
        throws IOException, JsonGenerationException
    {
        if (escCode >= 0) { // \\N (2 char)
            if (_outputTail >= 2) { // fits, just prepend
                int ptr = _outputTail - 2;
                _outputHead = ptr;
                _outputBuffer[ptr++] = '\\';
                _outputBuffer[ptr] = (char) escCode;
                return;
            }
            // won't fit, write
            char[] buf = _entityBuffer;
            if (buf == null) {
                buf = _allocateEntityBuffer();
            }
            _outputHead = _outputTail;
            buf[1] = (char) escCode;
            _writer.write(buf, 0, 2);
            return;
        }
        if (escCode != CharacterEscapes.ESCAPE_CUSTOM) { // std, \\uXXXX
            if (_outputTail >= 6) { // fits, prepend to buffer
                char[] buf = _outputBuffer;
                int ptr = _outputTail - 6;
                _outputHead = ptr;
                buf[ptr] = '\\';
                buf[++ptr] = 'u';
                // We know it's a control char, so only the last 2 chars are non-0
                if (ch > 0xFF) { // beyond 8 bytes
                    int hi = (ch >> 8) & 0xFF;
                    buf[++ptr] = HEX_CHARS[hi >> 4];
                    buf[++ptr] = HEX_CHARS[hi & 0xF];
                    ch &= 0xFF;
                } else {
                    buf[++ptr] = '0';
                    buf[++ptr] = '0';
                }
                buf[++ptr] = HEX_CHARS[ch >> 4];
                buf[++ptr] = HEX_CHARS[ch & 0xF];
                return;
            }
            // won't fit, flush and write
            char[] buf = _entityBuffer;
            if (buf == null) {
                buf = _allocateEntityBuffer();
            }
            _outputHead = _outputTail;
            if (ch > 0xFF) { // beyond 8 bytes
                int hi = (ch >> 8) & 0xFF;
                int lo = ch & 0xFF;
                buf[10] = HEX_CHARS[hi >> 4];
                buf[11] = HEX_CHARS[hi & 0xF];
                buf[12] = HEX_CHARS[lo >> 4];
                buf[13] = HEX_CHARS[lo & 0xF];
                _writer.write(buf, 8, 6);
            } else { // We know it's a control char, so only the last 2 chars are non-0
                buf[6] = HEX_CHARS[ch >> 4];
                buf[7] = HEX_CHARS[ch & 0xF];
                _writer.write(buf, 2, 6);
            }
            return;
        }
        String escape;

        if (_currentEscape == null) {
            escape = _characterEscapes.getEscapeSequence(ch).getValue();
        } else {
            escape = _currentEscape.getValue();
            _currentEscape = null;
        }
        int len = escape.length();
        if (_outputTail >= len) { // fits in, prepend
            int ptr = _outputTail - len;
            _outputHead = ptr;
            escape.getChars(0, len, _outputBuffer, ptr);
            return;
        }
        // won't fit, write separately
        _outputHead = _outputTail;
        _writer.write(escape);
    }

    /**
     * Method called to try to either prepend character escape at front of
     * given buffer; or if not possible, to write it out directly.
     * 
     * @return Pointer to start of prepended entity (if prepended); or 'ptr'
     *   if not.
     */
    private int _prependOrWriteCharacterEscape(char[] buffer, int ptr, int end,
            char ch, int escCode)
        throws IOException, JsonGenerationException
    {
        if (escCode >= 0) { // \\N (2 char)
            if (ptr > 1 && ptr < end) { // fits, just prepend
                ptr -= 2;
                buffer[ptr] = '\\';
                buffer[ptr+1] = (char) escCode;
            } else { // won't fit, write
                char[] ent = _entityBuffer;
                if (ent == null) {
                    ent = _allocateEntityBuffer();
                }
                ent[1] = (char) escCode;
                _writer.write(ent, 0, 2);
            }
            return ptr;
        }
        if (escCode != CharacterEscapes.ESCAPE_CUSTOM) { // std, \\uXXXX
            if (ptr > 5 && ptr < end) { // fits, prepend to buffer
                ptr -= 6;
                buffer[ptr++] = '\\';
                buffer[ptr++] = 'u';
                // We know it's a control char, so only the last 2 chars are non-0
                if (ch > 0xFF) { // beyond 8 bytes
                    int hi = (ch >> 8) & 0xFF;
                    buffer[ptr++] = HEX_CHARS[hi >> 4];
                    buffer[ptr++] = HEX_CHARS[hi & 0xF];
                    ch &= 0xFF;
                } else {
                    buffer[ptr++] = '0';
                    buffer[ptr++] = '0';
                }
                buffer[ptr++] = HEX_CHARS[ch >> 4];
                buffer[ptr] = HEX_CHARS[ch & 0xF];
                ptr -= 5;
            } else {
                // won't fit, flush and write
                char[] ent = _entityBuffer;
                if (ent == null) {
                    ent = _allocateEntityBuffer();
                }
                _outputHead = _outputTail;
                if (ch > 0xFF) { // beyond 8 bytes
                    int hi = (ch >> 8) & 0xFF;
                    int lo = ch & 0xFF;
                    ent[10] = HEX_CHARS[hi >> 4];
                    ent[11] = HEX_CHARS[hi & 0xF];
                    ent[12] = HEX_CHARS[lo >> 4];
                    ent[13] = HEX_CHARS[lo & 0xF];
                    _writer.write(ent, 8, 6);
                } else { // We know it's a control char, so only the last 2 chars are non-0
                    ent[6] = HEX_CHARS[ch >> 4];
                    ent[7] = HEX_CHARS[ch & 0xF];
                    _writer.write(ent, 2, 6);
                }
            }
            return ptr;
        }
        String escape;
        if (_currentEscape == null) {
            escape = _characterEscapes.getEscapeSequence(ch).getValue();
        } else {
            escape = _currentEscape.getValue();
            _currentEscape = null;
        }
        int len = escape.length();
        if (ptr >= len && ptr < end) { // fits in, prepend
            ptr -= len;
            escape.getChars(0, len, buffer, ptr);
        } else { // won't fit, write separately
            _writer.write(escape);
        }
        return ptr;
    }

    /**
     * Method called to append escape sequence for given character, at the
     * end of standard output buffer; or if not possible, write out directly.
     */
    private void _appendCharacterEscape(char ch, int escCode)
        throws IOException, JsonGenerationException
    {
        if (escCode >= 0) { // \\N (2 char)
            if ((_outputTail + 2) > _outputEnd) {
                _flushBuffer();
            }
            _outputBuffer[_outputTail++] = '\\';
            _outputBuffer[_outputTail++] = (char) escCode;
            return;
        }
        if (escCode != CharacterEscapes.ESCAPE_CUSTOM) { // std, \\uXXXX
            if ((_outputTail + 5) >= _outputEnd) {
                _flushBuffer();
            }
            int ptr = _outputTail;
            char[] buf = _outputBuffer;
            buf[ptr++] = '\\';
            buf[ptr++] = 'u';
            // We know it's a control char, so only the last 2 chars are non-0
            if (ch > 0xFF) { // beyond 8 bytes
                int hi = (ch >> 8) & 0xFF;
                buf[ptr++] = HEX_CHARS[hi >> 4];
                buf[ptr++] = HEX_CHARS[hi & 0xF];
                ch &= 0xFF;
            } else {
                buf[ptr++] = '0';
                buf[ptr++] = '0';
            }
            buf[ptr++] = HEX_CHARS[ch >> 4];
            buf[ptr++] = HEX_CHARS[ch & 0xF];
            _outputTail = ptr;
            return;
        }
        String escape;
        if (_currentEscape == null) {
            escape = _characterEscapes.getEscapeSequence(ch).getValue();
        } else {
            escape = _currentEscape.getValue();
            _currentEscape = null;
        }
        int len = escape.length();
        if ((_outputTail + len) > _outputEnd) {
            _flushBuffer();
            if (len > _outputEnd) { // very very long escape; unlikely but theoretically possible
                _writer.write(escape);
                return;
            }
        }
        escape.getChars(0, len, _outputBuffer, _outputTail);
        _outputTail += len;
    }
    
    private char[] _allocateEntityBuffer()
    {
        char[] buf = new char[14];
        // first 2 chars, non-numeric escapes (like \n)
        buf[0] = '\\';
        // next 6; 8-bit escapes (control chars mostly)
        buf[2] = '\\';
        buf[3] = 'u';
        buf[4] = '0';
        buf[5] = '0';
        // last 6, beyond 8 bits
        buf[8] = '\\';
        buf[9] = 'u';
        _entityBuffer = buf;
        return buf;
    }

    /**
     * @since 2.9
     */
    private char[] _allocateCopyBuffer() {
        if (_copyBuffer == null) {
            _copyBuffer = _ioContext.allocNameCopyBuffer(2000);
        }
        return _copyBuffer;
    }

    protected void _flushBuffer() throws IOException
    {
        int len = _outputTail - _outputHead;
        if (len > 0) {
            int offset = _outputHead;
            _outputTail = _outputHead = 0;
            _writer.write(_outputBuffer, offset, len);
        }
    }
}<|MERGE_RESOLUTION|>--- conflicted
+++ resolved
@@ -79,11 +79,6 @@
     /**
      * Intermediate buffer in which characters of a String are copied
      * before being encoded.
-<<<<<<< HEAD
-=======
-     *
-     * @since 2.10
->>>>>>> d88d8f07
      */
     protected char[] _copyBuffer;
 
@@ -1973,9 +1968,6 @@
         return buf;
     }
 
-    /**
-     * @since 2.9
-     */
     private char[] _allocateCopyBuffer() {
         if (_copyBuffer == null) {
             _copyBuffer = _ioContext.allocNameCopyBuffer(2000);
