--- conflicted
+++ resolved
@@ -19,11 +19,11 @@
     public final static byte UTF8_BOM_1 = (byte) 0xEF;
     public final static byte UTF8_BOM_2 = (byte) 0xBB;
     public final static byte UTF8_BOM_3 = (byte) 0xBF;
-    
-    /*
-    /**********************************************************
+
+    /*
+    /**********************************************************************
     /* Configuration
-    /**********************************************************
+    /**********************************************************************
      */
 
     private final IOContext _context;
@@ -31,9 +31,9 @@
     private final InputStream _in;
 
     /*
-    /**********************************************************
+    /**********************************************************************
     /* Input buffering
-    /**********************************************************
+    /**********************************************************************
      */
 
     private final byte[] _inputBuffer;
@@ -49,9 +49,9 @@
     private final boolean _bufferRecyclable;
 
     /*
-    /**********************************************************
+    /**********************************************************************
     /* Input location
-    /**********************************************************
+    /**********************************************************************
      */
 
     /**
@@ -64,9 +64,9 @@
 //    private int _inputProcessed;
 
     /*
-    /**********************************************************
+    /**********************************************************************
     /* Data gathered
-    /**********************************************************
+    /**********************************************************************
      */
 
     /**
@@ -77,9 +77,9 @@
     private int _bytesPerChar; // 0 means "dunno yet"
 
     /*
-    /**********************************************************
+    /**********************************************************************
     /* Life-cycle
-    /**********************************************************
+    /**********************************************************************
      */
 
     public ByteSourceJsonBootstrapper(IOContext ctxt, InputStream in) {
@@ -104,9 +104,9 @@
     }
 
     /*
-    /**********************************************************
+    /**********************************************************************
     /*  Encoding detection during bootstrapping
-    /**********************************************************
+    /**********************************************************************
      */
     
     /**
@@ -212,9 +212,9 @@
     }
 
     /*
-    /**********************************************************
+    /**********************************************************************
     /* Constructing a Reader
-    /**********************************************************
+    /**********************************************************************
      */
     
     @SuppressWarnings("resource")
@@ -280,155 +280,9 @@
     }
 
     /*
-    /**********************************************************
-<<<<<<< HEAD
-=======
-    /*  Encoding detection for data format auto-detection
-    /**********************************************************
-     */
-
-    /**
-     * Current implementation is not as thorough as other functionality
-     * ({@link com.fasterxml.jackson.core.json.ByteSourceJsonBootstrapper}); 
-     * supports UTF-8, for example. But it should work, for now, and can
-     * be improved as necessary.
-     *
-     * @param acc InputAccessor to use for accessing content to check
-     *
-     * @return Strength of match (never {@code null})
-     *
-     * @throws IOException if input access fails due to read problem
-     */
-    public static MatchStrength hasJSONFormat(InputAccessor acc) throws IOException
-    {
-        // Ideally we should see "[" or "{"; but if not, we'll accept double-quote (String)
-        // in future could also consider accepting non-standard matches?
-        
-        if (!acc.hasMoreBytes()) {
-            return MatchStrength.INCONCLUSIVE;
-        }
-        byte b = acc.nextByte();
-        // Very first thing, a UTF-8 BOM?
-        if (b == UTF8_BOM_1) { // yes, looks like UTF-8 BOM
-            if (!acc.hasMoreBytes()) {
-                return MatchStrength.INCONCLUSIVE;
-            }
-            if (acc.nextByte() != UTF8_BOM_2) {
-                return MatchStrength.NO_MATCH;
-            }
-            if (!acc.hasMoreBytes()) {
-                return MatchStrength.INCONCLUSIVE;
-            }
-            if (acc.nextByte() != UTF8_BOM_3) {
-                return MatchStrength.NO_MATCH;
-            }
-            if (!acc.hasMoreBytes()) {
-                return MatchStrength.INCONCLUSIVE;
-            }
-            b = acc.nextByte();
-        }
-        // Then possible leading space
-        int ch = skipSpace(acc, b);
-        if (ch < 0) {
-            return MatchStrength.INCONCLUSIVE;
-        }
-        // First, let's see if it looks like a structured type:
-        if (ch == '{') { // JSON object?
-            // Ideally we need to find either double-quote or closing bracket
-            ch = skipSpace(acc);
-            if (ch < 0) {
-                return MatchStrength.INCONCLUSIVE;
-            }
-            if (ch == '"' || ch == '}') {
-                return MatchStrength.SOLID_MATCH;
-            }
-            // ... should we allow non-standard? Let's not yet... can add if need be
-            return MatchStrength.NO_MATCH;
-        }
-        MatchStrength strength;
-        
-        if (ch == '[') {
-            ch = skipSpace(acc);
-            if (ch < 0) {
-                return MatchStrength.INCONCLUSIVE;
-            }
-            // closing brackets is easy; but for now, let's also accept opening...
-            if (ch == ']' || ch == '[') {
-                return MatchStrength.SOLID_MATCH;
-            }
-            return MatchStrength.SOLID_MATCH;
-        } else {
-            // plain old value is not very convincing...
-            strength = MatchStrength.WEAK_MATCH;
-        }
-
-        if (ch == '"') { // string value
-            return strength;
-        }
-        if (ch <= '9' && ch >= '0') { // number
-            return strength;
-        }
-        if (ch == '-') { // negative number
-            ch = skipSpace(acc);
-            if (ch < 0) {
-                return MatchStrength.INCONCLUSIVE;
-            }
-            return (ch <= '9' && ch >= '0') ? strength : MatchStrength.NO_MATCH;
-        }
-        // or one of literals
-        if (ch == 'n') { // null
-            return tryMatch(acc, "ull", strength);
-        }
-        if (ch == 't') { // true
-            return tryMatch(acc, "rue", strength);
-        }
-        if (ch == 'f') { // false
-            return tryMatch(acc, "alse", strength);
-        }
-        return MatchStrength.NO_MATCH;
-    }
-
-    private static MatchStrength tryMatch(InputAccessor acc, String matchStr, MatchStrength fullMatchStrength)
-        throws IOException
-    {
-        for (int i = 0, len = matchStr.length(); i < len; ++i) {
-            if (!acc.hasMoreBytes()) {
-                return MatchStrength.INCONCLUSIVE;
-            }
-            if (acc.nextByte() != matchStr.charAt(i)) {
-                return MatchStrength.NO_MATCH;
-            }
-        }
-        return fullMatchStrength;
-    }
-
-    private static int skipSpace(InputAccessor acc) throws IOException
-    {
-        if (!acc.hasMoreBytes()) {
-            return -1;
-        }
-        return skipSpace(acc, acc.nextByte());
-    }
-
-    private static int skipSpace(InputAccessor acc, byte b) throws IOException
-    {
-        while (true) {
-            int ch = (int) b & 0xFF;
-            if (!(ch == ' ' || ch == '\r' || ch == '\n' || ch == '\t')) {
-                return ch;
-            }
-            if (!acc.hasMoreBytes()) {
-                return -1;
-            }
-            b = acc.nextByte();
-        }
-    }
-
-    /*
-    /**********************************************************
->>>>>>> aa54f0a1
+    /**********************************************************************
     /* Internal methods, parsing
-    /**********************************************************
+    /**********************************************************************
      */
 
     /**
@@ -522,9 +376,9 @@
     }
 
     /*
-    /**********************************************************
+    /**********************************************************************
     /* Internal methods, problem reporting
-    /**********************************************************
+    /**********************************************************************
      */
 
     private void reportWeirdUCS4(String type) throws IOException {
@@ -532,9 +386,9 @@
     }
 
     /*
-    /**********************************************************
+    /**********************************************************************
     /* Internal methods, raw input access
-    /**********************************************************
+    /**********************************************************************
      */
 
     protected boolean ensureLoaded(int minimum) throws IOException {
