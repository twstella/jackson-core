package com.fasterxml.jackson.core.json;

import java.io.*;

import com.fasterxml.jackson.core.*;
import com.fasterxml.jackson.core.io.CharTypes;
import com.fasterxml.jackson.core.io.IOContext;
import com.fasterxml.jackson.core.sym.CharsToNameCanonicalizer;
import com.fasterxml.jackson.core.util.*;

import static com.fasterxml.jackson.core.JsonTokenId.*;

/**
 * This is a concrete implementation of {@link JsonParser}, which is
 * based on a {@link java.io.Reader} to handle low-level character
 * conversion tasks.
 */
public class ReaderBasedJsonParser
    extends JsonParserBase
{
    private final static int FEAT_MASK_TRAILING_COMMA = JsonReadFeature.ALLOW_TRAILING_COMMA.getMask();
    private final static int FEAT_MASK_ALLOW_MISSING = JsonReadFeature.ALLOW_MISSING_VALUES.getMask();

    // Latin1 encoding is not supported, but we do use 8-bit subset for
    // pre-processing task, to simplify first pass, keep it fast.
    protected final static int[] _icLatin1 = CharTypes.getInputCodeLatin1();

    /*
    /**********************************************************
    /* Input configuration
    /**********************************************************
     */

    /**
     * Reader that can be used for reading more content, if one
     * buffer from input source, but in some cases pre-loaded buffer
     * is handed to the parser.
     */
    protected Reader _reader;

    /**
     * Current buffer from which data is read; generally data is read into
     * buffer from input source.
     */
    protected char[] _inputBuffer;

    /**
     * Flag that indicates whether the input buffer is recycable (and
     * needs to be returned to recycler once we are done) or not.
     *<p>
     * If it is not, it also means that parser can NOT modify underlying
     * buffer.
     */
    protected boolean _bufferRecyclable;

    /*
    /**********************************************************
    /* Configuration
    /**********************************************************
     */

    final protected CharsToNameCanonicalizer _symbols;

    final protected int _hashSeed;

    /*
    /**********************************************************
    /* Parsing state
    /**********************************************************
     */

    /**
     * Flag that indicates that the current token has not yet
     * been fully processed, and needs to be finished for
     * some access (or skipped to obtain the next token)
     */
    protected boolean _tokenIncomplete;

    /**
     * Value of {@link #_inputPtr} at the time when the first character of
     * name token was read. Used for calculating token location when requested;
     * combined with {@link #_currInputProcessed}, may be updated appropriately
     * as needed.
     */
    protected long _nameStartOffset;

    /**
     * @since 2.7
     */
    protected int _nameStartRow;

    /**
     * @since 2.7
     */
    protected int _nameStartCol;

    /*
    /**********************************************************
    /* Life-cycle
    /**********************************************************
     */

    /**
     * Constructor called when caller wants to provide input buffer directly,
     * and it may or may not be recyclable use standard recycle context.
<<<<<<< HEAD
=======
     *
     * @param ctxt I/O context to use
     * @param features Standard stream read features enabled
     * @param r Reader used for reading actual content, if any; {@code null} if none
     * @param codec {@code ObjectCodec} to delegate object deserialization to
     * @param st Name canonicalizer to use
     * @param inputBuffer Input buffer to read initial content from (before Reader)
     * @param start Pointer in {@code inputBuffer} that has the first content character to decode
     * @param end Pointer past the last content character in {@code inputBuffer}
     * @param bufferRecyclable Whether {@code inputBuffer} passed is managed by Jackson core
     *    (and thereby needs recycling)
     *
     * @since 2.4
>>>>>>> ddf23ca5
     */
    public ReaderBasedJsonParser(ObjectReadContext readCtxt, IOContext ctxt,
            int stdFeatures, int formatFeatures, Reader r,
            CharsToNameCanonicalizer st,
            char[] inputBuffer, int start, int end,
            boolean bufferRecyclable)
    {
        super(readCtxt, ctxt, stdFeatures, formatFeatures);
        _reader = r;
        _inputBuffer = inputBuffer;
        _inputPtr = start;
        _inputEnd = end;
        _symbols = st;
        _hashSeed = st.hashSeed();
        _bufferRecyclable = bufferRecyclable;
    }

    /**
     * Constructor called when input comes as a {@link java.io.Reader}, and buffer allocation
     * can be done using default mechanism.
     *
     * @param ctxt I/O context to use
     * @param features Standard stream read features enabled
     * @param r Reader used for reading actual content, if any; {@code null} if none
     * @param codec {@code ObjectCodec} to delegate object deserialization to
     * @param st Name canonicalizer to use
     */
    public ReaderBasedJsonParser(ObjectReadContext readCtxt, IOContext ctxt,
            int stdFeatures, int formatFeatures, Reader r,
            CharsToNameCanonicalizer st)
    {
        super(readCtxt, ctxt, stdFeatures, formatFeatures);
        _reader = r;
        _inputBuffer = ctxt.allocTokenBuffer();
        _inputPtr = 0;
        _inputEnd = 0;
        _symbols = st;
        _hashSeed = st.hashSeed();
        _bufferRecyclable = true;
    }

    /*
    /**********************************************************
    /* Base method defs, overrides
    /**********************************************************
     */

    @Override
    public int releaseBuffered(Writer w) throws IOException {
        int count = _inputEnd - _inputPtr;
        if (count < 1) { return 0; }
        // let's just advance ptr to end
        int origPtr = _inputPtr;
        _inputPtr += count;
        w.write(_inputBuffer, origPtr, count);
        return count;
    }

    @Override public Object getInputSource() { return _reader; }

    protected char getNextChar(String eofMsg, JsonToken forToken) throws IOException {
        if (_inputPtr >= _inputEnd) {
            if (!_loadMore()) {
                _reportInvalidEOF(eofMsg, forToken);
            }
        }
        return _inputBuffer[_inputPtr++];
    }

    @Override
    protected void _closeInput() throws IOException {
        /* 25-Nov-2008, tatus: As per [JACKSON-16] we are not to call close()
         *   on the underlying Reader, unless we "own" it, or auto-closing
         *   feature is enabled.
         *   One downside is that when using our optimized
         *   Reader (granted, we only do that for UTF-32...) this
         *   means that buffer recycling won't work correctly.
         */
        if (_reader != null) {
            if (_ioContext.isResourceManaged() || isEnabled(StreamReadFeature.AUTO_CLOSE_SOURCE)) {
                _reader.close();
            }
            _reader = null;
        }
    }

    /**
     * Method called to release internal buffers owned by the base
     * reader. This may be called along with {@link #_closeInput} (for
     * example, when explicitly closing this reader instance), or
     * separately (if need be).
     */
    @Override
    protected void _releaseBuffers() throws IOException
    {
        super._releaseBuffers();
        // merge new symbols, if any
        _symbols.release();
        // and release buffers, if they are recyclable ones
        if (_bufferRecyclable) {
            char[] buf = _inputBuffer;
            if (buf != null) {
                _inputBuffer = null;
                _ioContext.releaseTokenBuffer(buf);
            }
        }
    }

    /*
    /**********************************************************
    /* Low-level access, supporting
    /**********************************************************
     */

    protected void _loadMoreGuaranteed() throws IOException {
        if (!_loadMore()) { _reportInvalidEOF(); }
    }
    
    protected boolean _loadMore() throws IOException
    {
        if (_reader != null) {
            int count = _reader.read(_inputBuffer, 0, _inputBuffer.length);
            if (count > 0) {
                final int bufSize = _inputEnd;
                _currInputProcessed += bufSize;
                _currInputRowStart -= bufSize;

                // 26-Nov-2015, tatu: Since name-offset requires it too, must offset
                //   this increase to avoid "moving" name-offset, resulting most likely
                //   in negative value, which is fine as combine value remains unchanged.
                _nameStartOffset -= bufSize;

                _inputPtr = 0;
                _inputEnd = count;

                return true;
            }
            // End of input
            _closeInput();
            // Should never return 0, so let's fail
            if (count == 0) {
                throw new IOException("Reader returned 0 characters when trying to read "+_inputEnd);
            }
        }
        return false;
    }

    /*
    /**********************************************************
    /* Public API, data access
    /**********************************************************
     */

    /**
     * Method for accessing textual representation of the current event;
     * if no current event (before first call to {@link #nextToken}, or
     * after encountering end-of-input), returns null.
     * Method can be called for any event.
     */
    @Override
    public final String getText() throws IOException
    {
        if (_currToken == JsonToken.VALUE_STRING) {
            if (_tokenIncomplete) {
                _tokenIncomplete = false;
                _finishString(); // only strings can be incomplete
            }
            return _textBuffer.contentsAsString();
        }
        return _getText2(_currToken);
    }

    @Override // since 2.8
    public int getText(Writer writer) throws IOException
    {
        JsonToken t = _currToken;
        if (t == JsonToken.VALUE_STRING) {
            if (_tokenIncomplete) {
                _tokenIncomplete = false;
                _finishString(); // only strings can be incomplete
            }
            return _textBuffer.contentsToWriter(writer);
        }
        if (t == JsonToken.FIELD_NAME) {
            String n = _parsingContext.currentName();
            writer.write(n);
            return n.length();
        }
        if (t != null) {
            if (t.isNumeric()) {
                return _textBuffer.contentsToWriter(writer);
            }
            char[] ch = t.asCharArray();
            writer.write(ch);
            return ch.length;
        }
        return 0;
    }
    
    // // // Let's override default impls for improved performance

    // @since 2.1
    @Override
    public final String getValueAsString() throws IOException
    {
        if (_currToken == JsonToken.VALUE_STRING) {
            if (_tokenIncomplete) {
                _tokenIncomplete = false;
                _finishString(); // only strings can be incomplete
            }
            return _textBuffer.contentsAsString();
        }
        if (_currToken == JsonToken.FIELD_NAME) {
            return currentName();
        }
        return super.getValueAsString(null);
    }

    // @since 2.1
    @Override
    public final String getValueAsString(String defValue) throws IOException {
        if (_currToken == JsonToken.VALUE_STRING) {
            if (_tokenIncomplete) {
                _tokenIncomplete = false;
                _finishString(); // only strings can be incomplete
            }
            return _textBuffer.contentsAsString();
        }
        if (_currToken == JsonToken.FIELD_NAME) {
            return currentName();
        }
        return super.getValueAsString(defValue);
    }

    protected final String _getText2(JsonToken t) {
        if (t == null) {
            return null;
        }
        switch (t.id()) {
        case ID_FIELD_NAME:
            return _parsingContext.currentName();

        case ID_STRING:
            // fall through
        case ID_NUMBER_INT:
        case ID_NUMBER_FLOAT:
            return _textBuffer.contentsAsString();
        default:
            return t.asString();
        }
    }

    @Override
    public final char[] getTextCharacters() throws IOException
    {
        if (_currToken != null) { // null only before/after document
            switch (_currToken.id()) {
            case ID_FIELD_NAME:
                return currentFieldNameInBuffer();
            case ID_STRING:
                if (_tokenIncomplete) {
                    _tokenIncomplete = false;
                    _finishString(); // only strings can be incomplete
                }
                // fall through
            case ID_NUMBER_INT:
            case ID_NUMBER_FLOAT:
                return _textBuffer.getTextBuffer();
            default:
                return _currToken.asCharArray();
            }
        }
        return null;
    }

    @Override
    public final int getTextLength() throws IOException
    {
        if (_currToken != null) { // null only before/after document
            switch (_currToken.id()) {
            case ID_FIELD_NAME:
                return _parsingContext.currentName().length();
            case ID_STRING:
                if (_tokenIncomplete) {
                    _tokenIncomplete = false;
                    _finishString(); // only strings can be incomplete
                }
                // fall through
            case ID_NUMBER_INT:
            case ID_NUMBER_FLOAT:
                return _textBuffer.size();
            default:
                return _currToken.asCharArray().length;
            }
        }
        return 0;
    }

    @Override
    public final int getTextOffset() throws IOException
    {
        // Most have offset of 0, only some may have other values:
        if (_currToken != null) {
            switch (_currToken.id()) {
            case ID_FIELD_NAME:
                return 0;
            case ID_STRING:
                if (_tokenIncomplete) {
                    _tokenIncomplete = false;
                    _finishString(); // only strings can be incomplete
                }
                // fall through
            case ID_NUMBER_INT:
            case ID_NUMBER_FLOAT:
                return _textBuffer.getTextOffset();
            default:
            }
        }
        return 0;
    }

    @Override
    public byte[] getBinaryValue(Base64Variant b64variant) throws IOException
    {
        if ((_currToken == JsonToken.VALUE_EMBEDDED_OBJECT) && (_binaryValue != null)) {
            return _binaryValue;
        }
        if (_currToken != JsonToken.VALUE_STRING) {
            _reportError("Current token ("+_currToken+") not VALUE_STRING or VALUE_EMBEDDED_OBJECT, can not access as binary");
        }
        // To ensure that we won't see inconsistent data, better clear up state
        if (_tokenIncomplete) {
            try {
                _binaryValue = _decodeBase64(b64variant);
            } catch (IllegalArgumentException iae) {
                throw _constructError("Failed to decode VALUE_STRING as base64 ("+b64variant+"): "+iae.getMessage());
            }
            // let's clear incomplete only now; allows for accessing other
            // textual content in error cases
            _tokenIncomplete = false;
        } else { // may actually require conversion...
            if (_binaryValue == null) {
                @SuppressWarnings("resource")
                ByteArrayBuilder builder = _getByteArrayBuilder();
                _decodeBase64(getText(), builder, b64variant);
                _binaryValue = builder.toByteArray();
            }
        }
        return _binaryValue;
    }

    @Override
    public int readBinaryValue(Base64Variant b64variant, OutputStream out) throws IOException
    {
        // if we have already read the token, just use whatever we may have
        if (!_tokenIncomplete || _currToken != JsonToken.VALUE_STRING) {
            byte[] b = getBinaryValue(b64variant);
            out.write(b);
            return b.length;
        }
        // otherwise do "real" incremental parsing...
        byte[] buf = _ioContext.allocBase64Buffer();
        try {
            return _readBinary(b64variant, out, buf);
        } finally {
            _ioContext.releaseBase64Buffer(buf);
        }
    }

    protected int _readBinary(Base64Variant b64variant, OutputStream out, byte[] buffer) throws IOException
    {
        int outputPtr = 0;
        final int outputEnd = buffer.length - 3;
        int outputCount = 0;

        while (true) {
            // first, we'll skip preceding white space, if any
            char ch;
            do {
                if (_inputPtr >= _inputEnd) {
                    _loadMoreGuaranteed();
                }
                ch = _inputBuffer[_inputPtr++];
            } while (ch <= INT_SPACE);
            int bits = b64variant.decodeBase64Char(ch);
            if (bits < 0) { // reached the end, fair and square?
                if (ch == '"') {
                    break;
                }
                bits = _decodeBase64Escape(b64variant, ch, 0);
                if (bits < 0) { // white space to skip
                    continue;
                }
            }

            // enough room? If not, flush
            if (outputPtr > outputEnd) {
                outputCount += outputPtr;
                out.write(buffer, 0, outputPtr);
                outputPtr = 0;
            }

            int decodedData = bits;

            // then second base64 char; can't get padding yet, nor ws

            if (_inputPtr >= _inputEnd) {
                _loadMoreGuaranteed();
            }
            ch = _inputBuffer[_inputPtr++];
            bits = b64variant.decodeBase64Char(ch);
            if (bits < 0) {
                bits = _decodeBase64Escape(b64variant, ch, 1);
            }
            decodedData = (decodedData << 6) | bits;

            // third base64 char; can be padding, but not ws
            if (_inputPtr >= _inputEnd) {
                _loadMoreGuaranteed();
            }
            ch = _inputBuffer[_inputPtr++];
            bits = b64variant.decodeBase64Char(ch);

            // First branch: can get padding (-> 1 byte)
            if (bits < 0) {
                if (bits != Base64Variant.BASE64_VALUE_PADDING) {
                    // could also just be missing padding
                    if (ch == '"') {
                        decodedData >>= 4;
                        buffer[outputPtr++] = (byte) decodedData;
                        if (b64variant.usesPadding()) {
                            --_inputPtr; // to keep parser state bit more consistent
                            _handleBase64MissingPadding(b64variant);
                        }
                        break;
                    }
                    bits = _decodeBase64Escape(b64variant, ch, 2);
                }
                if (bits == Base64Variant.BASE64_VALUE_PADDING) {
                    // Ok, must get padding
                    if (_inputPtr >= _inputEnd) {
                        _loadMoreGuaranteed();
                    }
                    ch = _inputBuffer[_inputPtr++];
                    if (!b64variant.usesPaddingChar(ch)) {
                        if (_decodeBase64Escape(b64variant, ch, 3) != Base64Variant.BASE64_VALUE_PADDING) {
                            throw reportInvalidBase64Char(b64variant, ch, 3, "expected padding character '"+b64variant.getPaddingChar()+"'");
                        }
                    }
                    // Got 12 bits, only need 8, need to shift
                    decodedData >>= 4;
                    buffer[outputPtr++] = (byte) decodedData;
                    continue;
                }
            }
            // Nope, 2 or 3 bytes
            decodedData = (decodedData << 6) | bits;
            // fourth and last base64 char; can be padding, but not ws
            if (_inputPtr >= _inputEnd) {
                _loadMoreGuaranteed();
            }
            ch = _inputBuffer[_inputPtr++];
            bits = b64variant.decodeBase64Char(ch);
            if (bits < 0) {
                if (bits != Base64Variant.BASE64_VALUE_PADDING) {
                    // as per could also just be missing padding
                    if (ch == '"') {
                        decodedData >>= 2;
                        buffer[outputPtr++] = (byte) (decodedData >> 8);
                        buffer[outputPtr++] = (byte) decodedData;
                        if (b64variant.usesPadding()) {
                            --_inputPtr; // to keep parser state bit more consistent
                            _handleBase64MissingPadding(b64variant);
                        }
                        break;
                    }
                    bits = _decodeBase64Escape(b64variant, ch, 3);
                }
                if (bits == Base64Variant.BASE64_VALUE_PADDING) {
                    /* With padding we only get 2 bytes; but we have
                     * to shift it a bit so it is identical to triplet
                     * case with partial output.
                     * 3 chars gives 3x6 == 18 bits, of which 2 are
                     * dummies, need to discard:
                     */
                    decodedData >>= 2;
                    buffer[outputPtr++] = (byte) (decodedData >> 8);
                    buffer[outputPtr++] = (byte) decodedData;
                    continue;
                }
            }
            // otherwise, our triplet is now complete
            decodedData = (decodedData << 6) | bits;
            buffer[outputPtr++] = (byte) (decodedData >> 16);
            buffer[outputPtr++] = (byte) (decodedData >> 8);
            buffer[outputPtr++] = (byte) decodedData;
        }
        _tokenIncomplete = false;
        if (outputPtr > 0) {
            outputCount += outputPtr;
            out.write(buffer, 0, outputPtr);
        }
        return outputCount;
    }

    /*
    /**********************************************************
    /* Public API, traversal
    /**********************************************************
     */

    /**
     * @return Next token from the stream, if any found, or null
     *   to indicate end-of-input
     */
    @Override
    public final JsonToken nextToken() throws IOException
    {
        /* First: field names are special -- we will always tokenize
         * (part of) value along with field name to simplify
         * state handling. If so, can and need to use secondary token:
         */
        if (_currToken == JsonToken.FIELD_NAME) {
            return _nextAfterName();
        }
        // But if we didn't already have a name, and (partially?) decode number,
        // need to ensure no numeric information is leaked
        _numTypesValid = NR_UNKNOWN;
        if (_tokenIncomplete) {
            _skipString(); // only strings can be partial
        }
        int i = _skipWSOrEnd();
        if (i < 0) { // end-of-input
            // Should actually close/release things
            // like input source, symbol table and recyclable buffers now.
            close();
            return (_currToken = null);
        }
        // clear any data retained so far
        _binaryValue = null;

        // Closing scope?
        if (i == INT_RBRACKET || i == INT_RCURLY) {
            _closeScope(i);
            return _currToken;
        }

        // Nope: do we then expect a comma?
        if (_parsingContext.expectComma()) {
            i = _skipComma(i);

            // Was that a trailing comma?
            if ((_formatReadFeatures & FEAT_MASK_TRAILING_COMMA) != 0) {
                if ((i == INT_RBRACKET) || (i == INT_RCURLY)) {
                    _closeScope(i);
                    return _currToken;
                }
            }
        }

        /* And should we now have a name? Always true for Object contexts, since
         * the intermediate 'expect-value' state is never retained.
         */
        boolean inObject = _parsingContext.inObject();
        if (inObject) {
            // First, field name itself:
            _updateNameLocation();
            String name = (i == INT_QUOTE) ? _parseName() : _handleOddName(i);
            _parsingContext.setCurrentName(name);
            _currToken = JsonToken.FIELD_NAME;
            i = _skipColon();
        }
        _updateLocation();

        // Ok: we must have a value... what is it?

        JsonToken t;

        switch (i) {
        case '"':
            _tokenIncomplete = true;
            t = JsonToken.VALUE_STRING;
            break;
        case '[':
            if (!inObject) {
                _parsingContext = _parsingContext.createChildArrayContext(_tokenInputRow, _tokenInputCol);
            }
            t = JsonToken.START_ARRAY;
            break;
        case '{':
            if (!inObject) {
                _parsingContext = _parsingContext.createChildObjectContext(_tokenInputRow, _tokenInputCol);
            }
            t = JsonToken.START_OBJECT;
            break;
        case '}':
            // Error: } is not valid at this point; valid closers have
            // been handled earlier
            _reportUnexpectedChar(i, "expected a value");
        case 't':
            _matchTrue();
            t = JsonToken.VALUE_TRUE;
            break;
        case 'f':
            _matchFalse();
            t = JsonToken.VALUE_FALSE;
            break;
        case 'n':
            _matchNull();
            t = JsonToken.VALUE_NULL;
            break;

        case '-':
            /* Should we have separate handling for plus? Although
             * it is not allowed per se, it may be erroneously used,
             * and could be indicate by a more specific error message.
             */
            t = _parseNegNumber();
            break;
        case '.': // [core#61]]
            t = _parseFloatThatStartsWithPeriod();
            break;
        case '0':
        case '1':
        case '2':
        case '3':
        case '4':
        case '5':
        case '6':
        case '7':
        case '8':
        case '9':
            t = _parsePosNumber(i);
            break;
        default:
            t = _handleOddValue(i);
            break;
        }

        if (inObject) {
            _nextToken = t;
            return _currToken;
        }
        _currToken = t;
        return t;
    }

    private final JsonToken _nextAfterName()
    {
        _nameCopied = false; // need to invalidate if it was copied
        JsonToken t = _nextToken;
        _nextToken = null;

// !!! 16-Nov-2015, tatu: TODO: fix [databind#37], copy next location to current here
        
        // Also: may need to start new context?
        if (t == JsonToken.START_ARRAY) {
            _parsingContext = _parsingContext.createChildArrayContext(_tokenInputRow, _tokenInputCol);
        } else if (t == JsonToken.START_OBJECT) {
            _parsingContext = _parsingContext.createChildObjectContext(_tokenInputRow, _tokenInputCol);
        }
        return (_currToken = t);
    }

    @Override
    public void finishToken() throws IOException {
        if (_tokenIncomplete) {
            _tokenIncomplete = false;
            _finishString(); // only strings can be incomplete
        }
    }

    /*
    /**********************************************************
    /* Public API, nextXxx() overrides
    /**********************************************************
     */

    // Implemented since 2.7
    @Override
    public boolean nextFieldName(SerializableString sstr) throws IOException
    {
        // // // Note: most of code below is copied from nextToken()

        _numTypesValid = NR_UNKNOWN;
        if (_currToken == JsonToken.FIELD_NAME) {
            _nextAfterName();
            return false;
        }
        if (_tokenIncomplete) {
            _skipString();
        }
        int i = _skipWSOrEnd();
        if (i < 0) {
            close();
            _currToken = null;
            return false;
        }
        _binaryValue = null;

        // Closing scope?
        if (i == INT_RBRACKET || i == INT_RCURLY) {
            _closeScope(i);
            return false;
        }

        if (_parsingContext.expectComma()) {
            i = _skipComma(i);

            // Was that a trailing comma?
            if ((_formatReadFeatures & FEAT_MASK_TRAILING_COMMA) != 0) {
                if ((i == INT_RBRACKET) || (i == INT_RCURLY)) {
                    _closeScope(i);
                    return false;
                }
            }
        }

        if (!_parsingContext.inObject()) {
            _updateLocation();
            _nextTokenNotInObject(i);
            return false;
        }

        _updateNameLocation();
        if (i == INT_QUOTE) {
            // when doing literal match, must consider escaping:
            char[] nameChars = sstr.asQuotedChars();
            final int len = nameChars.length;

            // Require 4 more bytes for faster skipping of colon that follows name
            if ((_inputPtr + len + 4) < _inputEnd) { // maybe...
                // first check length match by
                final int end = _inputPtr+len;
                if (_inputBuffer[end] == '"') {
                    int offset = 0;
                    int ptr = _inputPtr;
                    while (true) {
                        if (ptr == end) { // yes, match!
                            _parsingContext.setCurrentName(sstr.getValue());
                            _isNextTokenNameYes(_skipColonFast(ptr+1));
                            return true;
                        }
                        if (nameChars[offset] != _inputBuffer[ptr]) {
                            break;
                        }
                        ++offset;
                        ++ptr;
                    }
                }
            }
        }
        return _isNextTokenNameMaybe(i, sstr.getValue());
    }

    @Override
    public String nextFieldName() throws IOException
    {
        // // // Note: this is almost a verbatim copy of nextToken() (minus comments)

        _numTypesValid = NR_UNKNOWN;
        if (_currToken == JsonToken.FIELD_NAME) {
            _nextAfterName();
            return null;
        }
        if (_tokenIncomplete) {
            _skipString();
        }
        int i = _skipWSOrEnd();
        if (i < 0) {
            close();
            _currToken = null;
            return null;
        }
        _binaryValue = null;
        if (i == INT_RBRACKET || i == INT_RCURLY) {
            _closeScope(i);
            return null;
        }
        if (_parsingContext.expectComma()) {
            i = _skipComma(i);
            if ((_formatReadFeatures & FEAT_MASK_TRAILING_COMMA) != 0) {
                if ((i == INT_RBRACKET) || (i == INT_RCURLY)) {
                    _closeScope(i);
                    return null;
                }
            }
        }
        if (!_parsingContext.inObject()) {
            _updateLocation();
            _nextTokenNotInObject(i);
            return null;
        }

        _updateNameLocation();
        String name = (i == INT_QUOTE) ? _parseName() : _handleOddName(i);
        _parsingContext.setCurrentName(name);
        _currToken = JsonToken.FIELD_NAME;
        i = _skipColon();

        _updateLocation();
        if (i == INT_QUOTE) {
            _tokenIncomplete = true;
            _nextToken = JsonToken.VALUE_STRING;
            return name;
        }
        
        // Ok: we must have a value... what is it?

        JsonToken t;

        switch (i) {
        case '-':
            t = _parseNegNumber();
            break;
        case '.': // [core#61]]
            t = _parseFloatThatStartsWithPeriod();
            break;
        case '0':
        case '1':
        case '2':
        case '3':
        case '4':
        case '5':
        case '6':
        case '7':
        case '8':
        case '9':
            t = _parsePosNumber(i);
            break;
        case 'f':
            _matchFalse();
            t = JsonToken.VALUE_FALSE;
            break;
        case 'n':
            _matchNull();
            t = JsonToken.VALUE_NULL;
            break;
        case 't':
            _matchTrue();
            t = JsonToken.VALUE_TRUE;
            break;
        case '[':
            t = JsonToken.START_ARRAY;
            break;
        case '{':
            t = JsonToken.START_OBJECT;
            break;
        default:
            t = _handleOddValue(i);
            break;
        }
        _nextToken = t;
        return name;
    }

    private final void _isNextTokenNameYes(int i) throws IOException
    {
        _currToken = JsonToken.FIELD_NAME;
        _updateLocation();

        switch (i) {
        case '"':
            _tokenIncomplete = true;
            _nextToken = JsonToken.VALUE_STRING;
            return;
        case '[':
            _nextToken = JsonToken.START_ARRAY;
            return;
        case '{':
            _nextToken = JsonToken.START_OBJECT;
            return;
        case 't':
            _matchToken("true", 1);
            _nextToken = JsonToken.VALUE_TRUE;
            return;
        case 'f':
            _matchToken("false", 1);
            _nextToken = JsonToken.VALUE_FALSE;
            return;
        case 'n':
            _matchToken("null", 1);
            _nextToken = JsonToken.VALUE_NULL;
            return;
        case '-':
            _nextToken = _parseNegNumber();
            return;
        case '.': // [core#61]]
            _nextToken = _parseFloatThatStartsWithPeriod();
            return;
        case '0':
        case '1':
        case '2':
        case '3':
        case '4':
        case '5':
        case '6':
        case '7':
        case '8':
        case '9':
            _nextToken = _parsePosNumber(i);
            return;
        }
        _nextToken = _handleOddValue(i);
    }

    protected boolean _isNextTokenNameMaybe(int i, String nameToMatch) throws IOException
    {
        // // // and this is back to standard nextToken()
        String name = (i == INT_QUOTE) ? _parseName() : _handleOddName(i);
        _parsingContext.setCurrentName(name);
        _currToken = JsonToken.FIELD_NAME;
        i = _skipColon();
        _updateLocation();
        if (i == INT_QUOTE) {
            _tokenIncomplete = true;
            _nextToken = JsonToken.VALUE_STRING;
            return nameToMatch.equals(name);
        }
        // Ok: we must have a value... what is it?
        JsonToken t;
        switch (i) {
        case '-':
            t = _parseNegNumber();
            break;
        case '.': // [core#61]]
            t = _parseFloatThatStartsWithPeriod();
            break;
        case '0':
        case '1':
        case '2':
        case '3':
        case '4':
        case '5':
        case '6':
        case '7':
        case '8':
        case '9':
            t = _parsePosNumber(i);
            break;
        case 'f':
            _matchFalse();
            t = JsonToken.VALUE_FALSE;
            break;
        case 'n':
            _matchNull();
            t = JsonToken.VALUE_NULL;
            break;
        case 't':
            _matchTrue();
            t = JsonToken.VALUE_TRUE;
            break;
        case '[':
            t = JsonToken.START_ARRAY;
            break;
        case '{':
            t = JsonToken.START_OBJECT;
            break;
        default:
            t = _handleOddValue(i);
            break;
        }
        _nextToken = t;
        return nameToMatch.equals(name);
    }

    private final JsonToken _nextTokenNotInObject(int i) throws IOException
    {
        if (i == INT_QUOTE) {
            _tokenIncomplete = true;
            return (_currToken = JsonToken.VALUE_STRING);
        }
        switch (i) {
        case '[':
            _parsingContext = _parsingContext.createChildArrayContext(_tokenInputRow, _tokenInputCol);
            return (_currToken = JsonToken.START_ARRAY);
        case '{':
            _parsingContext = _parsingContext.createChildObjectContext(_tokenInputRow, _tokenInputCol);
            return (_currToken = JsonToken.START_OBJECT);
        case 't':
            _matchToken("true", 1);
            return (_currToken = JsonToken.VALUE_TRUE);
        case 'f':
            _matchToken("false", 1);
            return (_currToken = JsonToken.VALUE_FALSE);
        case 'n':
            _matchToken("null", 1);
            return (_currToken = JsonToken.VALUE_NULL);
        case '-':
            return (_currToken = _parseNegNumber());
            /* Should we have separate handling for plus? Although
             * it is not allowed per se, it may be erroneously used,
             * and could be indicated by a more specific error message.
             */
        case '.': // [core#61]]
            return (_currToken = _parseFloatThatStartsWithPeriod());
        case '0':
        case '1':
        case '2':
        case '3':
        case '4':
        case '5':
        case '6':
        case '7':
        case '8':
        case '9':
            return (_currToken = _parsePosNumber(i));
        /*
         * This check proceeds only if the Feature.ALLOW_MISSING_VALUES is enabled
         * The Check is for missing values. In case of missing values in an array, the next token will be either ',' or ']'.
         * This case, decrements the already incremented _inputPtr in the buffer in case of comma(,) 
         * so that the existing flow goes back to checking the next token which will be comma again and
         * it continues the parsing.
         * Also the case returns NULL as current token in case of ',' or ']'.    
         */
// case ']':  // 11-May-2020, tatu: related to [core#616], this should never be reached
        case ',':
            // 11-May-2020, tatu: [core#616] No commas in root level
            if (!_parsingContext.inRoot()) {
                if ((_formatReadFeatures & FEAT_MASK_ALLOW_MISSING) != 0) {
                    --_inputPtr;
                    return (_currToken = JsonToken.VALUE_NULL);  
                }
            }
        }
        return (_currToken = _handleOddValue(i));
    }
    // note: identical to one in UTF8StreamJsonParser
    @Override
    public final String nextTextValue() throws IOException
    {
        if (_currToken == JsonToken.FIELD_NAME) { // mostly copied from '_nextAfterName'
            _nameCopied = false;
            JsonToken t = _nextToken;
            _nextToken = null;
            _currToken = t;
            if (t == JsonToken.VALUE_STRING) {
                if (_tokenIncomplete) {
                    _tokenIncomplete = false;
                    _finishString();
                }
                return _textBuffer.contentsAsString();
            }
            if (t == JsonToken.START_ARRAY) {
                _parsingContext = _parsingContext.createChildArrayContext(_tokenInputRow, _tokenInputCol);
            } else if (t == JsonToken.START_OBJECT) {
                _parsingContext = _parsingContext.createChildObjectContext(_tokenInputRow, _tokenInputCol);
            }
            return null;
        }
        // !!! TODO: optimize this case as well
        return (nextToken() == JsonToken.VALUE_STRING) ? getText() : null;
    }

    // note: identical to one in Utf8StreamParser
    @Override
    public final int nextIntValue(int defaultValue) throws IOException
    {
        if (_currToken == JsonToken.FIELD_NAME) {
            _nameCopied = false;
            JsonToken t = _nextToken;
            _nextToken = null;
            _currToken = t;
            if (t == JsonToken.VALUE_NUMBER_INT) {
                return getIntValue();
            }
            if (t == JsonToken.START_ARRAY) {
                _parsingContext = _parsingContext.createChildArrayContext(_tokenInputRow, _tokenInputCol);
            } else if (t == JsonToken.START_OBJECT) {
                _parsingContext = _parsingContext.createChildObjectContext(_tokenInputRow, _tokenInputCol);
            }
            return defaultValue;
        }
        // !!! TODO: optimize this case as well
        return (nextToken() == JsonToken.VALUE_NUMBER_INT) ? getIntValue() : defaultValue;
    }

    // note: identical to one in Utf8StreamParser
    @Override
    public final long nextLongValue(long defaultValue) throws IOException
    {
        if (_currToken == JsonToken.FIELD_NAME) { // mostly copied from '_nextAfterName'
            _nameCopied = false;
            JsonToken t = _nextToken;
            _nextToken = null;
            _currToken = t;
            if (t == JsonToken.VALUE_NUMBER_INT) {
                return getLongValue();
            }
            if (t == JsonToken.START_ARRAY) {
                _parsingContext = _parsingContext.createChildArrayContext(_tokenInputRow, _tokenInputCol);
            } else if (t == JsonToken.START_OBJECT) {
                _parsingContext = _parsingContext.createChildObjectContext(_tokenInputRow, _tokenInputCol);
            }
            return defaultValue;
        }
        // !!! TODO: optimize this case as well
        return (nextToken() == JsonToken.VALUE_NUMBER_INT) ? getLongValue() : defaultValue;
    }

    // note: identical to one in UTF8StreamJsonParser
    @Override
    public final Boolean nextBooleanValue() throws IOException
    {
        if (_currToken == JsonToken.FIELD_NAME) { // mostly copied from '_nextAfterName'
            _nameCopied = false;
            JsonToken t = _nextToken;
            _nextToken = null;
            _currToken = t;
            if (t == JsonToken.VALUE_TRUE) {
                return Boolean.TRUE;
            }
            if (t == JsonToken.VALUE_FALSE) {
                return Boolean.FALSE;
            }
            if (t == JsonToken.START_ARRAY) {
                _parsingContext = _parsingContext.createChildArrayContext(_tokenInputRow, _tokenInputCol);
            } else if (t == JsonToken.START_OBJECT) {
                _parsingContext = _parsingContext.createChildObjectContext(_tokenInputRow, _tokenInputCol);
            }
            return null;
        }
        JsonToken t = nextToken();
        if (t != null) {
            int id = t.id();
            if (id == ID_TRUE) return Boolean.TRUE;
            if (id == ID_FALSE) return Boolean.FALSE;
        }
        return null;
    }

    /*
    /**********************************************************
    /* Internal methods, number parsing
    /**********************************************************
     */

    protected final JsonToken _parseFloatThatStartsWithPeriod() throws IOException
    {
        // [core#611]: allow optionally leading decimal point
        if (!isEnabled(JsonReadFeature.ALLOW_LEADING_DECIMAL_POINT_FOR_NUMBERS)) {
            return _handleOddValue('.');
        }
        return _parseFloat(INT_PERIOD, _inputPtr-1, _inputPtr, false, 0);
    }

    /**
     * Initial parsing method for number values. It needs to be able
     * to parse enough input to be able to determine whether the
     * value is to be considered a simple integer value, or a more
     * generic decimal value: latter of which needs to be expressed
     * as a floating point number. The basic rule is that if the number
     * has no fractional or exponential part, it is an integer; otherwise
     * a floating point number.
     *<p>
     * Because much of input has to be processed in any case, no partial
     * parsing is done: all input text will be stored for further
     * processing. However, actual numeric value conversion will be
     * deferred, since it is usually the most complicated and costliest
     * part of processing.
     *
     * @param ch The first non-null digit character of the number to parse
     *
     * @return Type of token decoded, usually {@link JsonToken#VALUE_NUMBER_INT}
     *    or {@link JsonToken#VALUE_NUMBER_FLOAT}
     *
     * @throws IOException for low-level read issues, or
     *   {@link JsonParseException} for decoding problems
     */
    protected final JsonToken _parsePosNumber(int ch) throws IOException
    {
        /* Although we will always be complete with respect to textual
         * representation (that is, all characters will be parsed),
         * actual conversion to a number is deferred. Thus, need to
         * note that no representations are valid yet
         */
        int ptr = _inputPtr;
        int startPtr = ptr-1; // to include digit already read
        final int inputLen = _inputEnd;

        // One special case, leading zero(es):
        if (ch == INT_0) {
            return _parseNumber2(false, startPtr);
        }

        /* First, let's see if the whole number is contained within
         * the input buffer unsplit. This should be the common case;
         * and to simplify processing, we will just reparse contents
         * in the alternative case (number split on buffer boundary)
         */

        int intLen = 1; // already got one

        // First let's get the obligatory integer part:
        int_loop:
        while (true) {
            if (ptr >= inputLen) {
                _inputPtr = startPtr;
                return _parseNumber2(false, startPtr);
            }
            ch = (int) _inputBuffer[ptr++];
            if (ch < INT_0 || ch > INT_9) {
                break int_loop;
            }
            ++intLen;
        }
        if (ch == INT_PERIOD || ch == INT_e || ch == INT_E) {
            _inputPtr = ptr;
            return _parseFloat(ch, startPtr, ptr, false, intLen);
        }
        // Got it all: let's add to text buffer for parsing, access
        --ptr; // need to push back following separator
        _inputPtr = ptr;
        // As per #105, need separating space between root values; check here
        if (_parsingContext.inRoot()) {
            _verifyRootSpace(ch);
        }
        int len = ptr-startPtr;
        _textBuffer.resetWithShared(_inputBuffer, startPtr, len);
        return resetInt(false, intLen);
    }

    private final JsonToken _parseFloat(int ch, int startPtr, int ptr, boolean neg, int intLen)
        throws IOException
    {
        final int inputLen = _inputEnd;
        int fractLen = 0;

        // And then see if we get other parts
        if (ch == '.') { // yes, fraction
            fract_loop:
            while (true) {
                if (ptr >= inputLen) {
                    return _parseNumber2(neg, startPtr);
                }
                ch = (int) _inputBuffer[ptr++];
                if (ch < INT_0 || ch > INT_9) {
                    break fract_loop;
                }
                ++fractLen;
            }
            // must be followed by sequence of ints, one minimum
            if (fractLen == 0) {
                reportUnexpectedNumberChar(ch, "Decimal point not followed by a digit");
            }
        }
        int expLen = 0;
        if (ch == 'e' || ch == 'E') { // and/or exponent
            if (ptr >= inputLen) {
                _inputPtr = startPtr;
                return _parseNumber2(neg, startPtr);
            }
            // Sign indicator?
            ch = (int) _inputBuffer[ptr++];
            if (ch == INT_MINUS || ch == INT_PLUS) { // yup, skip for now
                if (ptr >= inputLen) {
                    _inputPtr = startPtr;
                    return _parseNumber2(neg, startPtr);
                }
                ch = (int) _inputBuffer[ptr++];
            }
            while (ch <= INT_9 && ch >= INT_0) {
                ++expLen;
                if (ptr >= inputLen) {
                    _inputPtr = startPtr;
                    return _parseNumber2(neg, startPtr);
                }
                ch = (int) _inputBuffer[ptr++];
            }
            // must be followed by sequence of ints, one minimum
            if (expLen == 0) {
                reportUnexpectedNumberChar(ch, "Exponent indicator not followed by a digit");
            }
        }
        --ptr; // need to push back following separator
        _inputPtr = ptr;
        // As per #105, need separating space between root values; check here
        if (_parsingContext.inRoot()) {
            _verifyRootSpace(ch);
        }
        int len = ptr-startPtr;
        _textBuffer.resetWithShared(_inputBuffer, startPtr, len);
        // And there we have it!
        return resetFloat(neg, intLen, fractLen, expLen);
    }

    protected final JsonToken _parseNegNumber() throws IOException
    {
        int ptr = _inputPtr;
        int startPtr = ptr-1; // to include sign/digit already read
        final int inputLen = _inputEnd;

        if (ptr >= inputLen) {
            return _parseNumber2(true, startPtr);
        }
        int ch = _inputBuffer[ptr++];
        // First check: must have a digit to follow minus sign
        if (ch > INT_9 || ch < INT_0) {
            _inputPtr = ptr;
            return _handleInvalidNumberStart(ch, true);
        }
        // One special case, leading zero(es):
        if (ch == INT_0) {
            return _parseNumber2(true, startPtr);
        }
        int intLen = 1; // already got one

        // First let's get the obligatory integer part:
        int_loop:
        while (true) {
            if (ptr >= inputLen) {
                return _parseNumber2(true, startPtr);
            }
            ch = (int) _inputBuffer[ptr++];
            if (ch < INT_0 || ch > INT_9) {
                break int_loop;
            }
            ++intLen;
        }

        if (ch == INT_PERIOD || ch == INT_e || ch == INT_E) {
            _inputPtr = ptr;
            return _parseFloat(ch, startPtr, ptr, true, intLen);
        }
        --ptr;
        _inputPtr = ptr;
        if (_parsingContext.inRoot()) {
            _verifyRootSpace(ch);
        }
        int len = ptr-startPtr;
        _textBuffer.resetWithShared(_inputBuffer, startPtr, len);
        return resetInt(true, intLen);
    }

    /**
     * Method called to parse a number, when the primary parse
     * method has failed to parse it, due to it being split on
     * buffer boundary. As a result code is very similar, except
     * that it has to explicitly copy contents to the text buffer
     * instead of just sharing the main input buffer.
     *
     * @param neg Whether number being decoded is negative or not
     * @param startPtr Offset in input buffer for the next character of content
     *
     * @return Type of token decoded, usually {@link JsonToken#VALUE_NUMBER_INT}
     *    or {@link JsonToken#VALUE_NUMBER_FLOAT}
     *
     * @throws IOException for low-level read issues, or
     *   {@link JsonParseException} for decoding problems
     */
    private final JsonToken _parseNumber2(boolean neg, int startPtr) throws IOException
    {
        _inputPtr = neg ? (startPtr+1) : startPtr;
        char[] outBuf = _textBuffer.emptyAndGetCurrentSegment();
        int outPtr = 0;

        // Need to prepend sign?
        if (neg) {
            outBuf[outPtr++] = '-';
        }

        // This is the place to do leading-zero check(s) too:
        int intLen = 0;
        char c = (_inputPtr < _inputEnd) ? _inputBuffer[_inputPtr++]
                : getNextChar("No digit following minus sign", JsonToken.VALUE_NUMBER_INT);
        if (c == '0') {
            c = _verifyNoLeadingZeroes();
        }
        boolean eof = false;

        // Ok, first the obligatory integer part:
        int_loop:
        while (c >= '0' && c <= '9') {
            ++intLen;
            if (outPtr >= outBuf.length) {
                outBuf = _textBuffer.finishCurrentSegment();
                outPtr = 0;
            }
            outBuf[outPtr++] = c;
            if (_inputPtr >= _inputEnd && !_loadMore()) {
                // EOF is legal for main level int values
                c = CHAR_NULL;
                eof = true;
                break int_loop;
            }
            c = _inputBuffer[_inputPtr++];
        }
        // Also, integer part is not optional
        if (intLen == 0) {
            return _handleInvalidNumberStart(c, neg);
        }

        int fractLen = 0;
        // And then see if we get other parts
        if (c == '.') { // yes, fraction
            if (outPtr >= outBuf.length) {
                outBuf = _textBuffer.finishCurrentSegment();
                outPtr = 0;
            }
            outBuf[outPtr++] = c;

            fract_loop:
            while (true) {
                if (_inputPtr >= _inputEnd && !_loadMore()) {
                    eof = true;
                    break fract_loop;
                }
                c = _inputBuffer[_inputPtr++];
                if (c < INT_0 || c > INT_9) {
                    break fract_loop;
                }
                ++fractLen;
                if (outPtr >= outBuf.length) {
                    outBuf = _textBuffer.finishCurrentSegment();
                    outPtr = 0;
                }
                outBuf[outPtr++] = c;
            }
            // must be followed by sequence of ints, one minimum
            if (fractLen == 0) {
                reportUnexpectedNumberChar(c, "Decimal point not followed by a digit");
            }
        }

        int expLen = 0;
        if (c == 'e' || c == 'E') { // exponent?
            if (outPtr >= outBuf.length) {
                outBuf = _textBuffer.finishCurrentSegment();
                outPtr = 0;
            }
            outBuf[outPtr++] = c;
            // Not optional, can require that we get one more char
            c = (_inputPtr < _inputEnd) ? _inputBuffer[_inputPtr++]
                : getNextChar("expected a digit for number exponent", JsonToken.VALUE_NUMBER_FLOAT);
            // Sign indicator?
            if (c == '-' || c == '+') {
                if (outPtr >= outBuf.length) {
                    outBuf = _textBuffer.finishCurrentSegment();
                    outPtr = 0;
                }
                outBuf[outPtr++] = c;
                // Likewise, non optional:
                c = (_inputPtr < _inputEnd) ? _inputBuffer[_inputPtr++]
                    : getNextChar("expected a digit for number exponent", JsonToken.VALUE_NUMBER_FLOAT);
            }

            exp_loop:
            while (c <= INT_9 && c >= INT_0) {
                ++expLen;
                if (outPtr >= outBuf.length) {
                    outBuf = _textBuffer.finishCurrentSegment();
                    outPtr = 0;
                }
                outBuf[outPtr++] = c;
                if (_inputPtr >= _inputEnd && !_loadMore()) {
                    eof = true;
                    break exp_loop;
                }
                c = _inputBuffer[_inputPtr++];
            }
            // must be followed by sequence of ints, one minimum
            if (expLen == 0) {
                reportUnexpectedNumberChar(c, "Exponent indicator not followed by a digit");
            }
        }

        // Ok; unless we hit end-of-input, need to push last char read back
        if (!eof) {
            --_inputPtr;
            if (_parsingContext.inRoot()) {
                _verifyRootSpace(c);
            }
        }
        _textBuffer.setCurrentLength(outPtr);
        // And there we have it!
        return reset(neg, intLen, fractLen, expLen);
    }

    // Method called when we have seen one zero, and want to ensure
    // it is not followed by another
    private final char _verifyNoLeadingZeroes() throws IOException
    {
        // Fast case first:
        if (_inputPtr < _inputEnd) {
            char ch = _inputBuffer[_inputPtr];
            // if not followed by a number (probably '.'); return zero as is, to be included
            if (ch < '0' || ch > '9') {
                return '0';
            }
        }
        // and offline the less common case
        return _verifyNLZ2();
    }

    private char _verifyNLZ2() throws IOException
    {
        if (_inputPtr >= _inputEnd && !_loadMore()) {
            return '0';
        }
        char ch = _inputBuffer[_inputPtr];
        if (ch < '0' || ch > '9') {
            return '0';
        }
        if (!isEnabled(JsonReadFeature.ALLOW_LEADING_ZEROS_FOR_NUMBERS)) {
            reportInvalidNumber("Leading zeroes not allowed");
        }
        // if so, just need to skip either all zeroes (if followed by number); or all but one (if non-number)
        ++_inputPtr; // Leading zero to be skipped
        if (ch == INT_0) {
            while (_inputPtr < _inputEnd || _loadMore()) {
                ch = _inputBuffer[_inputPtr];
                if (ch < '0' || ch > '9') { // followed by non-number; retain one zero
                    return '0';
                }
                ++_inputPtr; // skip previous zero
                if (ch != '0') { // followed by other number; return
                    break;
                }
            }
        }
        return ch;
    }

    // Method called if expected numeric value (due to leading sign) does not
    // look like a number
    protected JsonToken _handleInvalidNumberStart(int ch, boolean negative) throws IOException
    {
        if (ch == 'I') {
            if (_inputPtr >= _inputEnd) {
                if (!_loadMore()) {
                    _reportInvalidEOFInValue(JsonToken.VALUE_NUMBER_INT);
                }
            }
            ch = _inputBuffer[_inputPtr++];
            if (ch == 'N') {
                String match = negative ? "-INF" :"+INF";
                _matchToken(match, 3);
                if (isEnabled(JsonReadFeature.ALLOW_NON_NUMERIC_NUMBERS)) {
                    return resetAsNaN(match, negative ? Double.NEGATIVE_INFINITY : Double.POSITIVE_INFINITY);
                }
                _reportError("Non-standard token '"+match+"': enable JsonParser.Feature.ALLOW_NON_NUMERIC_NUMBERS to allow");
            } else if (ch == 'n') {
                String match = negative ? "-Infinity" :"+Infinity";
                _matchToken(match, 3);
                if (isEnabled(JsonReadFeature.ALLOW_NON_NUMERIC_NUMBERS)) {
                    return resetAsNaN(match, negative ? Double.NEGATIVE_INFINITY : Double.POSITIVE_INFINITY);
                }
                _reportError("Non-standard token '"+match+"': enable JsonParser.Feature.ALLOW_NON_NUMERIC_NUMBERS to allow");
            }
        }
        reportUnexpectedNumberChar(ch, "expected digit (0-9) to follow minus sign, for valid numeric value");
        return null;
    }

    /**
     * Method called to ensure that a root-value is followed by a space
     * token.
     *<p>
     * NOTE: caller MUST ensure there is at least one character available;
     * and that input pointer is AT given char (not past)
     *
     * @param First character of likely white space to skip
     *
     * @throws IOException for low-level read issues, or
     *   {@link JsonParseException} for decoding problems (invalid white space)
     */
    private final void _verifyRootSpace(int ch) throws IOException
    {
        // caller had pushed it back, before calling; reset
        ++_inputPtr;
        switch (ch) {
        case ' ':
        case '\t':
            return;
        case '\r':
            _skipCR();
            return;
        case '\n':
            ++_currInputRow;
            _currInputRowStart = _inputPtr;
            return;
        }
        _reportMissingRootWS(ch);
    }

    /*
    /**********************************************************
    /* Internal methods, secondary parsing
    /**********************************************************
     */

    protected final String _parseName() throws IOException
    {
        // First: let's try to see if we have a simple name: one that does
        // not cross input buffer boundary, and does not contain escape sequences.
        int ptr = _inputPtr;
        int hash = _hashSeed;
        final int[] codes = _icLatin1;

        while (ptr < _inputEnd) {
            int ch = _inputBuffer[ptr];
            if (ch < codes.length && codes[ch] != 0) {
                if (ch == '"') {
                    int start = _inputPtr;
                    _inputPtr = ptr+1; // to skip the quote
                    return _symbols.findSymbol(_inputBuffer, start, ptr - start, hash);
                }
                break;
            }
            hash = (hash * CharsToNameCanonicalizer.HASH_MULT) + ch;
            ++ptr;
        }
        int start = _inputPtr;
        _inputPtr = ptr;
        return _parseName2(start, hash, INT_QUOTE);
    }

    private String _parseName2(int startPtr, int hash, int endChar) throws IOException
    {
        _textBuffer.resetWithShared(_inputBuffer, startPtr, (_inputPtr - startPtr));

        /* Output pointers; calls will also ensure that the buffer is
         * not shared and has room for at least one more char.
         */
        char[] outBuf = _textBuffer.getCurrentSegment();
        int outPtr = _textBuffer.getCurrentSegmentSize();

        while (true) {
            if (_inputPtr >= _inputEnd) {
                if (!_loadMore()) {
                    _reportInvalidEOF(" in field name", JsonToken.FIELD_NAME);
                }
            }
            char c = _inputBuffer[_inputPtr++];
            int i = (int) c;
            if (i <= INT_BACKSLASH) {
                if (i == INT_BACKSLASH) {
                    /* Although chars outside of BMP are to be escaped as
                     * an UTF-16 surrogate pair, does that affect decoding?
                     * For now let's assume it does not.
                     */
                    c = _decodeEscaped();
                } else if (i <= endChar) {
                    if (i == endChar) {
                        break;
                    }
                    if (i < INT_SPACE) {
                        _throwUnquotedSpace(i, "name");
                    }
                }
            }
            hash = (hash * CharsToNameCanonicalizer.HASH_MULT) + c;
            // Ok, let's add char to output:
            outBuf[outPtr++] = c;

            // Need more room?
            if (outPtr >= outBuf.length) {
                outBuf = _textBuffer.finishCurrentSegment();
                outPtr = 0;
            }
        }
        _textBuffer.setCurrentLength(outPtr);
        {
            TextBuffer tb = _textBuffer;
            char[] buf = tb.getTextBuffer();
            int start = tb.getTextOffset();
            int len = tb.size();
            return _symbols.findSymbol(buf, start, len, hash);
        }
    }

    /**
     * Method called when we see non-white space character other
     * than double quote, when expecting a field name.
     * In standard mode will just throw an expection; but
     * in non-standard modes may be able to parse name.
     *
     * @param i First undecoded character of possible "odd name" to decode
     *
     * @return Name decoded, if allowed and successful
     *
     * @throws IOException for low-level read issues, or
     *   {@link JsonParseException} for decoding problems (invalid white space)
     */
    protected String _handleOddName(int i) throws IOException
    {
        // Allow single quotes?
        if (i == '\'' && isEnabled(JsonReadFeature.ALLOW_SINGLE_QUOTES)) {
            return _parseAposName();
        }
        // Allow unquoted names if feature enabled:
        if (!isEnabled(JsonReadFeature.ALLOW_UNQUOTED_FIELD_NAMES)) {
            _reportUnexpectedChar(i, "was expecting double-quote to start field name");
        }
        final int[] codes = CharTypes.getInputCodeLatin1JsNames();
        final int maxCode = codes.length;

        // Also: first char must be a valid name char, but NOT be number
        boolean firstOk;

        if (i < maxCode) { // identifier, or a number ([jackson-core#102])
            firstOk = (codes[i] == 0);
        } else {
            firstOk = Character.isJavaIdentifierPart((char) i);
        }
        if (!firstOk) {
            _reportUnexpectedChar(i, "was expecting either valid name character (for unquoted name) or double-quote (for quoted) to start field name");
        }
        int ptr = _inputPtr;
        int hash = _hashSeed;
        final int inputLen = _inputEnd;

        if (ptr < inputLen) {
            do {
                int ch = _inputBuffer[ptr];
                if (ch < maxCode) {
                    if (codes[ch] != 0) {
                        int start = _inputPtr-1; // -1 to bring back first char
                        _inputPtr = ptr;
                        return _symbols.findSymbol(_inputBuffer, start, ptr - start, hash);
                    }
                } else if (!Character.isJavaIdentifierPart((char) ch)) {
                    int start = _inputPtr-1; // -1 to bring back first char
                    _inputPtr = ptr;
                    return _symbols.findSymbol(_inputBuffer, start, ptr - start, hash);
                }
                hash = (hash * CharsToNameCanonicalizer.HASH_MULT) + ch;
                ++ptr;
            } while (ptr < inputLen);
        }
        int start = _inputPtr-1;
        _inputPtr = ptr;
        return _handleOddName2(start, hash, codes);
    }

    protected String _parseAposName() throws IOException
    {
        // Note: mostly copy of_parseFieldName
        int ptr = _inputPtr;
        int hash = _hashSeed;
        final int inputLen = _inputEnd;

        if (ptr < inputLen) {
            final int[] codes = _icLatin1;
            final int maxCode = codes.length;

            do {
                int ch = _inputBuffer[ptr];
                if (ch == '\'') {
                    int start = _inputPtr;
                    _inputPtr = ptr+1; // to skip the quote
                    return _symbols.findSymbol(_inputBuffer, start, ptr - start, hash);
                }
                if (ch < maxCode && codes[ch] != 0) {
                    break;
                }
                hash = (hash * CharsToNameCanonicalizer.HASH_MULT) + ch;
                ++ptr;
            } while (ptr < inputLen);
        }

        int start = _inputPtr;
        _inputPtr = ptr;

        return _parseName2(start, hash, '\'');
    }

    /**
     * Method for handling cases where first non-space character
     * of an expected value token is not legal for standard JSON content.
     *
     * @param i First undecoded character of possible "odd value" to decode
     *
     * @return Type of value decoded, if allowed and successful
     *
     * @throws IOException for low-level read issues, or
     *   {@link JsonParseException} for decoding problems (invalid white space)
     */
    protected JsonToken _handleOddValue(int i) throws IOException
    {
        // Most likely an error, unless we are to allow single-quote-strings
        switch (i) {
        case '\'':
            /* Allow single quotes? Unlike with regular Strings, we'll eagerly parse
             * contents; this so that there'sno need to store information on quote char used.
             * Also, no separation to fast/slow parsing; we'll just do
             * one regular (~= slowish) parsing, to keep code simple
             */
            if (isEnabled(JsonReadFeature.ALLOW_SINGLE_QUOTES)) {
                return _handleApos();
            }
            break;
        case ']':
            // 28-Mar-2016: [core#116]: If Feature.ALLOW_MISSING_VALUES is enabled
            //   we may allow "missing values", that is, encountering a trailing
            //   comma or closing marker where value would be expected
            if (!_parsingContext.inArray()) {
                break;
            }
            // fall through
        case ',':
            // 11-May-2020, tatu: [core#616] No commas in root level
            if (!_parsingContext.inRoot()) {
                if ((_formatReadFeatures & FEAT_MASK_ALLOW_MISSING) != 0) {
                    --_inputPtr;
                    return JsonToken.VALUE_NULL;
                }
            }
            break;
        case 'N':
            _matchToken("NaN", 1);
            if (isEnabled(JsonReadFeature.ALLOW_NON_NUMERIC_NUMBERS)) {
                return resetAsNaN("NaN", Double.NaN);
            }
            _reportError("Non-standard token 'NaN': enable JsonParser.Feature.ALLOW_NON_NUMERIC_NUMBERS to allow");
            break;
        case 'I':
            _matchToken("Infinity", 1);
            if (isEnabled(JsonReadFeature.ALLOW_NON_NUMERIC_NUMBERS)) {
                return resetAsNaN("Infinity", Double.POSITIVE_INFINITY);
            }
            _reportError("Non-standard token 'Infinity': enable JsonParser.Feature.ALLOW_NON_NUMERIC_NUMBERS to allow");
            break;
        case '+': // note: '-' is taken as number
            if (_inputPtr >= _inputEnd) {
                if (!_loadMore()) {
                    _reportInvalidEOFInValue(JsonToken.VALUE_NUMBER_INT);
                }
            }
            return _handleInvalidNumberStart(_inputBuffer[_inputPtr++], false);
        }
        // [core#77] Try to decode most likely token
        if (Character.isJavaIdentifierStart(i)) {
            _reportInvalidToken(""+((char) i), _validJsonTokenList());
        }
        // but if it doesn't look like a token:
        _reportUnexpectedChar(i, "expected a valid value "+_validJsonValueList());
        return null;
    }

    protected JsonToken _handleApos() throws IOException
    {
        char[] outBuf = _textBuffer.emptyAndGetCurrentSegment();
        int outPtr = _textBuffer.getCurrentSegmentSize();

        while (true) {
            if (_inputPtr >= _inputEnd) {
                if (!_loadMore()) {
                    _reportInvalidEOF(": was expecting closing quote for a string value",
                            JsonToken.VALUE_STRING);
                }
            }
            char c = _inputBuffer[_inputPtr++];
            int i = (int) c;
            if (i <= '\\') {
                if (i == '\\') {
                    /* Although chars outside of BMP are to be escaped as
                     * an UTF-16 surrogate pair, does that affect decoding?
                     * For now let's assume it does not.
                     */
                    c = _decodeEscaped();
                } else if (i <= '\'') {
                    if (i == '\'') {
                        break;
                    }
                    if (i < INT_SPACE) {
                        _throwUnquotedSpace(i, "string value");
                    }
                }
            }
            // Need more room?
            if (outPtr >= outBuf.length) {
                outBuf = _textBuffer.finishCurrentSegment();
                outPtr = 0;
            }
            // Ok, let's add char to output:
            outBuf[outPtr++] = c;
        }
        _textBuffer.setCurrentLength(outPtr);
        return JsonToken.VALUE_STRING;
    }

    private String _handleOddName2(int startPtr, int hash, int[] codes) throws IOException
    {
        _textBuffer.resetWithShared(_inputBuffer, startPtr, (_inputPtr - startPtr));
        char[] outBuf = _textBuffer.getCurrentSegment();
        int outPtr = _textBuffer.getCurrentSegmentSize();
        final int maxCode = codes.length;

        while (true) {
            if (_inputPtr >= _inputEnd) {
                if (!_loadMore()) { // acceptable for now (will error out later)
                    break;
                }
            }
            char c = _inputBuffer[_inputPtr];
            int i = (int) c;
            if (i < maxCode) {
                if (codes[i] != 0) {
                    break;
                }
            } else if (!Character.isJavaIdentifierPart(c)) {
                break;
            }
            ++_inputPtr;
            hash = (hash * CharsToNameCanonicalizer.HASH_MULT) + i;
            // Ok, let's add char to output:
            outBuf[outPtr++] = c;

            // Need more room?
            if (outPtr >= outBuf.length) {
                outBuf = _textBuffer.finishCurrentSegment();
                outPtr = 0;
            }
        }
        _textBuffer.setCurrentLength(outPtr);
        {
            TextBuffer tb = _textBuffer;
            char[] buf = tb.getTextBuffer();
            int start = tb.getTextOffset();
            int len = tb.size();

            return _symbols.findSymbol(buf, start, len, hash);
        }
    }

    protected final void _finishString() throws IOException
    {
        /* First: let's try to see if we have simple String value: one
         * that does not cross input buffer boundary, and does not
         * contain escape sequences.
         */
        int ptr = _inputPtr;
        final int inputLen = _inputEnd;

        if (ptr < inputLen) {
            final int[] codes = _icLatin1;
            final int maxCode = codes.length;

            do {
                int ch = _inputBuffer[ptr];
                if (ch < maxCode && codes[ch] != 0) {
                    if (ch == '"') {
                        _textBuffer.resetWithShared(_inputBuffer, _inputPtr, (ptr-_inputPtr));
                        _inputPtr = ptr+1;
                        // Yes, we got it all
                        return;
                    }
                    break;
                }
                ++ptr;
            } while (ptr < inputLen);
        }

        // Either ran out of input, or bumped into an escape sequence...
        _textBuffer.resetWithCopy(_inputBuffer, _inputPtr, (ptr-_inputPtr));
        _inputPtr = ptr;
        _finishString2();
    }

    protected void _finishString2() throws IOException
    {
        char[] outBuf = _textBuffer.getCurrentSegment();
        int outPtr = _textBuffer.getCurrentSegmentSize();
        final int[] codes = _icLatin1;
        final int maxCode = codes.length;

        while (true) {
            if (_inputPtr >= _inputEnd) {
                if (!_loadMore()) {
                    _reportInvalidEOF(": was expecting closing quote for a string value",
                            JsonToken.VALUE_STRING);
                }
            }
            char c = _inputBuffer[_inputPtr++];
            int i = (int) c;
            if (i < maxCode && codes[i] != 0) {
                if (i == INT_QUOTE) {
                    break;
                } else if (i == INT_BACKSLASH) {
                    /* Although chars outside of BMP are to be escaped as
                     * an UTF-16 surrogate pair, does that affect decoding?
                     * For now let's assume it does not.
                     */
                    c = _decodeEscaped();
                } else if (i < INT_SPACE) {
                    _throwUnquotedSpace(i, "string value");
                } // anything else?
            }
            // Need more room?
            if (outPtr >= outBuf.length) {
                outBuf = _textBuffer.finishCurrentSegment();
                outPtr = 0;
            }
            // Ok, let's add char to output:
            outBuf[outPtr++] = c;
        }
        _textBuffer.setCurrentLength(outPtr);
    }

    /**
     * Method called to skim through rest of unparsed String value,
     * if it is not needed. This can be done bit faster if contents
     * need not be stored for future access.
     *
     * @throws IOException for low-level read issues, or
     *   {@link JsonParseException} for decoding problems (invalid white space)
     */
    protected final void _skipString() throws IOException
    {
        _tokenIncomplete = false;

        int inPtr = _inputPtr;
        int inLen = _inputEnd;
        char[] inBuf = _inputBuffer;

        while (true) {
            if (inPtr >= inLen) {
                _inputPtr = inPtr;
                if (!_loadMore()) {
                    _reportInvalidEOF(": was expecting closing quote for a string value",
                            JsonToken.VALUE_STRING);
                }
                inPtr = _inputPtr;
                inLen = _inputEnd;
            }
            char c = inBuf[inPtr++];
            int i = (int) c;
            if (i <= INT_BACKSLASH) {
                if (i == INT_BACKSLASH) {
                    // Although chars outside of BMP are to be escaped as an UTF-16 surrogate pair,
                    // does that affect decoding? For now let's assume it does not.
                    _inputPtr = inPtr;
                    /*c = */ _decodeEscaped();
                    inPtr = _inputPtr;
                    inLen = _inputEnd;
                } else if (i <= INT_QUOTE) {
                    if (i == INT_QUOTE) {
                        _inputPtr = inPtr;
                        break;
                    }
                    if (i < INT_SPACE) {
                        _inputPtr = inPtr;
                        _throwUnquotedSpace(i, "string value");
                    }
                }
            }
        }
    }

    /*
    /**********************************************************
    /* Internal methods, other parsing
    /**********************************************************
     */

    // We actually need to check the character value here
    // (to see if we have \n following \r).
    protected final void _skipCR() throws IOException {
        if (_inputPtr < _inputEnd || _loadMore()) {
            if (_inputBuffer[_inputPtr] == '\n') {
                ++_inputPtr;
            }
        }
        ++_currInputRow;
        _currInputRowStart = _inputPtr;
    }

    private final int _skipColon() throws IOException
    {
        if ((_inputPtr + 4) >= _inputEnd) {
            return _skipColon2(false);
        }
        char c = _inputBuffer[_inputPtr];
        if (c == ':') { // common case, no leading space
            int i = _inputBuffer[++_inputPtr];
            if (i > INT_SPACE) { // nor trailing
                if (i == INT_SLASH || i == INT_HASH) {
                    return _skipColon2(true);
                }
                ++_inputPtr;
                return i;
            }
            if (i == INT_SPACE || i == INT_TAB) {
                i = (int) _inputBuffer[++_inputPtr];
                if (i > INT_SPACE) {
                    if (i == INT_SLASH || i == INT_HASH) {
                        return _skipColon2(true);
                    }
                    ++_inputPtr;
                    return i;
                }
            }
            return _skipColon2(true); // true -> skipped colon
        }
        if (c == ' ' || c == '\t') {
            c = _inputBuffer[++_inputPtr];
        }
        if (c == ':') {
            int i = _inputBuffer[++_inputPtr];
            if (i > INT_SPACE) {
                if (i == INT_SLASH || i == INT_HASH) {
                    return _skipColon2(true);
                }
                ++_inputPtr;
                return i;
            }
            if (i == INT_SPACE || i == INT_TAB) {
                i = (int) _inputBuffer[++_inputPtr];
                if (i > INT_SPACE) {
                    if (i == INT_SLASH || i == INT_HASH) {
                        return _skipColon2(true);
                    }
                    ++_inputPtr;
                    return i;
                }
            }
            return _skipColon2(true);
        }
        return _skipColon2(false);
    }

    private final int _skipColon2(boolean gotColon) throws IOException
    {
        while (_inputPtr < _inputEnd || _loadMore()) {
            int i = (int) _inputBuffer[_inputPtr++];
            if (i > INT_SPACE) {
                if (i == INT_SLASH) {
                    _skipComment();
                    continue;
                }
                if (i == INT_HASH) {
                    if (_skipYAMLComment()) {
                        continue;
                    }
                }
                if (gotColon) {
                    return i;
                }
                if (i != INT_COLON) {
                    _reportUnexpectedChar(i, "was expecting a colon to separate field name and value");
                }
                gotColon = true;
                continue;
            }
            if (i < INT_SPACE) {
                if (i == INT_LF) {
                    ++_currInputRow;
                    _currInputRowStart = _inputPtr;
                } else if (i == INT_CR) {
                    _skipCR();
                } else if (i != INT_TAB) {
                    _throwInvalidSpace(i);
                }
            }
        }
        _reportInvalidEOF(" within/between "+_parsingContext.typeDesc()+" entries",
                null);
        return -1;
    }

    // Variant called when we know there's at least 4 more bytes available
    private final int _skipColonFast(int ptr) throws IOException
    {
        int i = (int) _inputBuffer[ptr++];
        if (i == INT_COLON) { // common case, no leading space
            i = _inputBuffer[ptr++];
            if (i > INT_SPACE) { // nor trailing
                if (i != INT_SLASH && i != INT_HASH) {
                    _inputPtr = ptr;
                    return i;
                }
            } else if (i == INT_SPACE || i == INT_TAB) {
                i = (int) _inputBuffer[ptr++];
                if (i > INT_SPACE) {
                    if (i != INT_SLASH && i != INT_HASH) {
                        _inputPtr = ptr;
                        return i;
                    }
                }
            }
            _inputPtr = ptr-1;
            return _skipColon2(true); // true -> skipped colon
        }
        if (i == INT_SPACE || i == INT_TAB) {
            i = _inputBuffer[ptr++];
        }
        boolean gotColon = (i == INT_COLON);
        if (gotColon) {
            i = _inputBuffer[ptr++];
            if (i > INT_SPACE) {
                if (i != INT_SLASH && i != INT_HASH) {
                    _inputPtr = ptr;
                    return i;
                }
            } else if (i == INT_SPACE || i == INT_TAB) {
                i = (int) _inputBuffer[ptr++];
                if (i > INT_SPACE) {
                    if (i != INT_SLASH && i != INT_HASH) {
                        _inputPtr = ptr;
                        return i;
                    }
                }
            }
        }
        _inputPtr = ptr-1;
        return _skipColon2(gotColon);
    }

    // Primary loop: no reloading, comment handling
    private final int _skipComma(int i) throws IOException
    {
        if (i != INT_COMMA) {
            _reportUnexpectedChar(i, "was expecting comma to separate "+_parsingContext.typeDesc()+" entries");
        }
        while (_inputPtr < _inputEnd) {
            i = (int) _inputBuffer[_inputPtr++];
            if (i > INT_SPACE) {
                if (i == INT_SLASH || i == INT_HASH) {
                    --_inputPtr;
                    return _skipAfterComma2();
                }
                return i;
            }
            if (i < INT_SPACE) {
                if (i == INT_LF) {
                    ++_currInputRow;
                    _currInputRowStart = _inputPtr;
                } else if (i == INT_CR) {
                    _skipCR();
                } else if (i != INT_TAB) {
                    _throwInvalidSpace(i);
                }
            }
        }
        return _skipAfterComma2();
    }

    private final int _skipAfterComma2() throws IOException
    {
        while (_inputPtr < _inputEnd || _loadMore()) {
            int i = (int) _inputBuffer[_inputPtr++];
            if (i > INT_SPACE) {
                if (i == INT_SLASH) {
                    _skipComment();
                    continue;
                }
                if (i == INT_HASH) {
                    if (_skipYAMLComment()) {
                        continue;
                    }
                }
                return i;
            }
            if (i < INT_SPACE) {
                if (i == INT_LF) {
                    ++_currInputRow;
                    _currInputRowStart = _inputPtr;
                } else if (i == INT_CR) {
                    _skipCR();
                } else if (i != INT_TAB) {
                    _throwInvalidSpace(i);
                }
            }
        }
        throw _constructError("Unexpected end-of-input within/between "+_parsingContext.typeDesc()+" entries");
    }

    private final int _skipWSOrEnd() throws IOException
    {
        // Let's handle first character separately since it is likely that
        // it is either non-whitespace; or we have longer run of white space
        if (_inputPtr >= _inputEnd) {
            if (!_loadMore()) {
                return _eofAsNextChar();
            }
        }
        int i = _inputBuffer[_inputPtr++];
        if (i > INT_SPACE) {
            if (i == INT_SLASH || i == INT_HASH) {
                --_inputPtr;
                return _skipWSOrEnd2();
            }
            return i;
        }
        if (i != INT_SPACE) {
            if (i == INT_LF) {
                ++_currInputRow;
                _currInputRowStart = _inputPtr;
            } else if (i == INT_CR) {
                _skipCR();
            } else if (i != INT_TAB) {
                _throwInvalidSpace(i);
            }
        }

        while (_inputPtr < _inputEnd) {
            i = (int) _inputBuffer[_inputPtr++];
            if (i > INT_SPACE) {
                if (i == INT_SLASH || i == INT_HASH) {
                    --_inputPtr;
                    return _skipWSOrEnd2();
                }
                return i;
            }
            if (i != INT_SPACE) {
                if (i == INT_LF) {
                    ++_currInputRow;
                    _currInputRowStart = _inputPtr;
                } else if (i == INT_CR) {
                    _skipCR();
                } else if (i != INT_TAB) {
                    _throwInvalidSpace(i);
                }
            }
        }
        return _skipWSOrEnd2();
    }

    private int _skipWSOrEnd2() throws IOException
    {
        while (true) {
            if (_inputPtr >= _inputEnd) {
                if (!_loadMore()) { // We ran out of input...
                    return _eofAsNextChar();
                }
            }
            int i = (int) _inputBuffer[_inputPtr++];
            if (i > INT_SPACE) {
                if (i == INT_SLASH) {
                    _skipComment();
                    continue;
                }
                if (i == INT_HASH) {
                    if (_skipYAMLComment()) {
                        continue;
                    }
                }
                return i;
            } else if (i != INT_SPACE) {
                if (i == INT_LF) {
                    ++_currInputRow;
                    _currInputRowStart = _inputPtr;
                } else if (i == INT_CR) {
                    _skipCR();
                } else if (i != INT_TAB) {
                    _throwInvalidSpace(i);
                }
            }
        }
    }

    private void _skipComment() throws IOException
    {
        if (!isEnabled(JsonReadFeature.ALLOW_JAVA_COMMENTS)) {
            _reportUnexpectedChar('/', "maybe a (non-standard) comment? (not recognized as one since Feature 'ALLOW_COMMENTS' not enabled for parser)");
        }
        // First: check which comment (if either) it is:
        if (_inputPtr >= _inputEnd && !_loadMore()) {
            _reportInvalidEOF(" in a comment", null);
        }
        char c = _inputBuffer[_inputPtr++];
        if (c == '/') {
            _skipLine();
        } else if (c == '*') {
            _skipCComment();
        } else {
            _reportUnexpectedChar(c, "was expecting either '*' or '/' for a comment");
        }
    }

    private void _skipCComment() throws IOException
    {
        // Ok: need the matching '*/'
        while ((_inputPtr < _inputEnd) || _loadMore()) {
            int i = (int) _inputBuffer[_inputPtr++];
            if (i <= '*') {
                if (i == '*') { // end?
                    if ((_inputPtr >= _inputEnd) && !_loadMore()) {
                        break;
                    }
                    if (_inputBuffer[_inputPtr] == INT_SLASH) {
                        ++_inputPtr;
                        return;
                    }
                    continue;
                }
                if (i < INT_SPACE) {
                    if (i == INT_LF) {
                        ++_currInputRow;
                        _currInputRowStart = _inputPtr;
                    } else if (i == INT_CR) {
                        _skipCR();
                    } else if (i != INT_TAB) {
                        _throwInvalidSpace(i);
                    }
                }
            }
        }
        _reportInvalidEOF(" in a comment", null);
    }

    private boolean _skipYAMLComment() throws IOException
    {
        if (!isEnabled(JsonReadFeature.ALLOW_YAML_COMMENTS)) {
            return false;
        }
        _skipLine();
        return true;
    }

    private void _skipLine() throws IOException
    {
        // Ok: need to find EOF or linefeed
        while ((_inputPtr < _inputEnd) || _loadMore()) {
            int i = (int) _inputBuffer[_inputPtr++];
            if (i < INT_SPACE) {
                if (i == INT_LF) {
                    ++_currInputRow;
                    _currInputRowStart = _inputPtr;
                    break;
                } else if (i == INT_CR) {
                    _skipCR();
                    break;
                } else if (i != INT_TAB) {
                    _throwInvalidSpace(i);
                }
            }
        }
    }

    @Override
    protected char _decodeEscaped() throws IOException
    {
        if (_inputPtr >= _inputEnd) {
            if (!_loadMore()) {
                _reportInvalidEOF(" in character escape sequence", JsonToken.VALUE_STRING);
            }
        }
        char c = _inputBuffer[_inputPtr++];

        switch ((int) c) {
            // First, ones that are mapped
        case 'b':
            return '\b';
        case 't':
            return '\t';
        case 'n':
            return '\n';
        case 'f':
            return '\f';
        case 'r':
            return '\r';

            // And these are to be returned as they are
        case '"':
        case '/':
        case '\\':
            return c;

        case 'u': // and finally hex-escaped
            break;

        default:
            return _handleUnrecognizedCharacterEscape(c);
        }

        // Ok, a hex escape. Need 4 characters
        int value = 0;
        for (int i = 0; i < 4; ++i) {
            if (_inputPtr >= _inputEnd) {
                if (!_loadMore()) {
                    _reportInvalidEOF(" in character escape sequence", JsonToken.VALUE_STRING);
                }
            }
            int ch = (int) _inputBuffer[_inputPtr++];
            int digit = CharTypes.charToHex(ch);
            if (digit < 0) {
                _reportUnexpectedChar(ch, "expected a hex-digit for character escape sequence");
            }
            value = (value << 4) | digit;
        }
        return (char) value;
    }

    private final void _matchTrue() throws IOException {
        int ptr = _inputPtr;
        if ((ptr + 3) < _inputEnd) {
            final char[] b = _inputBuffer;
            if (b[ptr] == 'r' && b[++ptr] == 'u' && b[++ptr] == 'e') {
                char c = b[++ptr];
                if (c < '0' || c == ']' || c == '}') { // expected/allowed chars
                    _inputPtr = ptr;
                    return;
                }
            }
        }
        // buffer boundary, or problem, offline
        _matchToken("true", 1);
    }

    private final void _matchFalse() throws IOException {
        int ptr = _inputPtr;
        if ((ptr + 4) < _inputEnd) {
            final char[] b = _inputBuffer;
            if (b[ptr] == 'a' && b[++ptr] == 'l' && b[++ptr] == 's' && b[++ptr] == 'e') {
                char c = b[++ptr];
                if (c < '0' || c == ']' || c == '}') { // expected/allowed chars
                    _inputPtr = ptr;
                    return;
                }
            }
        }
        // buffer boundary, or problem, offline
        _matchToken("false", 1);
    }

    private final void _matchNull() throws IOException {
        int ptr = _inputPtr;
        if ((ptr + 3) < _inputEnd) {
            final char[] b = _inputBuffer;
            if (b[ptr] == 'u' && b[++ptr] == 'l' && b[++ptr] == 'l') {
                char c = b[++ptr];
                if (c < '0' || c == ']' || c == '}') { // expected/allowed chars
                    _inputPtr = ptr;
                    return;
                }
            }
        }
        // buffer boundary, or problem, offline
        _matchToken("null", 1);
    }

    // Helper method for checking whether input matches expected token
    protected final void _matchToken(String matchStr, int i) throws IOException
    {
        final int len = matchStr.length();
        if ((_inputPtr + len) >= _inputEnd) {
            _matchToken2(matchStr, i);
            return;
        }

        do {
            if (_inputBuffer[_inputPtr] != matchStr.charAt(i)) {
                _reportInvalidToken(matchStr.substring(0, i));
            }
            ++_inputPtr;
        } while (++i < len);
        int ch = _inputBuffer[_inputPtr];
        if (ch >= '0' && ch != ']' && ch != '}') { // expected/allowed chars
            _checkMatchEnd(matchStr, i, ch);
        }
    }

    private final void _matchToken2(String matchStr, int i) throws IOException
    {
        final int len = matchStr.length();
        do {
            if (((_inputPtr >= _inputEnd) && !_loadMore())
                ||  (_inputBuffer[_inputPtr] != matchStr.charAt(i))) {
                _reportInvalidToken(matchStr.substring(0, i));
            }
            ++_inputPtr;
        } while (++i < len);
    
        // but let's also ensure we either get EOF, or non-alphanum char...
        if (_inputPtr >= _inputEnd && !_loadMore()) {
            return;
        }
        int ch = _inputBuffer[_inputPtr];
        if (ch >= '0' && ch != ']' && ch != '}') { // expected/allowed chars
            _checkMatchEnd(matchStr, i, ch);
        }
    }

    private final void _checkMatchEnd(String matchStr, int i, int c) throws IOException {
        // but actually only alphanums are problematic
        char ch = (char) c;
        if (Character.isJavaIdentifierPart(ch)) {
            _reportInvalidToken(matchStr.substring(0, i));
        }
    }

    /*
    /**********************************************************
    /* Binary access
    /**********************************************************
     */

    /**
     * Efficient handling for incremental parsing of base64-encoded
     * textual content.
     *
     * @param b64variant Type of base64 encoding expected in context
     *
     * @return Fully decoded value of base64 content
     *
     * @throws IOException for low-level read issues, or
     *   {@link JsonParseException} for decoding problems (invalid white space)
     */
    @SuppressWarnings("resource")
    protected byte[] _decodeBase64(Base64Variant b64variant) throws IOException
    {
        ByteArrayBuilder builder = _getByteArrayBuilder();

        //main_loop:
        while (true) {
            // first, we'll skip preceding white space, if any
            char ch;
            do {
                if (_inputPtr >= _inputEnd) {
                    _loadMoreGuaranteed();
                }
                ch = _inputBuffer[_inputPtr++];
            } while (ch <= INT_SPACE);
            int bits = b64variant.decodeBase64Char(ch);
            if (bits < 0) {
                if (ch == '"') { // reached the end, fair and square?
                    return builder.toByteArray();
                }
                bits = _decodeBase64Escape(b64variant, ch, 0);
                if (bits < 0) { // white space to skip
                    continue;
                }
            }
            int decodedData = bits;

            // then second base64 char; can't get padding yet, nor ws

            if (_inputPtr >= _inputEnd) {
                _loadMoreGuaranteed();
            }
            ch = _inputBuffer[_inputPtr++];
            bits = b64variant.decodeBase64Char(ch);
            if (bits < 0) {
                bits = _decodeBase64Escape(b64variant, ch, 1);
            }
            decodedData = (decodedData << 6) | bits;

            // third base64 char; can be padding, but not ws
            if (_inputPtr >= _inputEnd) {
                _loadMoreGuaranteed();
            }
            ch = _inputBuffer[_inputPtr++];
            bits = b64variant.decodeBase64Char(ch);

            // First branch: can get padding (-> 1 byte)
            if (bits < 0) {
                if (bits != Base64Variant.BASE64_VALUE_PADDING) {
                    // as per [JACKSON-631], could also just be 'missing'  padding
                    if (ch == '"') {
                        decodedData >>= 4;
                        builder.append(decodedData);
                        if (b64variant.usesPadding()) {
                            --_inputPtr; // to keep parser state bit more consistent
                            _handleBase64MissingPadding(b64variant);
                        }
                        return builder.toByteArray();
                    }
                    bits = _decodeBase64Escape(b64variant, ch, 2);
                }
                if (bits == Base64Variant.BASE64_VALUE_PADDING) {
                    // Ok, must get more padding chars, then
                    if (_inputPtr >= _inputEnd) {
                        _loadMoreGuaranteed();
                    }
                    ch = _inputBuffer[_inputPtr++];
                    if (!b64variant.usesPaddingChar(ch)) {
                        if (_decodeBase64Escape(b64variant, ch, 3) != Base64Variant.BASE64_VALUE_PADDING) {
                            throw reportInvalidBase64Char(b64variant, ch, 3, "expected padding character '"+b64variant.getPaddingChar()+"'");
                        }
                    }
                    // Got 12 bits, only need 8, need to shift
                    decodedData >>= 4;
                    builder.append(decodedData);
                    continue;
                }
                // otherwise we got escaped other char, to be processed below
            }
            // Nope, 2 or 3 bytes
            decodedData = (decodedData << 6) | bits;
            // fourth and last base64 char; can be padding, but not ws
            if (_inputPtr >= _inputEnd) {
                _loadMoreGuaranteed();
            }
            ch = _inputBuffer[_inputPtr++];
            bits = b64variant.decodeBase64Char(ch);
            if (bits < 0) {
                if (bits != Base64Variant.BASE64_VALUE_PADDING) {
                    // as per [JACKSON-631], could also just be 'missing'  padding
                    if (ch == '"') {
                        decodedData >>= 2;
                        builder.appendTwoBytes(decodedData);
                        if (b64variant.usesPadding()) {
                            --_inputPtr; // to keep parser state bit more consistent
                            _handleBase64MissingPadding(b64variant);
                        }
                        return builder.toByteArray();
                    }
                    bits = _decodeBase64Escape(b64variant, ch, 3);
                }
                if (bits == Base64Variant.BASE64_VALUE_PADDING) {
                    // With padding we only get 2 bytes; but we have
                    // to shift it a bit so it is identical to triplet
                    // case with partial output.
                    // 3 chars gives 3x6 == 18 bits, of which 2 are
                    // dummies, need to discard:
                    decodedData >>= 2;
                    builder.appendTwoBytes(decodedData);
                    continue;
                }
                // otherwise we got escaped other char, to be processed below
            }
            // otherwise, our triplet is now complete
            decodedData = (decodedData << 6) | bits;
            builder.appendThreeBytes(decodedData);
        }
    }

    /*
    /**********************************************************
    /* Internal methods, location updating (refactored in 2.7)
    /**********************************************************
     */

    @Override
    public JsonLocation getTokenLocation()
    {
        if (_currToken == JsonToken.FIELD_NAME) {
            long total = _currInputProcessed + (_nameStartOffset-1);
            return new JsonLocation(_getSourceReference(),
                    -1L, total, _nameStartRow, _nameStartCol);
        }
        return new JsonLocation(_getSourceReference(),
                -1L, _tokenInputTotal-1, _tokenInputRow, _tokenInputCol);
    }

    @Override
    public JsonLocation getCurrentLocation() {
        final int col = _inputPtr - _currInputRowStart + 1; // 1-based
        return new JsonLocation(_getSourceReference(),
                -1L, _currInputProcessed + _inputPtr,
                _currInputRow, col);
    }

    // @since 2.7
    private final void _updateLocation()
    {
        int ptr = _inputPtr;
        _tokenInputTotal = _currInputProcessed + ptr;
        _tokenInputRow = _currInputRow;
        _tokenInputCol = ptr - _currInputRowStart;
    }

    // @since 2.7
    private final void _updateNameLocation()
    {
        int ptr = _inputPtr;
        _nameStartOffset = ptr;
        _nameStartRow = _currInputRow;
        _nameStartCol = ptr - _currInputRowStart;
    }

    /*
    /**********************************************************
    /* Error reporting
    /**********************************************************
     */

    protected void _reportInvalidToken(String matchedPart) throws IOException {
        _reportInvalidToken(matchedPart, _validJsonTokenList());
    }

    protected void _reportInvalidToken(String matchedPart, String msg) throws IOException
    {
        /* Let's just try to find what appears to be the token, using
         * regular Java identifier character rules. It's just a heuristic,
         * nothing fancy here.
         */
        StringBuilder sb = new StringBuilder(matchedPart);
        while ((_inputPtr < _inputEnd) || _loadMore()) {
            char c = _inputBuffer[_inputPtr];
            if (!Character.isJavaIdentifierPart(c)) {
                break;
            }
            ++_inputPtr;
            sb.append(c);
            if (sb.length() >= MAX_ERROR_TOKEN_LENGTH) {
                sb.append("...");
                break;
            }
        }
        _reportError("Unrecognized token '%s': was expecting %s", sb, msg);
    }

    /*
    /**********************************************************
    /* Internal methods, other
    /**********************************************************
     */

    private void _closeScope(int i) throws JsonParseException {
        if (i == INT_RBRACKET) {
            _updateLocation();
            if (!_parsingContext.inArray()) {
                _reportMismatchedEndMarker(i, '}');
            }
            _parsingContext = _parsingContext.clearAndGetParent();
            _currToken = JsonToken.END_ARRAY;
        }
        if (i == INT_RCURLY) {
            _updateLocation();
            if (!_parsingContext.inObject()) {
                _reportMismatchedEndMarker(i, ']');
            }
            _parsingContext = _parsingContext.clearAndGetParent();
            _currToken = JsonToken.END_OBJECT;
        }
    }
}<|MERGE_RESOLUTION|>--- conflicted
+++ resolved
@@ -103,22 +103,18 @@
     /**
      * Constructor called when caller wants to provide input buffer directly,
      * and it may or may not be recyclable use standard recycle context.
-<<<<<<< HEAD
-=======
      *
+     * @param readCtxt Object read context to use
      * @param ctxt I/O context to use
-     * @param features Standard stream read features enabled
+     * @param stdFeatures Standard stream read features enabled
+     * @param formatFeatures Format-specific read features enabled
      * @param r Reader used for reading actual content, if any; {@code null} if none
-     * @param codec {@code ObjectCodec} to delegate object deserialization to
      * @param st Name canonicalizer to use
      * @param inputBuffer Input buffer to read initial content from (before Reader)
      * @param start Pointer in {@code inputBuffer} that has the first content character to decode
      * @param end Pointer past the last content character in {@code inputBuffer}
      * @param bufferRecyclable Whether {@code inputBuffer} passed is managed by Jackson core
      *    (and thereby needs recycling)
-     *
-     * @since 2.4
->>>>>>> ddf23ca5
      */
     public ReaderBasedJsonParser(ObjectReadContext readCtxt, IOContext ctxt,
             int stdFeatures, int formatFeatures, Reader r,
@@ -140,10 +136,11 @@
      * Constructor called when input comes as a {@link java.io.Reader}, and buffer allocation
      * can be done using default mechanism.
      *
+     * @param readCtxt Object read context to use
      * @param ctxt I/O context to use
-     * @param features Standard stream read features enabled
+     * @param stdFeatures Standard stream read features enabled
+     * @param formatFeatures Format-specific read features enabled
      * @param r Reader used for reading actual content, if any; {@code null} if none
-     * @param codec {@code ObjectCodec} to delegate object deserialization to
      * @param st Name canonicalizer to use
      */
     public ReaderBasedJsonParser(ObjectReadContext readCtxt, IOContext ctxt,
