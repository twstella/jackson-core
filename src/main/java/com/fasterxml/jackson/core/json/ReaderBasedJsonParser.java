package com.fasterxml.jackson.core.json;

import java.io.*;

import com.fasterxml.jackson.core.*;
import com.fasterxml.jackson.core.base.JsonParserBase;
import com.fasterxml.jackson.core.io.CharTypes;
import com.fasterxml.jackson.core.io.IOContext;
import com.fasterxml.jackson.core.sym.CharsToNameCanonicalizer;
import com.fasterxml.jackson.core.util.*;

import static com.fasterxml.jackson.core.JsonTokenId.*;

/**
 * This is a concrete implementation of {@link JsonParser}, which is
 * based on a {@link java.io.Reader} to handle low-level character
 * conversion tasks.
 */
public class ReaderBasedJsonParser
    extends JsonParserBase
{
    private final static int FEAT_MASK_TRAILING_COMMA = JsonReadFeature.ALLOW_TRAILING_COMMA.getMask();
    private final static int FEAT_MASK_ALLOW_MISSING = JsonReadFeature.ALLOW_MISSING_VALUES.getMask();

    // Latin1 encoding is not supported, but we do use 8-bit subset for
    // pre-processing task, to simplify first pass, keep it fast.
    protected final static int[] _icLatin1 = CharTypes.getInputCodeLatin1();

    /*
    /**********************************************************
    /* Input configuration
    /**********************************************************
     */

    /**
     * Reader that can be used for reading more content, if one
     * buffer from input source, but in some cases pre-loaded buffer
     * is handed to the parser.
     */
    protected Reader _reader;

    /**
     * Current buffer from which data is read; generally data is read into
     * buffer from input source.
     */
    protected char[] _inputBuffer;

    /**
     * Flag that indicates whether the input buffer is recycable (and
     * needs to be returned to recycler once we are done) or not.
     *<p>
     * If it is not, it also means that parser can NOT modify underlying
     * buffer.
     */
    protected boolean _bufferRecyclable;

    /*
    /**********************************************************
    /* Configuration
    /**********************************************************
     */

    final protected CharsToNameCanonicalizer _symbols;

    final protected int _hashSeed;

    /*
    /**********************************************************
    /* Parsing state
    /**********************************************************
     */

    /**
     * Flag that indicates that the current token has not yet
     * been fully processed, and needs to be finished for
     * some access (or skipped to obtain the next token)
     */
    protected boolean _tokenIncomplete;

    /**
     * Value of {@link #_inputPtr} at the time when the first character of
     * name token was read. Used for calculating token location when requested;
     * combined with {@link #_currInputProcessed}, may be updated appropriately
     * as needed.
     */
    protected long _nameStartOffset;

    /**
     * @since 2.7
     */
    protected int _nameStartRow;

    /**
     * @since 2.7
     */
    protected int _nameStartCol;

    /*
    /**********************************************************
    /* Life-cycle
    /**********************************************************
     */

    /**
     * Method called when caller wants to provide input buffer directly,
     * and it may or may not be recyclable use standard recycle context.
     */
    public ReaderBasedJsonParser(ObjectReadContext readCtxt, IOContext ctxt,
            int stdFeatures, int formatFeatures, Reader r,
            CharsToNameCanonicalizer st,
            char[] inputBuffer, int start, int end,
            boolean bufferRecyclable)
    {
        super(readCtxt, ctxt, stdFeatures, formatFeatures);
        _reader = r;
        _inputBuffer = inputBuffer;
        _inputPtr = start;
        _inputEnd = end;
        _symbols = st;
        _hashSeed = st.hashSeed();
        _bufferRecyclable = bufferRecyclable;
    }

    /**
     * Method called when input comes as a {@link java.io.Reader}, and buffer allocation
     * can be done using default mechanism.
     */
    public ReaderBasedJsonParser(ObjectReadContext readCtxt, IOContext ctxt,
            int stdFeatures, int formatFeatures, Reader r,
            CharsToNameCanonicalizer st)
    {
        super(readCtxt, ctxt, stdFeatures, formatFeatures);
        _reader = r;
        _inputBuffer = ctxt.allocTokenBuffer();
        _inputPtr = 0;
        _inputEnd = 0;
        _symbols = st;
        _hashSeed = st.hashSeed();
        _bufferRecyclable = true;
    }

    /*
    /**********************************************************
    /* Base method defs, overrides
    /**********************************************************
     */

    @Override
    public int releaseBuffered(Writer w) throws IOException {
        int count = _inputEnd - _inputPtr;
        if (count < 1) { return 0; }
        // let's just advance ptr to end
        int origPtr = _inputPtr;
        w.write(_inputBuffer, origPtr, count);
        return count;
    }

    @Override public Object getInputSource() { return _reader; }

    protected char getNextChar(String eofMsg, JsonToken forToken) throws IOException {
        if (_inputPtr >= _inputEnd) {
            if (!_loadMore()) {
                _reportInvalidEOF(eofMsg, forToken);
            }
        }
        return _inputBuffer[_inputPtr++];
    }

    @Override
    protected void _closeInput() throws IOException {
        /* 25-Nov-2008, tatus: As per [JACKSON-16] we are not to call close()
         *   on the underlying Reader, unless we "own" it, or auto-closing
         *   feature is enabled.
         *   One downside is that when using our optimized
         *   Reader (granted, we only do that for UTF-32...) this
         *   means that buffer recycling won't work correctly.
         */
        if (_reader != null) {
            if (_ioContext.isResourceManaged() || isEnabled(StreamReadFeature.AUTO_CLOSE_SOURCE)) {
                _reader.close();
            }
            _reader = null;
        }
    }

    /**
     * Method called to release internal buffers owned by the base
     * reader. This may be called along with {@link #_closeInput} (for
     * example, when explicitly closing this reader instance), or
     * separately (if need be).
     */
    @Override
    protected void _releaseBuffers() throws IOException {
        super._releaseBuffers();
        // merge new symbols, if any
        _symbols.release();
        // and release buffers, if they are recyclable ones
        if (_bufferRecyclable) {
            char[] buf = _inputBuffer;
            if (buf != null) {
                _inputBuffer = null;
                _ioContext.releaseTokenBuffer(buf);
            }
        }
    }

    /*
    /**********************************************************
    /* Low-level access, supporting
    /**********************************************************
     */

    protected void _loadMoreGuaranteed() throws IOException {
        if (!_loadMore()) { _reportInvalidEOF(); }
    }
    
    protected boolean _loadMore() throws IOException
    {
        final int bufSize = _inputEnd;

        _currInputProcessed += bufSize;
        _currInputRowStart -= bufSize;

        // 26-Nov-2015, tatu: Since name-offset requires it too, must offset
        //   this increase to avoid "moving" name-offset, resulting most likely
        //   in negative value, which is fine as combine value remains unchanged.
        _nameStartOffset -= bufSize;

        if (_reader != null) {
            int count = _reader.read(_inputBuffer, 0, _inputBuffer.length);
            if (count > 0) {
                _inputPtr = 0;
                _inputEnd = count;
                return true;
            }
            // End of input
            _closeInput();
            // Should never return 0, so let's fail
            if (count == 0) {
                throw new IOException("Reader returned 0 characters when trying to read "+_inputEnd);
            }
        }
        return false;
    }

    /*
    /**********************************************************
    /* Public API, data access
    /**********************************************************
     */

    /**
     * Method for accessing textual representation of the current event;
     * if no current event (before first call to {@link #nextToken}, or
     * after encountering end-of-input), returns null.
     * Method can be called for any event.
     */
    @Override
    public final String getText() throws IOException
    {
        JsonToken t = _currToken;
        if (t == JsonToken.VALUE_STRING) {
            if (_tokenIncomplete) {
                _tokenIncomplete = false;
                _finishString(); // only strings can be incomplete
            }
            return _textBuffer.contentsAsString();
        }
        return _getText2(t);
    }

    @Override // since 2.8
    public int getText(Writer writer) throws IOException
    {
        JsonToken t = _currToken;
        if (t == JsonToken.VALUE_STRING) {
            if (_tokenIncomplete) {
                _tokenIncomplete = false;
                _finishString(); // only strings can be incomplete
            }
            return _textBuffer.contentsToWriter(writer);
        }
        if (t == JsonToken.FIELD_NAME) {
            String n = _parsingContext.currentName();
            writer.write(n);
            return n.length();
        }
        if (t != null) {
            if (t.isNumeric()) {
                return _textBuffer.contentsToWriter(writer);
            }
            char[] ch = t.asCharArray();
            writer.write(ch);
            return ch.length;
        }
        return 0;
    }
    
    // // // Let's override default impls for improved performance

    // @since 2.1
    @Override
    public final String getValueAsString() throws IOException
    {
        if (_currToken == JsonToken.VALUE_STRING) {
            if (_tokenIncomplete) {
                _tokenIncomplete = false;
                _finishString(); // only strings can be incomplete
            }
            return _textBuffer.contentsAsString();
        }
        if (_currToken == JsonToken.FIELD_NAME) {
            return currentName();
        }
        return super.getValueAsString(null);
    }

    // @since 2.1
    @Override
    public final String getValueAsString(String defValue) throws IOException {
        if (_currToken == JsonToken.VALUE_STRING) {
            if (_tokenIncomplete) {
                _tokenIncomplete = false;
                _finishString(); // only strings can be incomplete
            }
            return _textBuffer.contentsAsString();
        }
        if (_currToken == JsonToken.FIELD_NAME) {
            return currentName();
        }
        return super.getValueAsString(defValue);
    }

    protected final String _getText2(JsonToken t) {
        if (t == null) {
            return null;
        }
        switch (t.id()) {
        case ID_FIELD_NAME:
            return _parsingContext.currentName();

        case ID_STRING:
            // fall through
        case ID_NUMBER_INT:
        case ID_NUMBER_FLOAT:
            return _textBuffer.contentsAsString();
        default:
            return t.asString();
        }
    }

    @Override
    public final char[] getTextCharacters() throws IOException
    {
        if (_currToken != null) { // null only before/after document
            switch (_currToken.id()) {
            case ID_FIELD_NAME:
                if (!_nameCopied) {
                    String name = _parsingContext.currentName();
                    int nameLen = name.length();
                    if (_nameCopyBuffer == null) {
                        _nameCopyBuffer = _ioContext.allocNameCopyBuffer(nameLen);
                    } else if (_nameCopyBuffer.length < nameLen) {
                        _nameCopyBuffer = new char[nameLen];
                    }
                    name.getChars(0, nameLen, _nameCopyBuffer, 0);
                    _nameCopied = true;
                }
                return _nameCopyBuffer;
            case ID_STRING:
                if (_tokenIncomplete) {
                    _tokenIncomplete = false;
                    _finishString(); // only strings can be incomplete
                }
                // fall through
            case ID_NUMBER_INT:
            case ID_NUMBER_FLOAT:
                return _textBuffer.getTextBuffer();
            default:
                return _currToken.asCharArray();
            }
        }
        return null;
    }

    @Override
    public final int getTextLength() throws IOException
    {
        if (_currToken != null) { // null only before/after document
            switch (_currToken.id()) {
            case ID_FIELD_NAME:
                return _parsingContext.currentName().length();
            case ID_STRING:
                if (_tokenIncomplete) {
                    _tokenIncomplete = false;
                    _finishString(); // only strings can be incomplete
                }
                // fall through
            case ID_NUMBER_INT:
            case ID_NUMBER_FLOAT:
                return _textBuffer.size();
            default:
                return _currToken.asCharArray().length;
            }
        }
        return 0;
    }

    @Override
    public final int getTextOffset() throws IOException
    {
        // Most have offset of 0, only some may have other values:
        if (_currToken != null) {
            switch (_currToken.id()) {
            case ID_FIELD_NAME:
                return 0;
            case ID_STRING:
                if (_tokenIncomplete) {
                    _tokenIncomplete = false;
                    _finishString(); // only strings can be incomplete
                }
                // fall through
            case ID_NUMBER_INT:
            case ID_NUMBER_FLOAT:
                return _textBuffer.getTextOffset();
            default:
            }
        }
        return 0;
    }

    @Override
    public byte[] getBinaryValue(Base64Variant b64variant) throws IOException
    {
        if ((_currToken == JsonToken.VALUE_EMBEDDED_OBJECT) && (_binaryValue != null)) {
            return _binaryValue;
        }
        if (_currToken != JsonToken.VALUE_STRING) {
            _reportError("Current token ("+_currToken+") not VALUE_STRING or VALUE_EMBEDDED_OBJECT, can not access as binary");
        }
        // To ensure that we won't see inconsistent data, better clear up state
        if (_tokenIncomplete) {
            try {
                _binaryValue = _decodeBase64(b64variant);
            } catch (IllegalArgumentException iae) {
                throw _constructError("Failed to decode VALUE_STRING as base64 ("+b64variant+"): "+iae.getMessage());
            }
            // let's clear incomplete only now; allows for accessing other
            // textual content in error cases
            _tokenIncomplete = false;
        } else { // may actually require conversion...
            if (_binaryValue == null) {
                @SuppressWarnings("resource")
                ByteArrayBuilder builder = _getByteArrayBuilder();
                _decodeBase64(getText(), builder, b64variant);
                _binaryValue = builder.toByteArray();
            }
        }
        return _binaryValue;
    }

    @Override
    public int readBinaryValue(Base64Variant b64variant, OutputStream out) throws IOException
    {
        // if we have already read the token, just use whatever we may have
        if (!_tokenIncomplete || _currToken != JsonToken.VALUE_STRING) {
            byte[] b = getBinaryValue(b64variant);
            out.write(b);
            return b.length;
        }
        // otherwise do "real" incremental parsing...
        byte[] buf = _ioContext.allocBase64Buffer();
        try {
            return _readBinary(b64variant, out, buf);
        } finally {
            _ioContext.releaseBase64Buffer(buf);
        }
    }

    protected int _readBinary(Base64Variant b64variant, OutputStream out, byte[] buffer) throws IOException
    {
        int outputPtr = 0;
        final int outputEnd = buffer.length - 3;
        int outputCount = 0;

        while (true) {
            // first, we'll skip preceding white space, if any
            char ch;
            do {
                if (_inputPtr >= _inputEnd) {
                    _loadMoreGuaranteed();
                }
                ch = _inputBuffer[_inputPtr++];
            } while (ch <= INT_SPACE);
            int bits = b64variant.decodeBase64Char(ch);
            if (bits < 0) { // reached the end, fair and square?
                if (ch == '"') {
                    break;
                }
                bits = _decodeBase64Escape(b64variant, ch, 0);
                if (bits < 0) { // white space to skip
                    continue;
                }
            }

            // enough room? If not, flush
            if (outputPtr > outputEnd) {
                outputCount += outputPtr;
                out.write(buffer, 0, outputPtr);
                outputPtr = 0;
            }

            int decodedData = bits;

            // then second base64 char; can't get padding yet, nor ws

            if (_inputPtr >= _inputEnd) {
                _loadMoreGuaranteed();
            }
            ch = _inputBuffer[_inputPtr++];
            bits = b64variant.decodeBase64Char(ch);
            if (bits < 0) {
                bits = _decodeBase64Escape(b64variant, ch, 1);
            }
            decodedData = (decodedData << 6) | bits;

            // third base64 char; can be padding, but not ws
            if (_inputPtr >= _inputEnd) {
                _loadMoreGuaranteed();
            }
            ch = _inputBuffer[_inputPtr++];
            bits = b64variant.decodeBase64Char(ch);

            // First branch: can get padding (-> 1 byte)
            if (bits < 0) {
                if (bits != Base64Variant.BASE64_VALUE_PADDING) {
<<<<<<< HEAD
                    // could also just be missing padding
                    if (ch == '"' && !b64variant.usesPadding()) {
=======
                    // as per [JACKSON-631], could also just be 'missing'  padding
                    if (ch == '"') {
>>>>>>> 1b53f20e
                        decodedData >>= 4;
                        buffer[outputPtr++] = (byte) decodedData;
                        if (b64variant.usesPadding()) {
                            _handleBase64MissingPadding(b64variant);
                        }
                        break;
                    }
                    bits = _decodeBase64Escape(b64variant, ch, 2);
                }
                if (bits == Base64Variant.BASE64_VALUE_PADDING) {
                    // Ok, must get padding
                    if (_inputPtr >= _inputEnd) {
                        _loadMoreGuaranteed();
                    }
                    ch = _inputBuffer[_inputPtr++];
                    if (!b64variant.usesPaddingChar(ch)) {
                        if (_decodeBase64Escape(b64variant, ch, 3) != Base64Variant.BASE64_VALUE_PADDING) {
                            throw reportInvalidBase64Char(b64variant, ch, 3, "expected padding character '"+b64variant.getPaddingChar()+"'");
                        }
                    }
                    // Got 12 bits, only need 8, need to shift
                    decodedData >>= 4;
                    buffer[outputPtr++] = (byte) decodedData;
                    continue;
                }
            }
            // Nope, 2 or 3 bytes
            decodedData = (decodedData << 6) | bits;
            // fourth and last base64 char; can be padding, but not ws
            if (_inputPtr >= _inputEnd) {
                _loadMoreGuaranteed();
            }
            ch = _inputBuffer[_inputPtr++];
            bits = b64variant.decodeBase64Char(ch);
            if (bits < 0) {
                if (bits != Base64Variant.BASE64_VALUE_PADDING) {
<<<<<<< HEAD
                    // as per could also just be missing padding
                    if (ch == '"' && !b64variant.usesPadding()) {
=======
                    // as per [JACKSON-631], could also just be 'missing'  padding
                    if (ch == '"') {
>>>>>>> 1b53f20e
                        decodedData >>= 2;
                        buffer[outputPtr++] = (byte) (decodedData >> 8);
                        buffer[outputPtr++] = (byte) decodedData;
                        if (b64variant.usesPadding()) {
                            _handleBase64MissingPadding(b64variant);
                        }
                        break;
                    }
                    bits = _decodeBase64Escape(b64variant, ch, 3);
                }
                if (bits == Base64Variant.BASE64_VALUE_PADDING) {
                    /* With padding we only get 2 bytes; but we have
                     * to shift it a bit so it is identical to triplet
                     * case with partial output.
                     * 3 chars gives 3x6 == 18 bits, of which 2 are
                     * dummies, need to discard:
                     */
                    decodedData >>= 2;
                    buffer[outputPtr++] = (byte) (decodedData >> 8);
                    buffer[outputPtr++] = (byte) decodedData;
                    continue;
                }
            }
            // otherwise, our triplet is now complete
            decodedData = (decodedData << 6) | bits;
            buffer[outputPtr++] = (byte) (decodedData >> 16);
            buffer[outputPtr++] = (byte) (decodedData >> 8);
            buffer[outputPtr++] = (byte) decodedData;
        }
        _tokenIncomplete = false;
        if (outputPtr > 0) {
            outputCount += outputPtr;
            out.write(buffer, 0, outputPtr);
        }
        return outputCount;
    }

    /*
    /**********************************************************
    /* Public API, traversal
    /**********************************************************
     */

    /**
     * @return Next token from the stream, if any found, or null
     *   to indicate end-of-input
     */
    @Override
    public final JsonToken nextToken() throws IOException
    {
        /* First: field names are special -- we will always tokenize
         * (part of) value along with field name to simplify
         * state handling. If so, can and need to use secondary token:
         */
        if (_currToken == JsonToken.FIELD_NAME) {
            return _nextAfterName();
        }
        // But if we didn't already have a name, and (partially?) decode number,
        // need to ensure no numeric information is leaked
        _numTypesValid = NR_UNKNOWN;
        if (_tokenIncomplete) {
            _skipString(); // only strings can be partial
        }
        int i = _skipWSOrEnd();
        if (i < 0) { // end-of-input
            // Should actually close/release things
            // like input source, symbol table and recyclable buffers now.
            close();
            return (_currToken = null);
        }
        // clear any data retained so far
        _binaryValue = null;

        // Closing scope?
        if (i == INT_RBRACKET || i == INT_RCURLY) {
            _closeScope(i);
            return _currToken;
        }

        // Nope: do we then expect a comma?
        if (_parsingContext.expectComma()) {
            i = _skipComma(i);

            // Was that a trailing comma?
            if ((_formatReadFeatures & FEAT_MASK_TRAILING_COMMA) != 0) {
                if ((i == INT_RBRACKET) || (i == INT_RCURLY)) {
                    _closeScope(i);
                    return _currToken;
                }
            }
        }

        /* And should we now have a name? Always true for Object contexts, since
         * the intermediate 'expect-value' state is never retained.
         */
        boolean inObject = _parsingContext.inObject();
        if (inObject) {
            // First, field name itself:
            _updateNameLocation();
            String name = (i == INT_QUOTE) ? _parseName() : _handleOddName(i);
            _parsingContext.setCurrentName(name);
            _currToken = JsonToken.FIELD_NAME;
            i = _skipColon();
        }
        _updateLocation();

        // Ok: we must have a value... what is it?

        JsonToken t;

        switch (i) {
        case '"':
            _tokenIncomplete = true;
            t = JsonToken.VALUE_STRING;
            break;
        case '[':
            if (!inObject) {
                _parsingContext = _parsingContext.createChildArrayContext(_tokenInputRow, _tokenInputCol);
            }
            t = JsonToken.START_ARRAY;
            break;
        case '{':
            if (!inObject) {
                _parsingContext = _parsingContext.createChildObjectContext(_tokenInputRow, _tokenInputCol);
            }
            t = JsonToken.START_OBJECT;
            break;
        case '}':
            // Error: } is not valid at this point; valid closers have
            // been handled earlier
            _reportUnexpectedChar(i, "expected a value");
        case 't':
            _matchTrue();
            t = JsonToken.VALUE_TRUE;
            break;
        case 'f':
            _matchFalse();
            t = JsonToken.VALUE_FALSE;
            break;
        case 'n':
            _matchNull();
            t = JsonToken.VALUE_NULL;
            break;

        case '-':
            /* Should we have separate handling for plus? Although
             * it is not allowed per se, it may be erroneously used,
             * and could be indicate by a more specific error message.
             */
            t = _parseNegNumber();
            break;
        case '0':
        case '1':
        case '2':
        case '3':
        case '4':
        case '5':
        case '6':
        case '7':
        case '8':
        case '9':
            t = _parsePosNumber(i);
            break;
        default:
            t = _handleOddValue(i);
            break;
        }

        if (inObject) {
            _nextToken = t;
            return _currToken;
        }
        _currToken = t;
        return t;
    }

    private final JsonToken _nextAfterName()
    {
        _nameCopied = false; // need to invalidate if it was copied
        JsonToken t = _nextToken;
        _nextToken = null;

// !!! 16-Nov-2015, tatu: TODO: fix [databind#37], copy next location to current here
        
        // Also: may need to start new context?
        if (t == JsonToken.START_ARRAY) {
            _parsingContext = _parsingContext.createChildArrayContext(_tokenInputRow, _tokenInputCol);
        } else if (t == JsonToken.START_OBJECT) {
            _parsingContext = _parsingContext.createChildObjectContext(_tokenInputRow, _tokenInputCol);
        }
        return (_currToken = t);
    }

    @Override
    public void finishToken() throws IOException {
        if (_tokenIncomplete) {
            _tokenIncomplete = false;
            _finishString(); // only strings can be incomplete
        }
    }

    /*
    /**********************************************************
    /* Public API, nextXxx() overrides
    /**********************************************************
     */

    // Implemented since 2.7
    @Override
    public boolean nextFieldName(SerializableString sstr) throws IOException
    {
        // // // Note: most of code below is copied from nextToken()

        _numTypesValid = NR_UNKNOWN;
        if (_currToken == JsonToken.FIELD_NAME) {
            _nextAfterName();
            return false;
        }
        if (_tokenIncomplete) {
            _skipString();
        }
        int i = _skipWSOrEnd();
        if (i < 0) {
            close();
            _currToken = null;
            return false;
        }
        _binaryValue = null;

        // Closing scope?
        if (i == INT_RBRACKET || i == INT_RCURLY) {
            _closeScope(i);
            return false;
        }

        if (_parsingContext.expectComma()) {
            i = _skipComma(i);

            // Was that a trailing comma?
            if ((_formatReadFeatures & FEAT_MASK_TRAILING_COMMA) != 0) {
                if ((i == INT_RBRACKET) || (i == INT_RCURLY)) {
                    _closeScope(i);
                    return false;
                }
            }
        }

        if (!_parsingContext.inObject()) {
            _updateLocation();
            _nextTokenNotInObject(i);
            return false;
        }

        _updateNameLocation();
        if (i == INT_QUOTE) {
            // when doing literal match, must consider escaping:
            char[] nameChars = sstr.asQuotedChars();
            final int len = nameChars.length;

            // Require 4 more bytes for faster skipping of colon that follows name
            if ((_inputPtr + len + 4) < _inputEnd) { // maybe...
                // first check length match by
                final int end = _inputPtr+len;
                if (_inputBuffer[end] == '"') {
                    int offset = 0;
                    int ptr = _inputPtr;
                    while (true) {
                        if (ptr == end) { // yes, match!
                            _parsingContext.setCurrentName(sstr.getValue());
                            _isNextTokenNameYes(_skipColonFast(ptr+1));
                            return true;
                        }
                        if (nameChars[offset] != _inputBuffer[ptr]) {
                            break;
                        }
                        ++offset;
                        ++ptr;
                    }
                }
            }
        }
        return _isNextTokenNameMaybe(i, sstr.getValue());
    }

    @Override
    public String nextFieldName() throws IOException
    {
        // // // Note: this is almost a verbatim copy of nextToken() (minus comments)

        _numTypesValid = NR_UNKNOWN;
        if (_currToken == JsonToken.FIELD_NAME) {
            _nextAfterName();
            return null;
        }
        if (_tokenIncomplete) {
            _skipString();
        }
        int i = _skipWSOrEnd();
        if (i < 0) {
            close();
            _currToken = null;
            return null;
        }
        _binaryValue = null;
        if (i == INT_RBRACKET || i == INT_RCURLY) {
            _closeScope(i);
            return null;
        }
        if (_parsingContext.expectComma()) {
            i = _skipComma(i);
            if ((_formatReadFeatures & FEAT_MASK_TRAILING_COMMA) != 0) {
                if ((i == INT_RBRACKET) || (i == INT_RCURLY)) {
                    _closeScope(i);
                    return null;
                }
            }
        }
        if (!_parsingContext.inObject()) {
            _updateLocation();
            _nextTokenNotInObject(i);
            return null;
        }

        _updateNameLocation();
        String name = (i == INT_QUOTE) ? _parseName() : _handleOddName(i);
        _parsingContext.setCurrentName(name);
        _currToken = JsonToken.FIELD_NAME;
        i = _skipColon();

        _updateLocation();
        if (i == INT_QUOTE) {
            _tokenIncomplete = true;
            _nextToken = JsonToken.VALUE_STRING;
            return name;
        }
        
        // Ok: we must have a value... what is it?

        JsonToken t;

        switch (i) {
        case '-':
            t = _parseNegNumber();
            break;
        case '0':
        case '1':
        case '2':
        case '3':
        case '4':
        case '5':
        case '6':
        case '7':
        case '8':
        case '9':
            t = _parsePosNumber(i);
            break;
        case 'f':
            _matchFalse();
            t = JsonToken.VALUE_FALSE;
            break;
        case 'n':
            _matchNull();
            t = JsonToken.VALUE_NULL;
            break;
        case 't':
            _matchTrue();
            t = JsonToken.VALUE_TRUE;
            break;
        case '[':
            t = JsonToken.START_ARRAY;
            break;
        case '{':
            t = JsonToken.START_OBJECT;
            break;
        default:
            t = _handleOddValue(i);
            break;
        }
        _nextToken = t;
        return name;
    }

    private final void _isNextTokenNameYes(int i) throws IOException
    {
        _currToken = JsonToken.FIELD_NAME;
        _updateLocation();

        switch (i) {
        case '"':
            _tokenIncomplete = true;
            _nextToken = JsonToken.VALUE_STRING;
            return;
        case '[':
            _nextToken = JsonToken.START_ARRAY;
            return;
        case '{':
            _nextToken = JsonToken.START_OBJECT;
            return;
        case 't':
            _matchToken("true", 1);
            _nextToken = JsonToken.VALUE_TRUE;
            return;
        case 'f':
            _matchToken("false", 1);
            _nextToken = JsonToken.VALUE_FALSE;
            return;
        case 'n':
            _matchToken("null", 1);
            _nextToken = JsonToken.VALUE_NULL;
            return;
        case '-':
            _nextToken = _parseNegNumber();
            return;
        case '0':
        case '1':
        case '2':
        case '3':
        case '4':
        case '5':
        case '6':
        case '7':
        case '8':
        case '9':
            _nextToken = _parsePosNumber(i);
            return;
        }
        _nextToken = _handleOddValue(i);
    }

    protected boolean _isNextTokenNameMaybe(int i, String nameToMatch) throws IOException
    {
        // // // and this is back to standard nextToken()
        String name = (i == INT_QUOTE) ? _parseName() : _handleOddName(i);
        _parsingContext.setCurrentName(name);
        _currToken = JsonToken.FIELD_NAME;
        i = _skipColon();
        _updateLocation();
        if (i == INT_QUOTE) {
            _tokenIncomplete = true;
            _nextToken = JsonToken.VALUE_STRING;
            return nameToMatch.equals(name);
        }
        // Ok: we must have a value... what is it?
        JsonToken t;
        switch (i) {
        case '-':
            t = _parseNegNumber();
            break;
        case '0':
        case '1':
        case '2':
        case '3':
        case '4':
        case '5':
        case '6':
        case '7':
        case '8':
        case '9':
            t = _parsePosNumber(i);
            break;
        case 'f':
            _matchFalse();
            t = JsonToken.VALUE_FALSE;
            break;
        case 'n':
            _matchNull();
            t = JsonToken.VALUE_NULL;
            break;
        case 't':
            _matchTrue();
            t = JsonToken.VALUE_TRUE;
            break;
        case '[':
            t = JsonToken.START_ARRAY;
            break;
        case '{':
            t = JsonToken.START_OBJECT;
            break;
        default:
            t = _handleOddValue(i);
            break;
        }
        _nextToken = t;
        return nameToMatch.equals(name);
    }

    private final JsonToken _nextTokenNotInObject(int i) throws IOException
    {
        if (i == INT_QUOTE) {
            _tokenIncomplete = true;
            return (_currToken = JsonToken.VALUE_STRING);
        }
        switch (i) {
        case '[':
            _parsingContext = _parsingContext.createChildArrayContext(_tokenInputRow, _tokenInputCol);
            return (_currToken = JsonToken.START_ARRAY);
        case '{':
            _parsingContext = _parsingContext.createChildObjectContext(_tokenInputRow, _tokenInputCol);
            return (_currToken = JsonToken.START_OBJECT);
        case 't':
            _matchToken("true", 1);
            return (_currToken = JsonToken.VALUE_TRUE);
        case 'f':
            _matchToken("false", 1);
            return (_currToken = JsonToken.VALUE_FALSE);
        case 'n':
            _matchToken("null", 1);
            return (_currToken = JsonToken.VALUE_NULL);
        case '-':
            return (_currToken = _parseNegNumber());
            /* Should we have separate handling for plus? Although
             * it is not allowed per se, it may be erroneously used,
             * and could be indicated by a more specific error message.
             */
        case '0':
        case '1':
        case '2':
        case '3':
        case '4':
        case '5':
        case '6':
        case '7':
        case '8':
        case '9':
            return (_currToken = _parsePosNumber(i));
        /*
         * This check proceeds only if the Feature.ALLOW_MISSING_VALUES is enabled
         * The Check is for missing values. Incase of missing values in an array, the next token will be either ',' or ']'.
         * This case, decrements the already incremented _inputPtr in the buffer in case of comma(,) 
         * so that the existing flow goes back to checking the next token which will be comma again and
         * it continues the parsing.
         * Also the case returns NULL as current token in case of ',' or ']'.    
         */
        case ',':
        case ']':
            if ((_formatReadFeatures & FEAT_MASK_ALLOW_MISSING) != 0) {
                --_inputPtr;
                return (_currToken = JsonToken.VALUE_NULL);  
            }
        }
        return (_currToken = _handleOddValue(i));
    }
    // note: identical to one in UTF8StreamJsonParser
    @Override
    public final String nextTextValue() throws IOException
    {
        if (_currToken == JsonToken.FIELD_NAME) { // mostly copied from '_nextAfterName'
            _nameCopied = false;
            JsonToken t = _nextToken;
            _nextToken = null;
            _currToken = t;
            if (t == JsonToken.VALUE_STRING) {
                if (_tokenIncomplete) {
                    _tokenIncomplete = false;
                    _finishString();
                }
                return _textBuffer.contentsAsString();
            }
            if (t == JsonToken.START_ARRAY) {
                _parsingContext = _parsingContext.createChildArrayContext(_tokenInputRow, _tokenInputCol);
            } else if (t == JsonToken.START_OBJECT) {
                _parsingContext = _parsingContext.createChildObjectContext(_tokenInputRow, _tokenInputCol);
            }
            return null;
        }
        // !!! TODO: optimize this case as well
        return (nextToken() == JsonToken.VALUE_STRING) ? getText() : null;
    }

    // note: identical to one in Utf8StreamParser
    @Override
    public final int nextIntValue(int defaultValue) throws IOException
    {
        if (_currToken == JsonToken.FIELD_NAME) {
            _nameCopied = false;
            JsonToken t = _nextToken;
            _nextToken = null;
            _currToken = t;
            if (t == JsonToken.VALUE_NUMBER_INT) {
                return getIntValue();
            }
            if (t == JsonToken.START_ARRAY) {
                _parsingContext = _parsingContext.createChildArrayContext(_tokenInputRow, _tokenInputCol);
            } else if (t == JsonToken.START_OBJECT) {
                _parsingContext = _parsingContext.createChildObjectContext(_tokenInputRow, _tokenInputCol);
            }
            return defaultValue;
        }
        // !!! TODO: optimize this case as well
        return (nextToken() == JsonToken.VALUE_NUMBER_INT) ? getIntValue() : defaultValue;
    }

    // note: identical to one in Utf8StreamParser
    @Override
    public final long nextLongValue(long defaultValue) throws IOException
    {
        if (_currToken == JsonToken.FIELD_NAME) { // mostly copied from '_nextAfterName'
            _nameCopied = false;
            JsonToken t = _nextToken;
            _nextToken = null;
            _currToken = t;
            if (t == JsonToken.VALUE_NUMBER_INT) {
                return getLongValue();
            }
            if (t == JsonToken.START_ARRAY) {
                _parsingContext = _parsingContext.createChildArrayContext(_tokenInputRow, _tokenInputCol);
            } else if (t == JsonToken.START_OBJECT) {
                _parsingContext = _parsingContext.createChildObjectContext(_tokenInputRow, _tokenInputCol);
            }
            return defaultValue;
        }
        // !!! TODO: optimize this case as well
        return (nextToken() == JsonToken.VALUE_NUMBER_INT) ? getLongValue() : defaultValue;
    }

    // note: identical to one in UTF8StreamJsonParser
    @Override
    public final Boolean nextBooleanValue() throws IOException
    {
        if (_currToken == JsonToken.FIELD_NAME) { // mostly copied from '_nextAfterName'
            _nameCopied = false;
            JsonToken t = _nextToken;
            _nextToken = null;
            _currToken = t;
            if (t == JsonToken.VALUE_TRUE) {
                return Boolean.TRUE;
            }
            if (t == JsonToken.VALUE_FALSE) {
                return Boolean.FALSE;
            }
            if (t == JsonToken.START_ARRAY) {
                _parsingContext = _parsingContext.createChildArrayContext(_tokenInputRow, _tokenInputCol);
            } else if (t == JsonToken.START_OBJECT) {
                _parsingContext = _parsingContext.createChildObjectContext(_tokenInputRow, _tokenInputCol);
            }
            return null;
        }
        JsonToken t = nextToken();
        if (t != null) {
            int id = t.id();
            if (id == ID_TRUE) return Boolean.TRUE;
            if (id == ID_FALSE) return Boolean.FALSE;
        }
        return null;
    }

    /*
    /**********************************************************
    /* Internal methods, number parsing
    /**********************************************************
     */

    /**
     * Initial parsing method for number values. It needs to be able
     * to parse enough input to be able to determine whether the
     * value is to be considered a simple integer value, or a more
     * generic decimal value: latter of which needs to be expressed
     * as a floating point number. The basic rule is that if the number
     * has no fractional or exponential part, it is an integer; otherwise
     * a floating point number.
     *<p>
     * Because much of input has to be processed in any case, no partial
     * parsing is done: all input text will be stored for further
     * processing. However, actual numeric value conversion will be
     * deferred, since it is usually the most complicated and costliest
     * part of processing.
     */
    protected final JsonToken _parsePosNumber(int ch) throws IOException
    {
        /* Although we will always be complete with respect to textual
         * representation (that is, all characters will be parsed),
         * actual conversion to a number is deferred. Thus, need to
         * note that no representations are valid yet
         */
        int ptr = _inputPtr;
        int startPtr = ptr-1; // to include digit already read
        final int inputLen = _inputEnd;

        // One special case, leading zero(es):
        if (ch == INT_0) {
            return _parseNumber2(false, startPtr);
        }

        /* First, let's see if the whole number is contained within
         * the input buffer unsplit. This should be the common case;
         * and to simplify processing, we will just reparse contents
         * in the alternative case (number split on buffer boundary)
         */

        int intLen = 1; // already got one

        // First let's get the obligatory integer part:
        int_loop:
        while (true) {
            if (ptr >= inputLen) {
                _inputPtr = startPtr;
                return _parseNumber2(false, startPtr);
            }
            ch = (int) _inputBuffer[ptr++];
            if (ch < INT_0 || ch > INT_9) {
                break int_loop;
            }
            ++intLen;
        }
        if (ch == INT_PERIOD || ch == INT_e || ch == INT_E) {
            _inputPtr = ptr;
            return _parseFloat(ch, startPtr, ptr, false, intLen);
        }
        // Got it all: let's add to text buffer for parsing, access
        --ptr; // need to push back following separator
        _inputPtr = ptr;
        // As per #105, need separating space between root values; check here
        if (_parsingContext.inRoot()) {
            _verifyRootSpace(ch);
        }
        int len = ptr-startPtr;
        _textBuffer.resetWithShared(_inputBuffer, startPtr, len);
        return resetInt(false, intLen);
    }

    private final JsonToken _parseFloat(int ch, int startPtr, int ptr, boolean neg, int intLen)
        throws IOException
    {
        final int inputLen = _inputEnd;
        int fractLen = 0;

        // And then see if we get other parts
        if (ch == '.') { // yes, fraction
            fract_loop:
            while (true) {
                if (ptr >= inputLen) {
                    return _parseNumber2(neg, startPtr);
                }
                ch = (int) _inputBuffer[ptr++];
                if (ch < INT_0 || ch > INT_9) {
                    break fract_loop;
                }
                ++fractLen;
            }
            // must be followed by sequence of ints, one minimum
            if (fractLen == 0) {
                reportUnexpectedNumberChar(ch, "Decimal point not followed by a digit");
            }
        }
        int expLen = 0;
        if (ch == 'e' || ch == 'E') { // and/or exponent
            if (ptr >= inputLen) {
                _inputPtr = startPtr;
                return _parseNumber2(neg, startPtr);
            }
            // Sign indicator?
            ch = (int) _inputBuffer[ptr++];
            if (ch == INT_MINUS || ch == INT_PLUS) { // yup, skip for now
                if (ptr >= inputLen) {
                    _inputPtr = startPtr;
                    return _parseNumber2(neg, startPtr);
                }
                ch = (int) _inputBuffer[ptr++];
            }
            while (ch <= INT_9 && ch >= INT_0) {
                ++expLen;
                if (ptr >= inputLen) {
                    _inputPtr = startPtr;
                    return _parseNumber2(neg, startPtr);
                }
                ch = (int) _inputBuffer[ptr++];
            }
            // must be followed by sequence of ints, one minimum
            if (expLen == 0) {
                reportUnexpectedNumberChar(ch, "Exponent indicator not followed by a digit");
            }
        }
        --ptr; // need to push back following separator
        _inputPtr = ptr;
        // As per #105, need separating space between root values; check here
        if (_parsingContext.inRoot()) {
            _verifyRootSpace(ch);
        }
        int len = ptr-startPtr;
        _textBuffer.resetWithShared(_inputBuffer, startPtr, len);
        // And there we have it!
        return resetFloat(neg, intLen, fractLen, expLen);
    }

    protected final JsonToken _parseNegNumber() throws IOException
    {
        int ptr = _inputPtr;
        int startPtr = ptr-1; // to include sign/digit already read
        final int inputLen = _inputEnd;

        if (ptr >= inputLen) {
            return _parseNumber2(true, startPtr);
        }
        int ch = _inputBuffer[ptr++];
        // First check: must have a digit to follow minus sign
        if (ch > INT_9 || ch < INT_0) {
            _inputPtr = ptr;
            return _handleInvalidNumberStart(ch, true);
        }
        // One special case, leading zero(es):
        if (ch == INT_0) {
            return _parseNumber2(true, startPtr);
        }
        int intLen = 1; // already got one

        // First let's get the obligatory integer part:
        int_loop:
        while (true) {
            if (ptr >= inputLen) {
                return _parseNumber2(true, startPtr);
            }
            ch = (int) _inputBuffer[ptr++];
            if (ch < INT_0 || ch > INT_9) {
                break int_loop;
            }
            ++intLen;
        }

        if (ch == INT_PERIOD || ch == INT_e || ch == INT_E) {
            _inputPtr = ptr;
            return _parseFloat(ch, startPtr, ptr, true, intLen);
        }
        --ptr;
        _inputPtr = ptr;
        if (_parsingContext.inRoot()) {
            _verifyRootSpace(ch);
        }
        int len = ptr-startPtr;
        _textBuffer.resetWithShared(_inputBuffer, startPtr, len);
        return resetInt(true, intLen);
    }

    /**
     * Method called to parse a number, when the primary parse
     * method has failed to parse it, due to it being split on
     * buffer boundary. As a result code is very similar, except
     * that it has to explicitly copy contents to the text buffer
     * instead of just sharing the main input buffer.
     */
    private final JsonToken _parseNumber2(boolean neg, int startPtr) throws IOException
    {
        _inputPtr = neg ? (startPtr+1) : startPtr;
        char[] outBuf = _textBuffer.emptyAndGetCurrentSegment();
        int outPtr = 0;

        // Need to prepend sign?
        if (neg) {
            outBuf[outPtr++] = '-';
        }

        // This is the place to do leading-zero check(s) too:
        int intLen = 0;
        char c = (_inputPtr < _inputEnd) ? _inputBuffer[_inputPtr++]
                : getNextChar("No digit following minus sign", JsonToken.VALUE_NUMBER_INT);
        if (c == '0') {
            c = _verifyNoLeadingZeroes();
        }
        boolean eof = false;

        // Ok, first the obligatory integer part:
        int_loop:
        while (c >= '0' && c <= '9') {
            ++intLen;
            if (outPtr >= outBuf.length) {
                outBuf = _textBuffer.finishCurrentSegment();
                outPtr = 0;
            }
            outBuf[outPtr++] = c;
            if (_inputPtr >= _inputEnd && !_loadMore()) {
                // EOF is legal for main level int values
                c = CHAR_NULL;
                eof = true;
                break int_loop;
            }
            c = _inputBuffer[_inputPtr++];
        }
        // Also, integer part is not optional
        if (intLen == 0) {
            return _handleInvalidNumberStart(c, neg);
        }

        int fractLen = 0;
        // And then see if we get other parts
        if (c == '.') { // yes, fraction
            if (outPtr >= outBuf.length) {
                outBuf = _textBuffer.finishCurrentSegment();
                outPtr = 0;
            }
            outBuf[outPtr++] = c;

            fract_loop:
            while (true) {
                if (_inputPtr >= _inputEnd && !_loadMore()) {
                    eof = true;
                    break fract_loop;
                }
                c = _inputBuffer[_inputPtr++];
                if (c < INT_0 || c > INT_9) {
                    break fract_loop;
                }
                ++fractLen;
                if (outPtr >= outBuf.length) {
                    outBuf = _textBuffer.finishCurrentSegment();
                    outPtr = 0;
                }
                outBuf[outPtr++] = c;
            }
            // must be followed by sequence of ints, one minimum
            if (fractLen == 0) {
                reportUnexpectedNumberChar(c, "Decimal point not followed by a digit");
            }
        }

        int expLen = 0;
        if (c == 'e' || c == 'E') { // exponent?
            if (outPtr >= outBuf.length) {
                outBuf = _textBuffer.finishCurrentSegment();
                outPtr = 0;
            }
            outBuf[outPtr++] = c;
            // Not optional, can require that we get one more char
            c = (_inputPtr < _inputEnd) ? _inputBuffer[_inputPtr++]
                : getNextChar("expected a digit for number exponent", JsonToken.VALUE_NUMBER_FLOAT);
            // Sign indicator?
            if (c == '-' || c == '+') {
                if (outPtr >= outBuf.length) {
                    outBuf = _textBuffer.finishCurrentSegment();
                    outPtr = 0;
                }
                outBuf[outPtr++] = c;
                // Likewise, non optional:
                c = (_inputPtr < _inputEnd) ? _inputBuffer[_inputPtr++]
                    : getNextChar("expected a digit for number exponent", JsonToken.VALUE_NUMBER_FLOAT);
            }

            exp_loop:
            while (c <= INT_9 && c >= INT_0) {
                ++expLen;
                if (outPtr >= outBuf.length) {
                    outBuf = _textBuffer.finishCurrentSegment();
                    outPtr = 0;
                }
                outBuf[outPtr++] = c;
                if (_inputPtr >= _inputEnd && !_loadMore()) {
                    eof = true;
                    break exp_loop;
                }
                c = _inputBuffer[_inputPtr++];
            }
            // must be followed by sequence of ints, one minimum
            if (expLen == 0) {
                reportUnexpectedNumberChar(c, "Exponent indicator not followed by a digit");
            }
        }

        // Ok; unless we hit end-of-input, need to push last char read back
        if (!eof) {
            --_inputPtr;
            if (_parsingContext.inRoot()) {
                _verifyRootSpace(c);
            }
        }
        _textBuffer.setCurrentLength(outPtr);
        // And there we have it!
        return reset(neg, intLen, fractLen, expLen);
    }

    /**
     * Method called when we have seen one zero, and want to ensure
     * it is not followed by another
     */
    private final char _verifyNoLeadingZeroes() throws IOException
    {
        // Fast case first:
        if (_inputPtr < _inputEnd) {
            char ch = _inputBuffer[_inputPtr];
            // if not followed by a number (probably '.'); return zero as is, to be included
            if (ch < '0' || ch > '9') {
                return '0';
            }
        }
        // and offline the less common case
        return _verifyNLZ2();
    }

    private char _verifyNLZ2() throws IOException
    {
        if (_inputPtr >= _inputEnd && !_loadMore()) {
            return '0';
        }
        char ch = _inputBuffer[_inputPtr];
        if (ch < '0' || ch > '9') {
            return '0';
        }
        if (!isEnabled(JsonReadFeature.ALLOW_LEADING_ZEROS_FOR_NUMBERS)) {
            reportInvalidNumber("Leading zeroes not allowed");
        }
        // if so, just need to skip either all zeroes (if followed by number); or all but one (if non-number)
        ++_inputPtr; // Leading zero to be skipped
        if (ch == INT_0) {
            while (_inputPtr < _inputEnd || _loadMore()) {
                ch = _inputBuffer[_inputPtr];
                if (ch < '0' || ch > '9') { // followed by non-number; retain one zero
                    return '0';
                }
                ++_inputPtr; // skip previous zero
                if (ch != '0') { // followed by other number; return
                    break;
                }
            }
        }
        return ch;
    }

    /**
     * Method called if expected numeric value (due to leading sign) does not
     * look like a number
     */
    protected JsonToken _handleInvalidNumberStart(int ch, boolean negative) throws IOException
    {
        if (ch == 'I') {
            if (_inputPtr >= _inputEnd) {
                if (!_loadMore()) {
                    _reportInvalidEOFInValue(JsonToken.VALUE_NUMBER_INT);
                }
            }
            ch = _inputBuffer[_inputPtr++];
            if (ch == 'N') {
                String match = negative ? "-INF" :"+INF";
                _matchToken(match, 3);
                if (isEnabled(JsonReadFeature.ALLOW_NON_NUMERIC_NUMBERS)) {
                    return resetAsNaN(match, negative ? Double.NEGATIVE_INFINITY : Double.POSITIVE_INFINITY);
                }
                _reportError("Non-standard token '"+match+"': enable JsonParser.Feature.ALLOW_NON_NUMERIC_NUMBERS to allow");
            } else if (ch == 'n') {
                String match = negative ? "-Infinity" :"+Infinity";
                _matchToken(match, 3);
                if (isEnabled(JsonReadFeature.ALLOW_NON_NUMERIC_NUMBERS)) {
                    return resetAsNaN(match, negative ? Double.NEGATIVE_INFINITY : Double.POSITIVE_INFINITY);
                }
                _reportError("Non-standard token '"+match+"': enable JsonParser.Feature.ALLOW_NON_NUMERIC_NUMBERS to allow");
            }
        }
        reportUnexpectedNumberChar(ch, "expected digit (0-9) to follow minus sign, for valid numeric value");
        return null;
    }

    /**
     * Method called to ensure that a root-value is followed by a space
     * token.
     *<p>
     * NOTE: caller MUST ensure there is at least one character available;
     * and that input pointer is AT given char (not past)
     */
    private final void _verifyRootSpace(int ch) throws IOException
    {
        // caller had pushed it back, before calling; reset
        ++_inputPtr;
        switch (ch) {
        case ' ':
        case '\t':
            return;
        case '\r':
            _skipCR();
            return;
        case '\n':
            ++_currInputRow;
            _currInputRowStart = _inputPtr;
            return;
        }
        _reportMissingRootWS(ch);
    }

    /*
    /**********************************************************
    /* Internal methods, secondary parsing
    /**********************************************************
     */

    protected final String _parseName() throws IOException
    {
        // First: let's try to see if we have a simple name: one that does
        // not cross input buffer boundary, and does not contain escape sequences.
        int ptr = _inputPtr;
        int hash = _hashSeed;
        final int[] codes = _icLatin1;

        while (ptr < _inputEnd) {
            int ch = _inputBuffer[ptr];
            if (ch < codes.length && codes[ch] != 0) {
                if (ch == '"') {
                    int start = _inputPtr;
                    _inputPtr = ptr+1; // to skip the quote
                    return _symbols.findSymbol(_inputBuffer, start, ptr - start, hash);
                }
                break;
            }
            hash = (hash * CharsToNameCanonicalizer.HASH_MULT) + ch;
            ++ptr;
        }
        int start = _inputPtr;
        _inputPtr = ptr;
        return _parseName2(start, hash, INT_QUOTE);
    }

    private String _parseName2(int startPtr, int hash, int endChar) throws IOException
    {
        _textBuffer.resetWithShared(_inputBuffer, startPtr, (_inputPtr - startPtr));

        /* Output pointers; calls will also ensure that the buffer is
         * not shared and has room for at least one more char.
         */
        char[] outBuf = _textBuffer.getCurrentSegment();
        int outPtr = _textBuffer.getCurrentSegmentSize();

        while (true) {
            if (_inputPtr >= _inputEnd) {
                if (!_loadMore()) {
                    _reportInvalidEOF(" in field name", JsonToken.FIELD_NAME);
                }
            }
            char c = _inputBuffer[_inputPtr++];
            int i = (int) c;
            if (i <= INT_BACKSLASH) {
                if (i == INT_BACKSLASH) {
                    /* Although chars outside of BMP are to be escaped as
                     * an UTF-16 surrogate pair, does that affect decoding?
                     * For now let's assume it does not.
                     */
                    c = _decodeEscaped();
                } else if (i <= endChar) {
                    if (i == endChar) {
                        break;
                    }
                    if (i < INT_SPACE) {
                        _throwUnquotedSpace(i, "name");
                    }
                }
            }
            hash = (hash * CharsToNameCanonicalizer.HASH_MULT) + c;
            // Ok, let's add char to output:
            outBuf[outPtr++] = c;

            // Need more room?
            if (outPtr >= outBuf.length) {
                outBuf = _textBuffer.finishCurrentSegment();
                outPtr = 0;
            }
        }
        _textBuffer.setCurrentLength(outPtr);
        {
            TextBuffer tb = _textBuffer;
            char[] buf = tb.getTextBuffer();
            int start = tb.getTextOffset();
            int len = tb.size();
            return _symbols.findSymbol(buf, start, len, hash);
        }
    }

    /**
     * Method called when we see non-white space character other
     * than double quote, when expecting a field name.
     * In standard mode will just throw an expection; but
     * in non-standard modes may be able to parse name.
     */
    protected String _handleOddName(int i) throws IOException
    {
        // Allow single quotes?
        if (i == '\'' && isEnabled(JsonReadFeature.ALLOW_SINGLE_QUOTES)) {
            return _parseAposName();
        }
        // Allow unquoted names if feature enabled:
        if (!isEnabled(JsonReadFeature.ALLOW_UNQUOTED_FIELD_NAMES)) {
            _reportUnexpectedChar(i, "was expecting double-quote to start field name");
        }
        final int[] codes = CharTypes.getInputCodeLatin1JsNames();
        final int maxCode = codes.length;

        // Also: first char must be a valid name char, but NOT be number
        boolean firstOk;

        if (i < maxCode) { // identifier, or a number ([jackson-core#102])
            firstOk = (codes[i] == 0);
        } else {
            firstOk = Character.isJavaIdentifierPart((char) i);
        }
        if (!firstOk) {
            _reportUnexpectedChar(i, "was expecting either valid name character (for unquoted name) or double-quote (for quoted) to start field name");
        }
        int ptr = _inputPtr;
        int hash = _hashSeed;
        final int inputLen = _inputEnd;

        if (ptr < inputLen) {
            do {
                int ch = _inputBuffer[ptr];
                if (ch < maxCode) {
                    if (codes[ch] != 0) {
                        int start = _inputPtr-1; // -1 to bring back first char
                        _inputPtr = ptr;
                        return _symbols.findSymbol(_inputBuffer, start, ptr - start, hash);
                    }
                } else if (!Character.isJavaIdentifierPart((char) ch)) {
                    int start = _inputPtr-1; // -1 to bring back first char
                    _inputPtr = ptr;
                    return _symbols.findSymbol(_inputBuffer, start, ptr - start, hash);
                }
                hash = (hash * CharsToNameCanonicalizer.HASH_MULT) + ch;
                ++ptr;
            } while (ptr < inputLen);
        }
        int start = _inputPtr-1;
        _inputPtr = ptr;
        return _handleOddName2(start, hash, codes);
    }

    protected String _parseAposName() throws IOException
    {
        // Note: mostly copy of_parseFieldName
        int ptr = _inputPtr;
        int hash = _hashSeed;
        final int inputLen = _inputEnd;

        if (ptr < inputLen) {
            final int[] codes = _icLatin1;
            final int maxCode = codes.length;

            do {
                int ch = _inputBuffer[ptr];
                if (ch == '\'') {
                    int start = _inputPtr;
                    _inputPtr = ptr+1; // to skip the quote
                    return _symbols.findSymbol(_inputBuffer, start, ptr - start, hash);
                }
                if (ch < maxCode && codes[ch] != 0) {
                    break;
                }
                hash = (hash * CharsToNameCanonicalizer.HASH_MULT) + ch;
                ++ptr;
            } while (ptr < inputLen);
        }

        int start = _inputPtr;
        _inputPtr = ptr;

        return _parseName2(start, hash, '\'');
    }

    /**
     * Method for handling cases where first non-space character
     * of an expected value token is not legal for standard JSON content.
     */
    protected JsonToken _handleOddValue(int i) throws IOException
    {
        // Most likely an error, unless we are to allow single-quote-strings
        switch (i) {
        case '\'':
            /* Allow single quotes? Unlike with regular Strings, we'll eagerly parse
             * contents; this so that there'sno need to store information on quote char used.
             * Also, no separation to fast/slow parsing; we'll just do
             * one regular (~= slowish) parsing, to keep code simple
             */
            if (isEnabled(JsonReadFeature.ALLOW_SINGLE_QUOTES)) {
                return _handleApos();
            }
            break;
        case ']':
            // 28-Mar-2016: [core#116]: If Feature.ALLOW_MISSING_VALUES is enabled
            //   we may allow "missing values", that is, encountering a trailing
            //   comma or closing marker where value would be expected
            if (!_parsingContext.inArray()) {
                break;
            }
            // fall through
        case ',':
            if ((_formatReadFeatures & FEAT_MASK_ALLOW_MISSING) != 0) {
                --_inputPtr;
                return JsonToken.VALUE_NULL;
            }
            break;
        case 'N':
            _matchToken("NaN", 1);
            if (isEnabled(JsonReadFeature.ALLOW_NON_NUMERIC_NUMBERS)) {
                return resetAsNaN("NaN", Double.NaN);
            }
            _reportError("Non-standard token 'NaN': enable JsonParser.Feature.ALLOW_NON_NUMERIC_NUMBERS to allow");
            break;
        case 'I':
            _matchToken("Infinity", 1);
            if (isEnabled(JsonReadFeature.ALLOW_NON_NUMERIC_NUMBERS)) {
                return resetAsNaN("Infinity", Double.POSITIVE_INFINITY);
            }
            _reportError("Non-standard token 'Infinity': enable JsonParser.Feature.ALLOW_NON_NUMERIC_NUMBERS to allow");
            break;
        case '+': // note: '-' is taken as number
            if (_inputPtr >= _inputEnd) {
                if (!_loadMore()) {
                    _reportInvalidEOFInValue(JsonToken.VALUE_NUMBER_INT);
                }
            }
            return _handleInvalidNumberStart(_inputBuffer[_inputPtr++], false);
        }
        // [core#77] Try to decode most likely token
        if (Character.isJavaIdentifierStart(i)) {
            _reportInvalidToken(""+((char) i), "('true', 'false' or 'null')");
        }
        // but if it doesn't look like a token:
        _reportUnexpectedChar(i, "expected a valid value (number, String, array, object, 'true', 'false' or 'null')");
        return null;
    }

    protected JsonToken _handleApos() throws IOException
    {
        char[] outBuf = _textBuffer.emptyAndGetCurrentSegment();
        int outPtr = _textBuffer.getCurrentSegmentSize();

        while (true) {
            if (_inputPtr >= _inputEnd) {
                if (!_loadMore()) {
                    _reportInvalidEOF(": was expecting closing quote for a string value",
                            JsonToken.VALUE_STRING);
                }
            }
            char c = _inputBuffer[_inputPtr++];
            int i = (int) c;
            if (i <= '\\') {
                if (i == '\\') {
                    /* Although chars outside of BMP are to be escaped as
                     * an UTF-16 surrogate pair, does that affect decoding?
                     * For now let's assume it does not.
                     */
                    c = _decodeEscaped();
                } else if (i <= '\'') {
                    if (i == '\'') {
                        break;
                    }
                    if (i < INT_SPACE) {
                        _throwUnquotedSpace(i, "string value");
                    }
                }
            }
            // Need more room?
            if (outPtr >= outBuf.length) {
                outBuf = _textBuffer.finishCurrentSegment();
                outPtr = 0;
            }
            // Ok, let's add char to output:
            outBuf[outPtr++] = c;
        }
        _textBuffer.setCurrentLength(outPtr);
        return JsonToken.VALUE_STRING;
    }

    private String _handleOddName2(int startPtr, int hash, int[] codes) throws IOException
    {
        _textBuffer.resetWithShared(_inputBuffer, startPtr, (_inputPtr - startPtr));
        char[] outBuf = _textBuffer.getCurrentSegment();
        int outPtr = _textBuffer.getCurrentSegmentSize();
        final int maxCode = codes.length;

        while (true) {
            if (_inputPtr >= _inputEnd) {
                if (!_loadMore()) { // acceptable for now (will error out later)
                    break;
                }
            }
            char c = _inputBuffer[_inputPtr];
            int i = (int) c;
            if (i <= maxCode) {
                if (codes[i] != 0) {
                    break;
                }
            } else if (!Character.isJavaIdentifierPart(c)) {
                break;
            }
            ++_inputPtr;
            hash = (hash * CharsToNameCanonicalizer.HASH_MULT) + i;
            // Ok, let's add char to output:
            outBuf[outPtr++] = c;

            // Need more room?
            if (outPtr >= outBuf.length) {
                outBuf = _textBuffer.finishCurrentSegment();
                outPtr = 0;
            }
        }
        _textBuffer.setCurrentLength(outPtr);
        {
            TextBuffer tb = _textBuffer;
            char[] buf = tb.getTextBuffer();
            int start = tb.getTextOffset();
            int len = tb.size();

            return _symbols.findSymbol(buf, start, len, hash);
        }
    }

    protected final void _finishString() throws IOException
    {
        /* First: let's try to see if we have simple String value: one
         * that does not cross input buffer boundary, and does not
         * contain escape sequences.
         */
        int ptr = _inputPtr;
        final int inputLen = _inputEnd;

        if (ptr < inputLen) {
            final int[] codes = _icLatin1;
            final int maxCode = codes.length;

            do {
                int ch = _inputBuffer[ptr];
                if (ch < maxCode && codes[ch] != 0) {
                    if (ch == '"') {
                        _textBuffer.resetWithShared(_inputBuffer, _inputPtr, (ptr-_inputPtr));
                        _inputPtr = ptr+1;
                        // Yes, we got it all
                        return;
                    }
                    break;
                }
                ++ptr;
            } while (ptr < inputLen);
        }

        /* Either ran out of input, or bumped into an escape
         * sequence...
         */
        _textBuffer.resetWithCopy(_inputBuffer, _inputPtr, (ptr-_inputPtr));
        _inputPtr = ptr;
        _finishString2();
    }

    protected void _finishString2() throws IOException
    {
        char[] outBuf = _textBuffer.getCurrentSegment();
        int outPtr = _textBuffer.getCurrentSegmentSize();
        final int[] codes = _icLatin1;
        final int maxCode = codes.length;

        while (true) {
            if (_inputPtr >= _inputEnd) {
                if (!_loadMore()) {
                    _reportInvalidEOF(": was expecting closing quote for a string value",
                            JsonToken.VALUE_STRING);
                }
            }
            char c = _inputBuffer[_inputPtr++];
            int i = (int) c;
            if (i < maxCode && codes[i] != 0) {
                if (i == INT_QUOTE) {
                    break;
                } else if (i == INT_BACKSLASH) {
                    /* Although chars outside of BMP are to be escaped as
                     * an UTF-16 surrogate pair, does that affect decoding?
                     * For now let's assume it does not.
                     */
                    c = _decodeEscaped();
                } else if (i < INT_SPACE) {
                    _throwUnquotedSpace(i, "string value");
                } // anything else?
            }
            // Need more room?
            if (outPtr >= outBuf.length) {
                outBuf = _textBuffer.finishCurrentSegment();
                outPtr = 0;
            }
            // Ok, let's add char to output:
            outBuf[outPtr++] = c;
        }
        _textBuffer.setCurrentLength(outPtr);
    }

    /**
     * Method called to skim through rest of unparsed String value,
     * if it is not needed. This can be done bit faster if contents
     * need not be stored for future access.
     */
    protected final void _skipString() throws IOException
    {
        _tokenIncomplete = false;

        int inPtr = _inputPtr;
        int inLen = _inputEnd;
        char[] inBuf = _inputBuffer;

        while (true) {
            if (inPtr >= inLen) {
                _inputPtr = inPtr;
                if (!_loadMore()) {
                    _reportInvalidEOF(": was expecting closing quote for a string value",
                            JsonToken.VALUE_STRING);
                }
                inPtr = _inputPtr;
                inLen = _inputEnd;
            }
            char c = inBuf[inPtr++];
            int i = (int) c;
            if (i <= INT_BACKSLASH) {
                if (i == INT_BACKSLASH) {
                    // Although chars outside of BMP are to be escaped as an UTF-16 surrogate pair,
                    // does that affect decoding? For now let's assume it does not.
                    _inputPtr = inPtr;
                    /*c = */ _decodeEscaped();
                    inPtr = _inputPtr;
                    inLen = _inputEnd;
                } else if (i <= INT_QUOTE) {
                    if (i == INT_QUOTE) {
                        _inputPtr = inPtr;
                        break;
                    }
                    if (i < INT_SPACE) {
                        _inputPtr = inPtr;
                        _throwUnquotedSpace(i, "string value");
                    }
                }
            }
        }
    }

    /*
    /**********************************************************
    /* Internal methods, other parsing
    /**********************************************************
     */

    /**
     * We actually need to check the character value here
     * (to see if we have \n following \r).
     */
    protected final void _skipCR() throws IOException {
        if (_inputPtr < _inputEnd || _loadMore()) {
            if (_inputBuffer[_inputPtr] == '\n') {
                ++_inputPtr;
            }
        }
        ++_currInputRow;
        _currInputRowStart = _inputPtr;
    }

    private final int _skipColon() throws IOException
    {
        if ((_inputPtr + 4) >= _inputEnd) {
            return _skipColon2(false);
        }
        char c = _inputBuffer[_inputPtr];
        if (c == ':') { // common case, no leading space
            int i = _inputBuffer[++_inputPtr];
            if (i > INT_SPACE) { // nor trailing
                if (i == INT_SLASH || i == INT_HASH) {
                    return _skipColon2(true);
                }
                ++_inputPtr;
                return i;
            }
            if (i == INT_SPACE || i == INT_TAB) {
                i = (int) _inputBuffer[++_inputPtr];
                if (i > INT_SPACE) {
                    if (i == INT_SLASH || i == INT_HASH) {
                        return _skipColon2(true);
                    }
                    ++_inputPtr;
                    return i;
                }
            }
            return _skipColon2(true); // true -> skipped colon
        }
        if (c == ' ' || c == '\t') {
            c = _inputBuffer[++_inputPtr];
        }
        if (c == ':') {
            int i = _inputBuffer[++_inputPtr];
            if (i > INT_SPACE) {
                if (i == INT_SLASH || i == INT_HASH) {
                    return _skipColon2(true);
                }
                ++_inputPtr;
                return i;
            }
            if (i == INT_SPACE || i == INT_TAB) {
                i = (int) _inputBuffer[++_inputPtr];
                if (i > INT_SPACE) {
                    if (i == INT_SLASH || i == INT_HASH) {
                        return _skipColon2(true);
                    }
                    ++_inputPtr;
                    return i;
                }
            }
            return _skipColon2(true);
        }
        return _skipColon2(false);
    }

    private final int _skipColon2(boolean gotColon) throws IOException
    {
        while (_inputPtr < _inputEnd || _loadMore()) {
            int i = (int) _inputBuffer[_inputPtr++];
            if (i > INT_SPACE) {
                if (i == INT_SLASH) {
                    _skipComment();
                    continue;
                }
                if (i == INT_HASH) {
                    if (_skipYAMLComment()) {
                        continue;
                    }
                }
                if (gotColon) {
                    return i;
                }
                if (i != INT_COLON) {
                    _reportUnexpectedChar(i, "was expecting a colon to separate field name and value");
                }
                gotColon = true;
                continue;
            }
            if (i < INT_SPACE) {
                if (i == INT_LF) {
                    ++_currInputRow;
                    _currInputRowStart = _inputPtr;
                } else if (i == INT_CR) {
                    _skipCR();
                } else if (i != INT_TAB) {
                    _throwInvalidSpace(i);
                }
            }
        }
        _reportInvalidEOF(" within/between "+_parsingContext.typeDesc()+" entries",
                null);
        return -1;
    }

    // Variant called when we know there's at least 4 more bytes available
    private final int _skipColonFast(int ptr) throws IOException
    {
        int i = (int) _inputBuffer[ptr++];
        if (i == INT_COLON) { // common case, no leading space
            i = _inputBuffer[ptr++];
            if (i > INT_SPACE) { // nor trailing
                if (i != INT_SLASH && i != INT_HASH) {
                    _inputPtr = ptr;
                    return i;
                }
            } else if (i == INT_SPACE || i == INT_TAB) {
                i = (int) _inputBuffer[ptr++];
                if (i > INT_SPACE) {
                    if (i != INT_SLASH && i != INT_HASH) {
                        _inputPtr = ptr;
                        return i;
                    }
                }
            }
            _inputPtr = ptr-1;
            return _skipColon2(true); // true -> skipped colon
        }
        if (i == INT_SPACE || i == INT_TAB) {
            i = _inputBuffer[ptr++];
        }
        boolean gotColon = (i == INT_COLON);
        if (gotColon) {
            i = _inputBuffer[ptr++];
            if (i > INT_SPACE) {
                if (i != INT_SLASH && i != INT_HASH) {
                    _inputPtr = ptr;
                    return i;
                }
            } else if (i == INT_SPACE || i == INT_TAB) {
                i = (int) _inputBuffer[ptr++];
                if (i > INT_SPACE) {
                    if (i != INT_SLASH && i != INT_HASH) {
                        _inputPtr = ptr;
                        return i;
                    }
                }
            }
        }
        _inputPtr = ptr-1;
        return _skipColon2(gotColon);
    }

    // Primary loop: no reloading, comment handling
    private final int _skipComma(int i) throws IOException
    {
        if (i != INT_COMMA) {
            _reportUnexpectedChar(i, "was expecting comma to separate "+_parsingContext.typeDesc()+" entries");
        }
        while (_inputPtr < _inputEnd) {
            i = (int) _inputBuffer[_inputPtr++];
            if (i > INT_SPACE) {
                if (i == INT_SLASH || i == INT_HASH) {
                    --_inputPtr;
                    return _skipAfterComma2();
                }
                return i;
            }
            if (i < INT_SPACE) {
                if (i == INT_LF) {
                    ++_currInputRow;
                    _currInputRowStart = _inputPtr;
                } else if (i == INT_CR) {
                    _skipCR();
                } else if (i != INT_TAB) {
                    _throwInvalidSpace(i);
                }
            }
        }
        return _skipAfterComma2();
    }

    private final int _skipAfterComma2() throws IOException
    {
        while (_inputPtr < _inputEnd || _loadMore()) {
            int i = (int) _inputBuffer[_inputPtr++];
            if (i > INT_SPACE) {
                if (i == INT_SLASH) {
                    _skipComment();
                    continue;
                }
                if (i == INT_HASH) {
                    if (_skipYAMLComment()) {
                        continue;
                    }
                }
                return i;
            }
            if (i < INT_SPACE) {
                if (i == INT_LF) {
                    ++_currInputRow;
                    _currInputRowStart = _inputPtr;
                } else if (i == INT_CR) {
                    _skipCR();
                } else if (i != INT_TAB) {
                    _throwInvalidSpace(i);
                }
            }
        }
        throw _constructError("Unexpected end-of-input within/between "+_parsingContext.typeDesc()+" entries");
    }

    private final int _skipWSOrEnd() throws IOException
    {
        // Let's handle first character separately since it is likely that
        // it is either non-whitespace; or we have longer run of white space
        if (_inputPtr >= _inputEnd) {
            if (!_loadMore()) {
                return _eofAsNextChar();
            }
        }
        int i = _inputBuffer[_inputPtr++];
        if (i > INT_SPACE) {
            if (i == INT_SLASH || i == INT_HASH) {
                --_inputPtr;
                return _skipWSOrEnd2();
            }
            return i;
        }
        if (i != INT_SPACE) {
            if (i == INT_LF) {
                ++_currInputRow;
                _currInputRowStart = _inputPtr;
            } else if (i == INT_CR) {
                _skipCR();
            } else if (i != INT_TAB) {
                _throwInvalidSpace(i);
            }
        }

        while (_inputPtr < _inputEnd) {
            i = (int) _inputBuffer[_inputPtr++];
            if (i > INT_SPACE) {
                if (i == INT_SLASH || i == INT_HASH) {
                    --_inputPtr;
                    return _skipWSOrEnd2();
                }
                return i;
            }
            if (i != INT_SPACE) {
                if (i == INT_LF) {
                    ++_currInputRow;
                    _currInputRowStart = _inputPtr;
                } else if (i == INT_CR) {
                    _skipCR();
                } else if (i != INT_TAB) {
                    _throwInvalidSpace(i);
                }
            }
        }
        return _skipWSOrEnd2();
    }

    private int _skipWSOrEnd2() throws IOException
    {
        while (true) {
            if (_inputPtr >= _inputEnd) {
                if (!_loadMore()) { // We ran out of input...
                    return _eofAsNextChar();
                }
            }
            int i = (int) _inputBuffer[_inputPtr++];
            if (i > INT_SPACE) {
                if (i == INT_SLASH) {
                    _skipComment();
                    continue;
                }
                if (i == INT_HASH) {
                    if (_skipYAMLComment()) {
                        continue;
                    }
                }
                return i;
            } else if (i != INT_SPACE) {
                if (i == INT_LF) {
                    ++_currInputRow;
                    _currInputRowStart = _inputPtr;
                } else if (i == INT_CR) {
                    _skipCR();
                } else if (i != INT_TAB) {
                    _throwInvalidSpace(i);
                }
            }
        }
    }

    private void _skipComment() throws IOException
    {
        if (!isEnabled(JsonReadFeature.ALLOW_JAVA_COMMENTS)) {
            _reportUnexpectedChar('/', "maybe a (non-standard) comment? (not recognized as one since Feature 'ALLOW_COMMENTS' not enabled for parser)");
        }
        // First: check which comment (if either) it is:
        if (_inputPtr >= _inputEnd && !_loadMore()) {
            _reportInvalidEOF(" in a comment", null);
        }
        char c = _inputBuffer[_inputPtr++];
        if (c == '/') {
            _skipLine();
        } else if (c == '*') {
            _skipCComment();
        } else {
            _reportUnexpectedChar(c, "was expecting either '*' or '/' for a comment");
        }
    }

    private void _skipCComment() throws IOException
    {
        // Ok: need the matching '*/'
        while ((_inputPtr < _inputEnd) || _loadMore()) {
            int i = (int) _inputBuffer[_inputPtr++];
            if (i <= '*') {
                if (i == '*') { // end?
                    if ((_inputPtr >= _inputEnd) && !_loadMore()) {
                        break;
                    }
                    if (_inputBuffer[_inputPtr] == INT_SLASH) {
                        ++_inputPtr;
                        return;
                    }
                    continue;
                }
                if (i < INT_SPACE) {
                    if (i == INT_LF) {
                        ++_currInputRow;
                        _currInputRowStart = _inputPtr;
                    } else if (i == INT_CR) {
                        _skipCR();
                    } else if (i != INT_TAB) {
                        _throwInvalidSpace(i);
                    }
                }
            }
        }
        _reportInvalidEOF(" in a comment", null);
    }

    private boolean _skipYAMLComment() throws IOException
    {
        if (!isEnabled(JsonReadFeature.ALLOW_YAML_COMMENTS)) {
            return false;
        }
        _skipLine();
        return true;
    }

    private void _skipLine() throws IOException
    {
        // Ok: need to find EOF or linefeed
        while ((_inputPtr < _inputEnd) || _loadMore()) {
            int i = (int) _inputBuffer[_inputPtr++];
            if (i < INT_SPACE) {
                if (i == INT_LF) {
                    ++_currInputRow;
                    _currInputRowStart = _inputPtr;
                    break;
                } else if (i == INT_CR) {
                    _skipCR();
                    break;
                } else if (i != INT_TAB) {
                    _throwInvalidSpace(i);
                }
            }
        }
    }

    @Override
    protected char _decodeEscaped() throws IOException
    {
        if (_inputPtr >= _inputEnd) {
            if (!_loadMore()) {
                _reportInvalidEOF(" in character escape sequence", JsonToken.VALUE_STRING);
            }
        }
        char c = _inputBuffer[_inputPtr++];

        switch ((int) c) {
            // First, ones that are mapped
        case 'b':
            return '\b';
        case 't':
            return '\t';
        case 'n':
            return '\n';
        case 'f':
            return '\f';
        case 'r':
            return '\r';

            // And these are to be returned as they are
        case '"':
        case '/':
        case '\\':
            return c;

        case 'u': // and finally hex-escaped
            break;

        default:
            return _handleUnrecognizedCharacterEscape(c);
        }

        // Ok, a hex escape. Need 4 characters
        int value = 0;
        for (int i = 0; i < 4; ++i) {
            if (_inputPtr >= _inputEnd) {
                if (!_loadMore()) {
                    _reportInvalidEOF(" in character escape sequence", JsonToken.VALUE_STRING);
                }
            }
            int ch = (int) _inputBuffer[_inputPtr++];
            int digit = CharTypes.charToHex(ch);
            if (digit < 0) {
                _reportUnexpectedChar(ch, "expected a hex-digit for character escape sequence");
            }
            value = (value << 4) | digit;
        }
        return (char) value;
    }

    private final void _matchTrue() throws IOException {
        int ptr = _inputPtr;
        if ((ptr + 3) < _inputEnd) {
            final char[] b = _inputBuffer;
            if (b[ptr] == 'r' && b[++ptr] == 'u' && b[++ptr] == 'e') {
                char c = b[++ptr];
                if (c < '0' || c == ']' || c == '}') { // expected/allowed chars
                    _inputPtr = ptr;
                    return;
                }
            }
        }
        // buffer boundary, or problem, offline
        _matchToken("true", 1);
    }

    private final void _matchFalse() throws IOException {
        int ptr = _inputPtr;
        if ((ptr + 4) < _inputEnd) {
            final char[] b = _inputBuffer;
            if (b[ptr] == 'a' && b[++ptr] == 'l' && b[++ptr] == 's' && b[++ptr] == 'e') {
                char c = b[++ptr];
                if (c < '0' || c == ']' || c == '}') { // expected/allowed chars
                    _inputPtr = ptr;
                    return;
                }
            }
        }
        // buffer boundary, or problem, offline
        _matchToken("false", 1);
    }

    private final void _matchNull() throws IOException {
        int ptr = _inputPtr;
        if ((ptr + 3) < _inputEnd) {
            final char[] b = _inputBuffer;
            if (b[ptr] == 'u' && b[++ptr] == 'l' && b[++ptr] == 'l') {
                char c = b[++ptr];
                if (c < '0' || c == ']' || c == '}') { // expected/allowed chars
                    _inputPtr = ptr;
                    return;
                }
            }
        }
        // buffer boundary, or problem, offline
        _matchToken("null", 1);
    }

    /**
     * Helper method for checking whether input matches expected token
     */
    protected final void _matchToken(String matchStr, int i) throws IOException
    {
        final int len = matchStr.length();
        if ((_inputPtr + len) >= _inputEnd) {
            _matchToken2(matchStr, i);
            return;
        }

        do {
            if (_inputBuffer[_inputPtr] != matchStr.charAt(i)) {
                _reportInvalidToken(matchStr.substring(0, i));
            }
            ++_inputPtr;
        } while (++i < len);
        int ch = _inputBuffer[_inputPtr];
        if (ch >= '0' && ch != ']' && ch != '}') { // expected/allowed chars
            _checkMatchEnd(matchStr, i, ch);
        }
    }

    private final void _matchToken2(String matchStr, int i) throws IOException
    {
        final int len = matchStr.length();
        do {
            if (((_inputPtr >= _inputEnd) && !_loadMore())
                ||  (_inputBuffer[_inputPtr] != matchStr.charAt(i))) {
                _reportInvalidToken(matchStr.substring(0, i));
            }
            ++_inputPtr;
        } while (++i < len);
    
        // but let's also ensure we either get EOF, or non-alphanum char...
        if (_inputPtr >= _inputEnd && !_loadMore()) {
            return;
        }
        int ch = _inputBuffer[_inputPtr];
        if (ch >= '0' && ch != ']' && ch != '}') { // expected/allowed chars
            _checkMatchEnd(matchStr, i, ch);
        }
    }

    private final void _checkMatchEnd(String matchStr, int i, int c) throws IOException {
        // but actually only alphanums are problematic
        char ch = (char) c;
        if (Character.isJavaIdentifierPart(ch)) {
            _reportInvalidToken(matchStr.substring(0, i));
        }
    }

    /*
    /**********************************************************
    /* Binary access
    /**********************************************************
     */

    /**
     * Efficient handling for incremental parsing of base64-encoded
     * textual content.
     */
    @SuppressWarnings("resource")
    protected byte[] _decodeBase64(Base64Variant b64variant) throws IOException
    {
        ByteArrayBuilder builder = _getByteArrayBuilder();

        //main_loop:
        while (true) {
            // first, we'll skip preceding white space, if any
            char ch;
            do {
                if (_inputPtr >= _inputEnd) {
                    _loadMoreGuaranteed();
                }
                ch = _inputBuffer[_inputPtr++];
            } while (ch <= INT_SPACE);
            int bits = b64variant.decodeBase64Char(ch);
            if (bits < 0) {
                if (ch == '"') { // reached the end, fair and square?
                    return builder.toByteArray();
                }
                bits = _decodeBase64Escape(b64variant, ch, 0);
                if (bits < 0) { // white space to skip
                    continue;
                }
            }
            int decodedData = bits;

            // then second base64 char; can't get padding yet, nor ws

            if (_inputPtr >= _inputEnd) {
                _loadMoreGuaranteed();
            }
            ch = _inputBuffer[_inputPtr++];
            bits = b64variant.decodeBase64Char(ch);
            if (bits < 0) {
                bits = _decodeBase64Escape(b64variant, ch, 1);
            }
            decodedData = (decodedData << 6) | bits;

            // third base64 char; can be padding, but not ws
            if (_inputPtr >= _inputEnd) {
                _loadMoreGuaranteed();
            }
            ch = _inputBuffer[_inputPtr++];
            bits = b64variant.decodeBase64Char(ch);

            // First branch: can get padding (-> 1 byte)
            if (bits < 0) {
                if (bits != Base64Variant.BASE64_VALUE_PADDING) {
                    // as per [JACKSON-631], could also just be 'missing'  padding
                    if (ch == '"') {
                        decodedData >>= 4;
                        builder.append(decodedData);
                        if (b64variant.usesPadding()) {
                            _handleBase64MissingPadding(b64variant);
                        }
                        return builder.toByteArray();
                    }
                    bits = _decodeBase64Escape(b64variant, ch, 2);
                }
                if (bits == Base64Variant.BASE64_VALUE_PADDING) {
                    // Ok, must get more padding chars, then
                    if (_inputPtr >= _inputEnd) {
                        _loadMoreGuaranteed();
                    }
                    ch = _inputBuffer[_inputPtr++];
                    if (!b64variant.usesPaddingChar(ch)) {
                        if (_decodeBase64Escape(b64variant, ch, 3) != Base64Variant.BASE64_VALUE_PADDING) {
                            throw reportInvalidBase64Char(b64variant, ch, 3, "expected padding character '"+b64variant.getPaddingChar()+"'");
                        }
                    }
                    // Got 12 bits, only need 8, need to shift
                    decodedData >>= 4;
                    builder.append(decodedData);
                    continue;
                }
                // otherwise we got escaped other char, to be processed below
            }
            // Nope, 2 or 3 bytes
            decodedData = (decodedData << 6) | bits;
            // fourth and last base64 char; can be padding, but not ws
            if (_inputPtr >= _inputEnd) {
                _loadMoreGuaranteed();
            }
            ch = _inputBuffer[_inputPtr++];
            bits = b64variant.decodeBase64Char(ch);
            if (bits < 0) {
                if (bits != Base64Variant.BASE64_VALUE_PADDING) {
                    // as per [JACKSON-631], could also just be 'missing'  padding
                    if (ch == '"') {
                        decodedData >>= 2;
                        builder.appendTwoBytes(decodedData);
                        if (b64variant.usesPadding()) {
                            _handleBase64MissingPadding(b64variant);
                        }
                        return builder.toByteArray();
                    }
                    bits = _decodeBase64Escape(b64variant, ch, 3);
                }
                if (bits == Base64Variant.BASE64_VALUE_PADDING) {
                    // With padding we only get 2 bytes; but we have
                    // to shift it a bit so it is identical to triplet
                    // case with partial output.
                    // 3 chars gives 3x6 == 18 bits, of which 2 are
                    // dummies, need to discard:
                    decodedData >>= 2;
                    builder.appendTwoBytes(decodedData);
                    continue;
                }
                // otherwise we got escaped other char, to be processed below
            }
            // otherwise, our triplet is now complete
            decodedData = (decodedData << 6) | bits;
            builder.appendThreeBytes(decodedData);
        }
    }

    /*
    /**********************************************************
    /* Internal methods, location updating (refactored in 2.7)
    /**********************************************************
     */

    @Override
    public JsonLocation getTokenLocation()
    {
        if (_currToken == JsonToken.FIELD_NAME) {
            long total = _currInputProcessed + (_nameStartOffset-1);
            return new JsonLocation(_getSourceReference(),
                    -1L, total, _nameStartRow, _nameStartCol);
        }
        return new JsonLocation(_getSourceReference(),
                -1L, _tokenInputTotal-1, _tokenInputRow, _tokenInputCol);
    }

    @Override
    public JsonLocation getCurrentLocation() {
        int col = _inputPtr - _currInputRowStart + 1; // 1-based
        return new JsonLocation(_getSourceReference(),
                -1L, _currInputProcessed + _inputPtr,
                _currInputRow, col);
    }

    // @since 2.7
    private final void _updateLocation()
    {
        int ptr = _inputPtr;
        _tokenInputTotal = _currInputProcessed + ptr;
        _tokenInputRow = _currInputRow;
        _tokenInputCol = ptr - _currInputRowStart;
    }

    // @since 2.7
    private final void _updateNameLocation()
    {
        int ptr = _inputPtr;
        _nameStartOffset = ptr;
        _nameStartRow = _currInputRow;
        _nameStartCol = ptr - _currInputRowStart;
    }

    /*
    /**********************************************************
    /* Error reporting
    /**********************************************************
     */

    protected void _reportInvalidToken(String matchedPart) throws IOException {
        _reportInvalidToken(matchedPart, "'null', 'true', 'false' or NaN");
    }

    protected void _reportInvalidToken(String matchedPart, String msg) throws IOException
    {
        /* Let's just try to find what appears to be the token, using
         * regular Java identifier character rules. It's just a heuristic,
         * nothing fancy here.
         */
        StringBuilder sb = new StringBuilder(matchedPart);
        while ((_inputPtr < _inputEnd) || _loadMore()) {
            char c = _inputBuffer[_inputPtr];
            if (!Character.isJavaIdentifierPart(c)) {
                break;
            }
            ++_inputPtr;
            sb.append(c);
            if (sb.length() >= MAX_ERROR_TOKEN_LENGTH) {
                sb.append("...");
                break;
            }
        }
        _reportError("Unrecognized token '%s': was expecting %s", sb, msg);
    }

    /*
    /**********************************************************
    /* Internal methods, other
    /**********************************************************
     */

    private void _closeScope(int i) throws JsonParseException {
        if (i == INT_RBRACKET) {
            _updateLocation();
            if (!_parsingContext.inArray()) {
                _reportMismatchedEndMarker(i, '}');
            }
            _parsingContext = _parsingContext.clearAndGetParent();
            _currToken = JsonToken.END_ARRAY;
        }
        if (i == INT_RCURLY) {
            _updateLocation();
            if (!_parsingContext.inObject()) {
                _reportMismatchedEndMarker(i, ']');
            }
            _parsingContext = _parsingContext.clearAndGetParent();
            _currToken = JsonToken.END_OBJECT;
        }
    }
}<|MERGE_RESOLUTION|>--- conflicted
+++ resolved
@@ -534,13 +534,8 @@
             // First branch: can get padding (-> 1 byte)
             if (bits < 0) {
                 if (bits != Base64Variant.BASE64_VALUE_PADDING) {
-<<<<<<< HEAD
                     // could also just be missing padding
-                    if (ch == '"' && !b64variant.usesPadding()) {
-=======
-                    // as per [JACKSON-631], could also just be 'missing'  padding
                     if (ch == '"') {
->>>>>>> 1b53f20e
                         decodedData >>= 4;
                         buffer[outputPtr++] = (byte) decodedData;
                         if (b64variant.usesPadding()) {
@@ -577,13 +572,8 @@
             bits = b64variant.decodeBase64Char(ch);
             if (bits < 0) {
                 if (bits != Base64Variant.BASE64_VALUE_PADDING) {
-<<<<<<< HEAD
                     // as per could also just be missing padding
-                    if (ch == '"' && !b64variant.usesPadding()) {
-=======
-                    // as per [JACKSON-631], could also just be 'missing'  padding
                     if (ch == '"') {
->>>>>>> 1b53f20e
                         decodedData >>= 2;
                         buffer[outputPtr++] = (byte) (decodedData >> 8);
                         buffer[outputPtr++] = (byte) decodedData;
