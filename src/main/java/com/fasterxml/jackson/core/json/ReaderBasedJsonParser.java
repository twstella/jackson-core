package com.fasterxml.jackson.core.json;

import java.io.*;

import com.fasterxml.jackson.core.*;
import com.fasterxml.jackson.core.exc.StreamReadException;
import com.fasterxml.jackson.core.exc.WrappedIOException;
import com.fasterxml.jackson.core.io.CharTypes;
import com.fasterxml.jackson.core.io.IOContext;
import com.fasterxml.jackson.core.sym.CharsToNameCanonicalizer;
import com.fasterxml.jackson.core.util.*;

import static com.fasterxml.jackson.core.JsonTokenId.*;

/**
 * This is a concrete implementation of {@link JsonParser}, which is
 * based on a {@link java.io.Reader} to handle low-level character
 * conversion tasks.
 */
public class ReaderBasedJsonParser
    extends JsonParserBase
{
    private final static int FEAT_MASK_TRAILING_COMMA = JsonReadFeature.ALLOW_TRAILING_COMMA.getMask();
    private final static int FEAT_MASK_ALLOW_MISSING = JsonReadFeature.ALLOW_MISSING_VALUES.getMask();

    // Latin1 encoding is not supported, but we do use 8-bit subset for
    // pre-processing task, to simplify first pass, keep it fast.
    protected final static int[] _icLatin1 = CharTypes.getInputCodeLatin1();

    /*
    /**********************************************************************
    /* Input configuration
    /**********************************************************************
     */

    /**
     * Reader that can be used for reading more content, if one
     * buffer from input source, but in some cases pre-loaded buffer
     * is handed to the parser.
     */
    protected Reader _reader;

    /**
     * Current buffer from which data is read; generally data is read into
     * buffer from input source.
     */
    protected char[] _inputBuffer;

    /**
     * Flag that indicates whether the input buffer is recycable (and
     * needs to be returned to recycler once we are done) or not.
     *<p>
     * If it is not, it also means that parser can NOT modify underlying
     * buffer.
     */
    protected boolean _bufferRecyclable;

    /*
    /**********************************************************************
    /* Configuration
    /**********************************************************************
     */

    protected final CharsToNameCanonicalizer _symbols;

    protected final int _hashSeed;

    /*
    /**********************************************************************
    /* Parsing state
    /**********************************************************************
     */

    /**
     * Flag that indicates that the current token has not yet
     * been fully processed, and needs to be finished for
     * some access (or skipped to obtain the next token)
     */
    protected boolean _tokenIncomplete;

    /**
     * Value of {@link #_inputPtr} at the time when the first character of
     * name token was read. Used for calculating token location when requested;
     * combined with {@link #_currInputProcessed}, may be updated appropriately
     * as needed.
     */
    protected long _nameStartOffset;

    protected int _nameStartRow;

    protected int _nameStartCol;

    /*
    /**********************************************************************
    /* Life-cycle
    /**********************************************************************
     */

    /**
     * Constructor called when caller wants to provide input buffer directly
     * (or needs to, in case of bootstrapping having read some of contents)
     * and it may or may not be recyclable use standard recycle context.
     *
     * @param readCtxt Object read context to use
     * @param ctxt I/O context to use
     * @param stdFeatures Standard stream read features enabled
     * @param formatFeatures Format-specific read features enabled
     * @param r Reader used for reading actual content, if any; {@code null} if none
     * @param st Name canonicalizer to use
     * @param inputBuffer Input buffer to read initial content from (before Reader)
     * @param start Pointer in {@code inputBuffer} that has the first content character to decode
     * @param end Pointer past the last content character in {@code inputBuffer}
     * @param bufferRecyclable Whether {@code inputBuffer} passed is managed by Jackson core
     *    (and thereby needs recycling)
     */
    public ReaderBasedJsonParser(ObjectReadContext readCtxt, IOContext ctxt,
            int stdFeatures, int formatFeatures, Reader r,
            CharsToNameCanonicalizer st,
            char[] inputBuffer, int start, int end,
            boolean bufferRecyclable)
    {
        super(readCtxt, ctxt, stdFeatures, formatFeatures);
        _reader = r;
        _objectCodec = codec;
        _inputBuffer = inputBuffer;
        _inputPtr = start;
        _inputEnd = end;
<<<<<<< HEAD
=======
        _currInputRowStart = start;
        // If we have offset, need to omit that from byte offset, so:
        _currInputProcessed = -start;
>>>>>>> a6c29768
        _symbols = st;
        _hashSeed = st.hashSeed();
        _bufferRecyclable = bufferRecyclable;
    }

    /**
     * Constructor called when input comes as a {@link java.io.Reader}, and buffer allocation
     * can be done using default mechanism.
     *
     * @param readCtxt Object read context to use
     * @param ctxt I/O context to use
     * @param stdFeatures Standard stream read features enabled
     * @param formatFeatures Format-specific read features enabled
     * @param r Reader used for reading actual content, if any; {@code null} if none
     * @param st Name canonicalizer to use
     */
    public ReaderBasedJsonParser(ObjectReadContext readCtxt, IOContext ctxt,
            int stdFeatures, int formatFeatures, Reader r,
            CharsToNameCanonicalizer st)
    {
        super(readCtxt, ctxt, stdFeatures, formatFeatures);
        _reader = r;
        _inputBuffer = ctxt.allocTokenBuffer();
        _inputPtr = 0;
        _inputEnd = 0;
        _symbols = st;
        _hashSeed = st.hashSeed();
        _bufferRecyclable = true;
    }

    /*
    /**********************************************************************
    /* Base method defs, overrides
    /**********************************************************************
     */

    @Override
    public int releaseBuffered(Writer w) throws JacksonException {
        int count = _inputEnd - _inputPtr;
        if (count < 1) { return 0; }
        // let's just advance ptr to end
        int origPtr = _inputPtr;
        _inputPtr += count;
        try {
            w.write(_inputBuffer, origPtr, count);
        } catch (IOException e) {
            throw _wrapIOFailure(e);
        }
        return count;
    }

    @Override public Object streamReadInputSource() { return _reader; }

    protected char getNextChar(String eofMsg, JsonToken forToken) throws JacksonException {
        if (_inputPtr >= _inputEnd) {
            if (!_loadMore()) {
                _reportInvalidEOF(eofMsg, forToken);
            }
        }
        return _inputBuffer[_inputPtr++];
    }

    @Override
    protected void _closeInput() {
        /* 25-Nov-2008, tatus: As per [JACKSON-16] we are not to call close()
         *   on the underlying Reader, unless we "own" it, or auto-closing
         *   feature is enabled.
         *   One downside is that when using our optimized
         *   Reader (granted, we only do that for UTF-32...) this
         *   means that buffer recycling won't work correctly.
         */
        if (_reader != null) {
            if (_ioContext.isResourceManaged() || isEnabled(StreamReadFeature.AUTO_CLOSE_SOURCE)) {
                try {
                    _reader.close();
                } catch (IOException e) {
                    throw _wrapIOFailure(e);
                }
            }
            _reader = null;
        }
    }

    /**
     * Method called to release internal buffers owned by the base
     * reader. This may be called along with {@link #_closeInput} (for
     * example, when explicitly closing this reader instance), or
     * separately (if need be).
     */
    @Override
    protected void _releaseBuffers()
    {
        super._releaseBuffers();
        // merge new symbols, if any
        _symbols.release();
        // and release buffers, if they are recyclable ones
        if (_bufferRecyclable) {
            char[] buf = _inputBuffer;
            if (buf != null) {
                _inputBuffer = null;
                _ioContext.releaseTokenBuffer(buf);
            }
        }
    }

    /*
    /**********************************************************************
    /* Low-level access, supporting
    /**********************************************************************
     */

    protected void _loadMoreGuaranteed() throws JacksonException {
        if (!_loadMore()) { _reportInvalidEOF(); }
    }
    
    protected boolean _loadMore() throws JacksonException
    {
        if (_reader != null) {
            int count;
            try {
                count = _reader.read(_inputBuffer, 0, _inputBuffer.length);
            } catch (IOException e) {
                throw _wrapIOFailure(e);
            }
            if (count > 0) {
                final int bufSize = _inputEnd;
                _currInputProcessed += bufSize;
                _currInputRowStart -= bufSize;

                // 26-Nov-2015, tatu: Since name-offset requires it too, must offset
                //   this increase to avoid "moving" name-offset, resulting most likely
                //   in negative value, which is fine as combine value remains unchanged.
                _nameStartOffset -= bufSize;

                _inputPtr = 0;
                _inputEnd = count;

                return true;
            }
            // End of input
            _closeInput();
            // Should never return 0, so let's fail
            if (count == 0) {
                _reportBadReader(_inputBuffer.length);
            }
        }
        return false;
    }

    /*
    /**********************************************************************
    /* Public API, data access
    /**********************************************************************
     */

    /**
     * Method for accessing textual representation of the current event;
     * if no current event (before first call to {@link #nextToken}, or
     * after encountering end-of-input), returns null.
     * Method can be called for any event.
     */
    @Override
    public final String getText() throws JacksonException
    {
        if (_currToken == JsonToken.VALUE_STRING) {
            if (_tokenIncomplete) {
                _tokenIncomplete = false;
                _finishString(); // only strings can be incomplete
            }
            return _textBuffer.contentsAsString();
        }
        return _getText2(_currToken);
    }

    @Override
    public int getText(Writer writer) throws JacksonException
    {
        final JsonToken t = _currToken;

        try {
            if (t == JsonToken.VALUE_STRING) {
                if (_tokenIncomplete) {
                    _tokenIncomplete = false;
                    _finishString(); // only strings can be incomplete
                }
                return _textBuffer.contentsToWriter(writer);
            }
            if (t == JsonToken.PROPERTY_NAME) {
                String n = _streamReadContext.currentName();
                writer.write(n);
                return n.length();
            }
            if (t != null) {
                if (t.isNumeric()) {
                    return _textBuffer.contentsToWriter(writer);
                }
                char[] ch = t.asCharArray();
                writer.write(ch);
                return ch.length;
            }
        } catch (IOException e) {
            throw _wrapIOFailure(e);
        }
        return 0;
    }
    
    // // // Let's override default impls for improved performance

    @Override
    public final String getValueAsString() throws JacksonException
    {
        if (_currToken == JsonToken.VALUE_STRING) {
            if (_tokenIncomplete) {
                _tokenIncomplete = false;
                _finishString(); // only strings can be incomplete
            }
            return _textBuffer.contentsAsString();
        }
        if (_currToken == JsonToken.PROPERTY_NAME) {
            return currentName();
        }
        return super.getValueAsString(null);
    }

    @Override
    public final String getValueAsString(String defValue) throws JacksonException {
        if (_currToken == JsonToken.VALUE_STRING) {
            if (_tokenIncomplete) {
                _tokenIncomplete = false;
                _finishString(); // only strings can be incomplete
            }
            return _textBuffer.contentsAsString();
        }
        if (_currToken == JsonToken.PROPERTY_NAME) {
            return currentName();
        }
        return super.getValueAsString(defValue);
    }

    protected final String _getText2(JsonToken t) {
        if (t == null) {
            return null;
        }
        switch (t.id()) {
        case ID_PROPERTY_NAME:
            return _streamReadContext.currentName();

        case ID_STRING:
            // fall through
        case ID_NUMBER_INT:
        case ID_NUMBER_FLOAT:
            return _textBuffer.contentsAsString();
        default:
            return t.asString();
        }
    }

    @Override
    public final char[] getTextCharacters() throws JacksonException
    {
        if (_currToken != null) { // null only before/after document
            switch (_currToken.id()) {
            case ID_PROPERTY_NAME:
                return currentNameInBuffer();
            case ID_STRING:
                if (_tokenIncomplete) {
                    _tokenIncomplete = false;
                    _finishString(); // only strings can be incomplete
                }
                // fall through
            case ID_NUMBER_INT:
            case ID_NUMBER_FLOAT:
                return _textBuffer.getTextBuffer();
            default:
                return _currToken.asCharArray();
            }
        }
        return null;
    }

    @Override
    public final int getTextLength() throws JacksonException
    {
        if (_currToken != null) { // null only before/after document
            switch (_currToken.id()) {
            case ID_PROPERTY_NAME:
                return _streamReadContext.currentName().length();
            case ID_STRING:
                if (_tokenIncomplete) {
                    _tokenIncomplete = false;
                    _finishString(); // only strings can be incomplete
                }
                // fall through
            case ID_NUMBER_INT:
            case ID_NUMBER_FLOAT:
                return _textBuffer.size();
            default:
                return _currToken.asCharArray().length;
            }
        }
        return 0;
    }

    @Override
    public final int getTextOffset() throws JacksonException
    {
        // Most have offset of 0, only some may have other values:
        if (_currToken != null) {
            switch (_currToken.id()) {
            case ID_PROPERTY_NAME:
                return 0;
            case ID_STRING:
                if (_tokenIncomplete) {
                    _tokenIncomplete = false;
                    _finishString(); // only strings can be incomplete
                }
                // fall through
            case ID_NUMBER_INT:
            case ID_NUMBER_FLOAT:
                return _textBuffer.getTextOffset();
            default:
            }
        }
        return 0;
    }

    @Override
    public byte[] getBinaryValue(Base64Variant b64variant) throws JacksonException
    {
        if ((_currToken == JsonToken.VALUE_EMBEDDED_OBJECT) && (_binaryValue != null)) {
            return _binaryValue;
        }
        if (_currToken != JsonToken.VALUE_STRING) {
            _reportError("Current token ("+_currToken+") not VALUE_STRING or VALUE_EMBEDDED_OBJECT, can not access as binary");
        }
        // To ensure that we won't see inconsistent data, better clear up state
        if (_tokenIncomplete) {
            try {
                _binaryValue = _decodeBase64(b64variant);
            } catch (IllegalArgumentException iae) {
                throw _constructReadException("Failed to decode VALUE_STRING as base64 (%s): %s",
                        b64variant, iae.getMessage());
            }
            // let's clear incomplete only now; allows for accessing other
            // textual content in error cases
            _tokenIncomplete = false;
        } else { // may actually require conversion...
            if (_binaryValue == null) {
                @SuppressWarnings("resource")
                ByteArrayBuilder builder = _getByteArrayBuilder();
                _decodeBase64(getText(), builder, b64variant);
                _binaryValue = builder.toByteArray();
            }
        }
        return _binaryValue;
    }

    @Override
    public int readBinaryValue(Base64Variant b64variant, OutputStream out) throws JacksonException
    {
        // if we have already read the token, just use whatever we may have
        if (!_tokenIncomplete || _currToken != JsonToken.VALUE_STRING) {
            byte[] b = getBinaryValue(b64variant);
            try {
                out.write(b);
            } catch (IOException e) {
                throw _wrapIOFailure(e);
            }
            return b.length;
        }
        // otherwise do "real" incremental parsing...
        byte[] buf = _ioContext.allocBase64Buffer();
        try {
            return _readBinary(b64variant, out, buf);
        } finally {
            _ioContext.releaseBase64Buffer(buf);
        }
    }

    protected int _readBinary(Base64Variant b64variant, OutputStream out, byte[] buffer) throws JacksonException
    {
        int outputPtr = 0;
        final int outputEnd = buffer.length - 3;
        int outputCount = 0;

        while (true) {
            // first, we'll skip preceding white space, if any
            char ch;
            do {
                if (_inputPtr >= _inputEnd) {
                    _loadMoreGuaranteed();
                }
                ch = _inputBuffer[_inputPtr++];
            } while (ch <= INT_SPACE);
            int bits = b64variant.decodeBase64Char(ch);
            if (bits < 0) { // reached the end, fair and square?
                if (ch == '"') {
                    break;
                }
                bits = _decodeBase64Escape(b64variant, ch, 0);
                if (bits < 0) { // white space to skip
                    continue;
                }
            }

            // enough room? If not, flush
            if (outputPtr > outputEnd) {
                outputCount += outputPtr;
                try {
                    out.write(buffer, 0, outputPtr);
                } catch (IOException e) {
                    throw _wrapIOFailure(e);
                }
                outputPtr = 0;
            }

            int decodedData = bits;

            // then second base64 char; can't get padding yet, nor ws

            if (_inputPtr >= _inputEnd) {
                _loadMoreGuaranteed();
            }
            ch = _inputBuffer[_inputPtr++];
            bits = b64variant.decodeBase64Char(ch);
            if (bits < 0) {
                bits = _decodeBase64Escape(b64variant, ch, 1);
            }
            decodedData = (decodedData << 6) | bits;

            // third base64 char; can be padding, but not ws
            if (_inputPtr >= _inputEnd) {
                _loadMoreGuaranteed();
            }
            ch = _inputBuffer[_inputPtr++];
            bits = b64variant.decodeBase64Char(ch);

            // First branch: can get padding (-> 1 byte)
            if (bits < 0) {
                if (bits != Base64Variant.BASE64_VALUE_PADDING) {
                    // could also just be missing padding
                    if (ch == '"') {
                        decodedData >>= 4;
                        buffer[outputPtr++] = (byte) decodedData;
                        if (b64variant.usesPadding()) {
                            --_inputPtr; // to keep parser state bit more consistent
                            _handleBase64MissingPadding(b64variant);
                        }
                        break;
                    }
                    bits = _decodeBase64Escape(b64variant, ch, 2);
                }
                if (bits == Base64Variant.BASE64_VALUE_PADDING) {
                    // Ok, must get padding
                    if (_inputPtr >= _inputEnd) {
                        _loadMoreGuaranteed();
                    }
                    ch = _inputBuffer[_inputPtr++];
                    if (!b64variant.usesPaddingChar(ch)) {
                        if (_decodeBase64Escape(b64variant, ch, 3) != Base64Variant.BASE64_VALUE_PADDING) {
                            _reportInvalidBase64Char(b64variant, ch, 3, "expected padding character '"+b64variant.getPaddingChar()+"'");
                        }
                    }
                    // Got 12 bits, only need 8, need to shift
                    decodedData >>= 4;
                    buffer[outputPtr++] = (byte) decodedData;
                    continue;
                }
            }
            // Nope, 2 or 3 bytes
            decodedData = (decodedData << 6) | bits;
            // fourth and last base64 char; can be padding, but not ws
            if (_inputPtr >= _inputEnd) {
                _loadMoreGuaranteed();
            }
            ch = _inputBuffer[_inputPtr++];
            bits = b64variant.decodeBase64Char(ch);
            if (bits < 0) {
                if (bits != Base64Variant.BASE64_VALUE_PADDING) {
                    // as per could also just be missing padding
                    if (ch == '"') {
                        decodedData >>= 2;
                        buffer[outputPtr++] = (byte) (decodedData >> 8);
                        buffer[outputPtr++] = (byte) decodedData;
                        if (b64variant.usesPadding()) {
                            --_inputPtr; // to keep parser state bit more consistent
                            _handleBase64MissingPadding(b64variant);
                        }
                        break;
                    }
                    bits = _decodeBase64Escape(b64variant, ch, 3);
                }
                if (bits == Base64Variant.BASE64_VALUE_PADDING) {
                    /* With padding we only get 2 bytes; but we have
                     * to shift it a bit so it is identical to triplet
                     * case with partial output.
                     * 3 chars gives 3x6 == 18 bits, of which 2 are
                     * dummies, need to discard:
                     */
                    decodedData >>= 2;
                    buffer[outputPtr++] = (byte) (decodedData >> 8);
                    buffer[outputPtr++] = (byte) decodedData;
                    continue;
                }
            }
            // otherwise, our triplet is now complete
            decodedData = (decodedData << 6) | bits;
            buffer[outputPtr++] = (byte) (decodedData >> 16);
            buffer[outputPtr++] = (byte) (decodedData >> 8);
            buffer[outputPtr++] = (byte) decodedData;
        }
        _tokenIncomplete = false;
        if (outputPtr > 0) {
            outputCount += outputPtr;
            try {
                out.write(buffer, 0, outputPtr);
            } catch (IOException e) {
                throw _wrapIOFailure(e);
            }
        }
        return outputCount;
    }

    /*
    /**********************************************************************
    /* Public API, traversal
    /**********************************************************************
     */

    /**
     * @return Next token from the stream, if any found, or null
     *   to indicate end-of-input
     */
    @Override
    public final JsonToken nextToken() throws JacksonException
    {
        /* First: Object Property names are special -- we will always tokenize
         * (part of) value along with the property name to simplify
         * state handling. If so, can and need to use secondary token:
         */
        if (_currToken == JsonToken.PROPERTY_NAME) {
            return _nextAfterName();
        }
        // But if we didn't already have a name, and (partially?) decode number,
        // need to ensure no numeric information is leaked
        _numTypesValid = NR_UNKNOWN;
        if (_tokenIncomplete) {
            _skipString(); // only strings can be partial
        }
        int i = _skipWSOrEnd();
        if (i < 0) { // end-of-input
            // Should actually close/release things
            // like input source, symbol table and recyclable buffers now.
            close();
            return (_currToken = null);
        }
        // clear any data retained so far
        _binaryValue = null;

        // Closing scope?
        if (i == INT_RBRACKET || i == INT_RCURLY) {
            _closeScope(i);
            return _currToken;
        }

        // Nope: do we then expect a comma?
        if (_streamReadContext.expectComma()) {
            i = _skipComma(i);

            // Was that a trailing comma?
            if ((_formatReadFeatures & FEAT_MASK_TRAILING_COMMA) != 0) {
                if ((i == INT_RBRACKET) || (i == INT_RCURLY)) {
                    _closeScope(i);
                    return _currToken;
                }
            }
        }

        /* And should we now have a name? Always true for Object contexts, since
         * the intermediate 'expect-value' state is never retained.
         */
        boolean inObject = _streamReadContext.inObject();
        if (inObject) {
            // First, the property name itself:
            _updateNameLocation();
            String name = (i == INT_QUOTE) ? _parseName() : _handleOddName(i);
            _streamReadContext.setCurrentName(name);
            _currToken = JsonToken.PROPERTY_NAME;
            i = _skipColon();
        }
        _updateLocation();

        // Ok: we must have a value... what is it?

        JsonToken t;

        switch (i) {
        case '"':
            _tokenIncomplete = true;
            t = JsonToken.VALUE_STRING;
            break;
        case '[':
            if (!inObject) {
                _streamReadContext = _streamReadContext.createChildArrayContext(_tokenInputRow, _tokenInputCol);
            }
            t = JsonToken.START_ARRAY;
            break;
        case '{':
            if (!inObject) {
                _streamReadContext = _streamReadContext.createChildObjectContext(_tokenInputRow, _tokenInputCol);
            }
            t = JsonToken.START_OBJECT;
            break;
        case '}':
            // Error: } is not valid at this point; valid closers have
            // been handled earlier
            _reportUnexpectedChar(i, "expected a value");
        case 't':
            _matchTrue();
            t = JsonToken.VALUE_TRUE;
            break;
        case 'f':
            _matchFalse();
            t = JsonToken.VALUE_FALSE;
            break;
        case 'n':
            _matchNull();
            t = JsonToken.VALUE_NULL;
            break;

        case '-':
            /* Should we have separate handling for plus? Although
             * it is not allowed per se, it may be erroneously used,
             * and could be indicate by a more specific error message.
             */
            t = _parseNegNumber();
            break;
        case '.': // [core#61]]
            t = _parseFloatThatStartsWithPeriod();
            break;
        case '0':
        case '1':
        case '2':
        case '3':
        case '4':
        case '5':
        case '6':
        case '7':
        case '8':
        case '9':
            t = _parsePosNumber(i);
            break;
        default:
            t = _handleOddValue(i);
            break;
        }

        if (inObject) {
            _nextToken = t;
            return _currToken;
        }
        _currToken = t;
        return t;
    }

    private final JsonToken _nextAfterName()
    {
        _nameCopied = false; // need to invalidate if it was copied
        JsonToken t = _nextToken;
        _nextToken = null;

// !!! 16-Nov-2015, tatu: TODO: fix [databind#37], copy next location to current here
        
        // Also: may need to start new context?
        if (t == JsonToken.START_ARRAY) {
            _streamReadContext = _streamReadContext.createChildArrayContext(_tokenInputRow, _tokenInputCol);
        } else if (t == JsonToken.START_OBJECT) {
            _streamReadContext = _streamReadContext.createChildObjectContext(_tokenInputRow, _tokenInputCol);
        }
        return (_currToken = t);
    }

    @Override
    public void finishToken() throws JacksonException {
        if (_tokenIncomplete) {
            _tokenIncomplete = false;
            _finishString(); // only strings can be incomplete
        }
    }

    /*
    /**********************************************************************
    /* Public API, nextXxx() overrides
    /**********************************************************************
     */

    @Override
    public boolean nextName(SerializableString sstr) throws JacksonException
    {
        // // // Note: most of code below is copied from nextToken()

        _numTypesValid = NR_UNKNOWN;
        if (_currToken == JsonToken.PROPERTY_NAME) {
            _nextAfterName();
            return false;
        }
        if (_tokenIncomplete) {
            _skipString();
        }
        int i = _skipWSOrEnd();
        if (i < 0) {
            close();
            _currToken = null;
            return false;
        }
        _binaryValue = null;

        // Closing scope?
        if (i == INT_RBRACKET || i == INT_RCURLY) {
            _closeScope(i);
            return false;
        }

        if (_streamReadContext.expectComma()) {
            i = _skipComma(i);

            // Was that a trailing comma?
            if ((_formatReadFeatures & FEAT_MASK_TRAILING_COMMA) != 0) {
                if ((i == INT_RBRACKET) || (i == INT_RCURLY)) {
                    _closeScope(i);
                    return false;
                }
            }
        }

        if (!_streamReadContext.inObject()) {
            _updateLocation();
            _nextTokenNotInObject(i);
            return false;
        }

        _updateNameLocation();
        if (i == INT_QUOTE) {
            // when doing literal match, must consider escaping:
            char[] nameChars = sstr.asQuotedChars();
            final int len = nameChars.length;

            // Require 4 more bytes for faster skipping of colon that follows name
            if ((_inputPtr + len + 4) < _inputEnd) { // maybe...
                // first check length match by
                final int end = _inputPtr+len;
                if (_inputBuffer[end] == '"') {
                    int offset = 0;
                    int ptr = _inputPtr;
                    while (true) {
                        if (ptr == end) { // yes, match!
                            _streamReadContext.setCurrentName(sstr.getValue());
                            _isNextTokenNameYes(_skipColonFast(ptr+1));
                            return true;
                        }
                        if (nameChars[offset] != _inputBuffer[ptr]) {
                            break;
                        }
                        ++offset;
                        ++ptr;
                    }
                }
            }
        }
        return _isNextTokenNameMaybe(i, sstr.getValue());
    }

    @Override
    public String nextName() throws JacksonException
    {
        // // // Note: this is almost a verbatim copy of nextToken() (minus comments)

        _numTypesValid = NR_UNKNOWN;
        if (_currToken == JsonToken.PROPERTY_NAME) {
            _nextAfterName();
            return null;
        }
        if (_tokenIncomplete) {
            _skipString();
        }
        int i = _skipWSOrEnd();
        if (i < 0) {
            close();
            _currToken = null;
            return null;
        }
        _binaryValue = null;
        if (i == INT_RBRACKET || i == INT_RCURLY) {
            _closeScope(i);
            return null;
        }
        if (_streamReadContext.expectComma()) {
            i = _skipComma(i);
            if ((_formatReadFeatures & FEAT_MASK_TRAILING_COMMA) != 0) {
                if ((i == INT_RBRACKET) || (i == INT_RCURLY)) {
                    _closeScope(i);
                    return null;
                }
            }
        }
        if (!_streamReadContext.inObject()) {
            _updateLocation();
            _nextTokenNotInObject(i);
            return null;
        }

        _updateNameLocation();
        String name = (i == INT_QUOTE) ? _parseName() : _handleOddName(i);
        _streamReadContext.setCurrentName(name);
        _currToken = JsonToken.PROPERTY_NAME;
        i = _skipColon();

        _updateLocation();
        if (i == INT_QUOTE) {
            _tokenIncomplete = true;
            _nextToken = JsonToken.VALUE_STRING;
            return name;
        }
        
        // Ok: we must have a value... what is it?

        JsonToken t;

        switch (i) {
        case '-':
            t = _parseNegNumber();
            break;
        case '.': // [core#61]]
            t = _parseFloatThatStartsWithPeriod();
            break;
        case '0':
        case '1':
        case '2':
        case '3':
        case '4':
        case '5':
        case '6':
        case '7':
        case '8':
        case '9':
            t = _parsePosNumber(i);
            break;
        case 'f':
            _matchFalse();
            t = JsonToken.VALUE_FALSE;
            break;
        case 'n':
            _matchNull();
            t = JsonToken.VALUE_NULL;
            break;
        case 't':
            _matchTrue();
            t = JsonToken.VALUE_TRUE;
            break;
        case '[':
            t = JsonToken.START_ARRAY;
            break;
        case '{':
            t = JsonToken.START_OBJECT;
            break;
        default:
            t = _handleOddValue(i);
            break;
        }
        _nextToken = t;
        return name;
    }

    private final void _isNextTokenNameYes(int i) throws JacksonException
    {
        _currToken = JsonToken.PROPERTY_NAME;
        _updateLocation();

        switch (i) {
        case '"':
            _tokenIncomplete = true;
            _nextToken = JsonToken.VALUE_STRING;
            return;
        case '[':
            _nextToken = JsonToken.START_ARRAY;
            return;
        case '{':
            _nextToken = JsonToken.START_OBJECT;
            return;
        case 't':
            _matchToken("true", 1);
            _nextToken = JsonToken.VALUE_TRUE;
            return;
        case 'f':
            _matchToken("false", 1);
            _nextToken = JsonToken.VALUE_FALSE;
            return;
        case 'n':
            _matchToken("null", 1);
            _nextToken = JsonToken.VALUE_NULL;
            return;
        case '-':
            _nextToken = _parseNegNumber();
            return;
        case '.': // [core#61]]
            _nextToken = _parseFloatThatStartsWithPeriod();
            return;
        case '0':
        case '1':
        case '2':
        case '3':
        case '4':
        case '5':
        case '6':
        case '7':
        case '8':
        case '9':
            _nextToken = _parsePosNumber(i);
            return;
        }
        _nextToken = _handleOddValue(i);
    }

    protected boolean _isNextTokenNameMaybe(int i, String nameToMatch) throws JacksonException
    {
        // // // and this is back to standard nextToken()
        String name = (i == INT_QUOTE) ? _parseName() : _handleOddName(i);
        _streamReadContext.setCurrentName(name);
        _currToken = JsonToken.PROPERTY_NAME;
        i = _skipColon();
        _updateLocation();
        if (i == INT_QUOTE) {
            _tokenIncomplete = true;
            _nextToken = JsonToken.VALUE_STRING;
            return nameToMatch.equals(name);
        }
        // Ok: we must have a value... what is it?
        JsonToken t;
        switch (i) {
        case '-':
            t = _parseNegNumber();
            break;
        case '.': // [core#61]]
            t = _parseFloatThatStartsWithPeriod();
            break;
        case '0':
        case '1':
        case '2':
        case '3':
        case '4':
        case '5':
        case '6':
        case '7':
        case '8':
        case '9':
            t = _parsePosNumber(i);
            break;
        case 'f':
            _matchFalse();
            t = JsonToken.VALUE_FALSE;
            break;
        case 'n':
            _matchNull();
            t = JsonToken.VALUE_NULL;
            break;
        case 't':
            _matchTrue();
            t = JsonToken.VALUE_TRUE;
            break;
        case '[':
            t = JsonToken.START_ARRAY;
            break;
        case '{':
            t = JsonToken.START_OBJECT;
            break;
        default:
            t = _handleOddValue(i);
            break;
        }
        _nextToken = t;
        return nameToMatch.equals(name);
    }

    private final JsonToken _nextTokenNotInObject(int i) throws JacksonException
    {
        if (i == INT_QUOTE) {
            _tokenIncomplete = true;
            return (_currToken = JsonToken.VALUE_STRING);
        }
        switch (i) {
        case '[':
            _streamReadContext = _streamReadContext.createChildArrayContext(_tokenInputRow, _tokenInputCol);
            return (_currToken = JsonToken.START_ARRAY);
        case '{':
            _streamReadContext = _streamReadContext.createChildObjectContext(_tokenInputRow, _tokenInputCol);
            return (_currToken = JsonToken.START_OBJECT);
        case 't':
            _matchToken("true", 1);
            return (_currToken = JsonToken.VALUE_TRUE);
        case 'f':
            _matchToken("false", 1);
            return (_currToken = JsonToken.VALUE_FALSE);
        case 'n':
            _matchToken("null", 1);
            return (_currToken = JsonToken.VALUE_NULL);
        case '-':
            return (_currToken = _parseNegNumber());
            /* Should we have separate handling for plus? Although
             * it is not allowed per se, it may be erroneously used,
             * and could be indicated by a more specific error message.
             */
        case '.': // [core#61]]
            return (_currToken = _parseFloatThatStartsWithPeriod());
        case '0':
        case '1':
        case '2':
        case '3':
        case '4':
        case '5':
        case '6':
        case '7':
        case '8':
        case '9':
            return (_currToken = _parsePosNumber(i));
        /*
         * This check proceeds only if the Feature.ALLOW_MISSING_VALUES is enabled
         * The Check is for missing values. In case of missing values in an array, the next token will be either ',' or ']'.
         * This case, decrements the already incremented _inputPtr in the buffer in case of comma(,) 
         * so that the existing flow goes back to checking the next token which will be comma again and
         * it continues the parsing.
         * Also the case returns NULL as current token in case of ',' or ']'.    
         */
// case ']':  // 11-May-2020, tatu: related to [core#616], this should never be reached
        case ',':
            // 11-May-2020, tatu: [core#616] No commas in root level
            if (!_streamReadContext.inRoot()) {
                if ((_formatReadFeatures & FEAT_MASK_ALLOW_MISSING) != 0) {
                    --_inputPtr;
                    return (_currToken = JsonToken.VALUE_NULL);  
                }
            }
        }
        return (_currToken = _handleOddValue(i));
    }
    // note: identical to one in UTF8StreamJsonParser
    @Override
    public final String nextTextValue() throws JacksonException
    {
        if (_currToken == JsonToken.PROPERTY_NAME) { // mostly copied from '_nextAfterName'
            _nameCopied = false;
            JsonToken t = _nextToken;
            _nextToken = null;
            _currToken = t;
            if (t == JsonToken.VALUE_STRING) {
                if (_tokenIncomplete) {
                    _tokenIncomplete = false;
                    _finishString();
                }
                return _textBuffer.contentsAsString();
            }
            if (t == JsonToken.START_ARRAY) {
                _streamReadContext = _streamReadContext.createChildArrayContext(_tokenInputRow, _tokenInputCol);
            } else if (t == JsonToken.START_OBJECT) {
                _streamReadContext = _streamReadContext.createChildObjectContext(_tokenInputRow, _tokenInputCol);
            }
            return null;
        }
        // !!! TODO: optimize this case as well
        return (nextToken() == JsonToken.VALUE_STRING) ? getText() : null;
    }

    // note: identical to one in Utf8StreamParser
    @Override
    public final int nextIntValue(int defaultValue) throws JacksonException
    {
        if (_currToken == JsonToken.PROPERTY_NAME) {
            _nameCopied = false;
            JsonToken t = _nextToken;
            _nextToken = null;
            _currToken = t;
            if (t == JsonToken.VALUE_NUMBER_INT) {
                return getIntValue();
            }
            if (t == JsonToken.START_ARRAY) {
                _streamReadContext = _streamReadContext.createChildArrayContext(_tokenInputRow, _tokenInputCol);
            } else if (t == JsonToken.START_OBJECT) {
                _streamReadContext = _streamReadContext.createChildObjectContext(_tokenInputRow, _tokenInputCol);
            }
            return defaultValue;
        }
        // !!! TODO: optimize this case as well
        return (nextToken() == JsonToken.VALUE_NUMBER_INT) ? getIntValue() : defaultValue;
    }

    // note: identical to one in Utf8StreamParser
    @Override
    public final long nextLongValue(long defaultValue) throws JacksonException
    {
        if (_currToken == JsonToken.PROPERTY_NAME) { // mostly copied from '_nextAfterName'
            _nameCopied = false;
            JsonToken t = _nextToken;
            _nextToken = null;
            _currToken = t;
            if (t == JsonToken.VALUE_NUMBER_INT) {
                return getLongValue();
            }
            if (t == JsonToken.START_ARRAY) {
                _streamReadContext = _streamReadContext.createChildArrayContext(_tokenInputRow, _tokenInputCol);
            } else if (t == JsonToken.START_OBJECT) {
                _streamReadContext = _streamReadContext.createChildObjectContext(_tokenInputRow, _tokenInputCol);
            }
            return defaultValue;
        }
        // !!! TODO: optimize this case as well
        return (nextToken() == JsonToken.VALUE_NUMBER_INT) ? getLongValue() : defaultValue;
    }

    // note: identical to one in UTF8StreamJsonParser
    @Override
    public final Boolean nextBooleanValue() throws JacksonException
    {
        if (_currToken == JsonToken.PROPERTY_NAME) { // mostly copied from '_nextAfterName'
            _nameCopied = false;
            JsonToken t = _nextToken;
            _nextToken = null;
            _currToken = t;
            if (t == JsonToken.VALUE_TRUE) {
                return Boolean.TRUE;
            }
            if (t == JsonToken.VALUE_FALSE) {
                return Boolean.FALSE;
            }
            if (t == JsonToken.START_ARRAY) {
                _streamReadContext = _streamReadContext.createChildArrayContext(_tokenInputRow, _tokenInputCol);
            } else if (t == JsonToken.START_OBJECT) {
                _streamReadContext = _streamReadContext.createChildObjectContext(_tokenInputRow, _tokenInputCol);
            }
            return null;
        }
        JsonToken t = nextToken();
        if (t != null) {
            int id = t.id();
            if (id == ID_TRUE) return Boolean.TRUE;
            if (id == ID_FALSE) return Boolean.FALSE;
        }
        return null;
    }

    /*
    /**********************************************************************
    /* Internal methods, number parsing
    /**********************************************************************
     */

    protected final JsonToken _parseFloatThatStartsWithPeriod() throws JacksonException
    {
        // [core#611]: allow optionally leading decimal point
        if (!isEnabled(JsonReadFeature.ALLOW_LEADING_DECIMAL_POINT_FOR_NUMBERS)) {
            return _handleOddValue('.');
        }
        return _parseFloat(INT_PERIOD, _inputPtr-1, _inputPtr, false, 0);
    }

    /**
     * Initial parsing method for number values. It needs to be able
     * to parse enough input to be able to determine whether the
     * value is to be considered a simple integer value, or a more
     * generic decimal value: latter of which needs to be expressed
     * as a floating point number. The basic rule is that if the number
     * has no fractional or exponential part, it is an integer; otherwise
     * a floating point number.
     *<p>
     * Because much of input has to be processed in any case, no partial
     * parsing is done: all input text will be stored for further
     * processing. However, actual numeric value conversion will be
     * deferred, since it is usually the most complicated and costliest
     * part of processing.
     *
     * @param ch The first non-null digit character of the number to parse
     *
     * @return Type of token decoded, usually {@link JsonToken#VALUE_NUMBER_INT}
     *    or {@link JsonToken#VALUE_NUMBER_FLOAT}
     *
     * @throws WrappedIOException for low-level read issues
     * @throws StreamReadException for decoding problems
     */
    protected final JsonToken _parsePosNumber(int ch) throws JacksonException
    {
        /* Although we will always be complete with respect to textual
         * representation (that is, all characters will be parsed),
         * actual conversion to a number is deferred. Thus, need to
         * note that no representations are valid yet
         */
        int ptr = _inputPtr;
        int startPtr = ptr-1; // to include digit already read
        final int inputLen = _inputEnd;

        // One special case, leading zero(es):
        if (ch == INT_0) {
            return _parseNumber2(false, startPtr);
        }

        /* First, let's see if the whole number is contained within
         * the input buffer unsplit. This should be the common case;
         * and to simplify processing, we will just reparse contents
         * in the alternative case (number split on buffer boundary)
         */

        int intLen = 1; // already got one

        // First let's get the obligatory integer part:
        int_loop:
        while (true) {
            if (ptr >= inputLen) {
                _inputPtr = startPtr;
                return _parseNumber2(false, startPtr);
            }
            ch = (int) _inputBuffer[ptr++];
            if (ch < INT_0 || ch > INT_9) {
                break int_loop;
            }
            ++intLen;
        }
        if (ch == INT_PERIOD || ch == INT_e || ch == INT_E) {
            _inputPtr = ptr;
            return _parseFloat(ch, startPtr, ptr, false, intLen);
        }
        // Got it all: let's add to text buffer for parsing, access
        --ptr; // need to push back following separator
        _inputPtr = ptr;
        // As per #105, need separating space between root values; check here
        if (_streamReadContext.inRoot()) {
            _verifyRootSpace(ch);
        }
        int len = ptr-startPtr;
        _textBuffer.resetWithShared(_inputBuffer, startPtr, len);
        return resetInt(false, intLen);
    }

    private final JsonToken _parseFloat(int ch, int startPtr, int ptr, boolean neg, int intLen)
        throws JacksonException
    {
        final int inputLen = _inputEnd;
        int fractLen = 0;

        // And then see if we get other parts
        if (ch == '.') { // yes, fraction
            fract_loop:
            while (true) {
                if (ptr >= inputLen) {
                    return _parseNumber2(neg, startPtr);
                }
                ch = (int) _inputBuffer[ptr++];
                if (ch < INT_0 || ch > INT_9) {
                    break fract_loop;
                }
                ++fractLen;
            }
            // must be followed by sequence of ints, one minimum
            if (fractLen == 0) {
                _reportUnexpectedNumberChar(ch, "Decimal point not followed by a digit");
            }
        }
        int expLen = 0;
        if (ch == 'e' || ch == 'E') { // and/or exponent
            if (ptr >= inputLen) {
                _inputPtr = startPtr;
                return _parseNumber2(neg, startPtr);
            }
            // Sign indicator?
            ch = (int) _inputBuffer[ptr++];
            if (ch == INT_MINUS || ch == INT_PLUS) { // yup, skip for now
                if (ptr >= inputLen) {
                    _inputPtr = startPtr;
                    return _parseNumber2(neg, startPtr);
                }
                ch = (int) _inputBuffer[ptr++];
            }
            while (ch <= INT_9 && ch >= INT_0) {
                ++expLen;
                if (ptr >= inputLen) {
                    _inputPtr = startPtr;
                    return _parseNumber2(neg, startPtr);
                }
                ch = (int) _inputBuffer[ptr++];
            }
            // must be followed by sequence of ints, one minimum
            if (expLen == 0) {
                _reportUnexpectedNumberChar(ch, "Exponent indicator not followed by a digit");
            }
        }
        --ptr; // need to push back following separator
        _inputPtr = ptr;
        // As per #105, need separating space between root values; check here
        if (_streamReadContext.inRoot()) {
            _verifyRootSpace(ch);
        }
        int len = ptr-startPtr;
        _textBuffer.resetWithShared(_inputBuffer, startPtr, len);
        // And there we have it!
        return resetFloat(neg, intLen, fractLen, expLen);
    }

    protected final JsonToken _parseNegNumber() throws JacksonException
    {
        int ptr = _inputPtr;
        int startPtr = ptr-1; // to include sign/digit already read
        final int inputLen = _inputEnd;

        if (ptr >= inputLen) {
            return _parseNumber2(true, startPtr);
        }
        int ch = _inputBuffer[ptr++];
        // First check: must have a digit to follow minus sign
        if (ch > INT_9 || ch < INT_0) {
            _inputPtr = ptr;
            return _handleInvalidNumberStart(ch, true);
        }
        // One special case, leading zero(es):
        if (ch == INT_0) {
            return _parseNumber2(true, startPtr);
        }
        int intLen = 1; // already got one

        // First let's get the obligatory integer part:
        int_loop:
        while (true) {
            if (ptr >= inputLen) {
                return _parseNumber2(true, startPtr);
            }
            ch = (int) _inputBuffer[ptr++];
            if (ch < INT_0 || ch > INT_9) {
                break int_loop;
            }
            ++intLen;
        }

        if (ch == INT_PERIOD || ch == INT_e || ch == INT_E) {
            _inputPtr = ptr;
            return _parseFloat(ch, startPtr, ptr, true, intLen);
        }
        --ptr;
        _inputPtr = ptr;
        if (_streamReadContext.inRoot()) {
            _verifyRootSpace(ch);
        }
        int len = ptr-startPtr;
        _textBuffer.resetWithShared(_inputBuffer, startPtr, len);
        return resetInt(true, intLen);
    }

    /**
     * Method called to parse a number, when the primary parse
     * method has failed to parse it, due to it being split on
     * buffer boundary. As a result code is very similar, except
     * that it has to explicitly copy contents to the text buffer
     * instead of just sharing the main input buffer.
     *
     * @param neg Whether number being decoded is negative or not
     * @param startPtr Offset in input buffer for the next character of content
     *
     * @return Type of token decoded, usually {@link JsonToken#VALUE_NUMBER_INT}
     *    or {@link JsonToken#VALUE_NUMBER_FLOAT}
     *
     * @throws WrappedIOException for low-level read issues
     * @throws StreamReadException for decoding problems
     */
    private final JsonToken _parseNumber2(boolean neg, int startPtr) throws JacksonException
    {
        _inputPtr = neg ? (startPtr+1) : startPtr;
        char[] outBuf = _textBuffer.emptyAndGetCurrentSegment();
        int outPtr = 0;

        // Need to prepend sign?
        if (neg) {
            outBuf[outPtr++] = '-';
        }

        // This is the place to do leading-zero check(s) too:
        int intLen = 0;
        char c = (_inputPtr < _inputEnd) ? _inputBuffer[_inputPtr++]
                : getNextChar("No digit following minus sign", JsonToken.VALUE_NUMBER_INT);
        if (c == '0') {
            c = _verifyNoLeadingZeroes();
        }
        boolean eof = false;

        // Ok, first the obligatory integer part:
        int_loop:
        while (c >= '0' && c <= '9') {
            ++intLen;
            if (outPtr >= outBuf.length) {
                outBuf = _textBuffer.finishCurrentSegment();
                outPtr = 0;
            }
            outBuf[outPtr++] = c;
            if (_inputPtr >= _inputEnd && !_loadMore()) {
                // EOF is legal for main level int values
                c = CHAR_NULL;
                eof = true;
                break int_loop;
            }
            c = _inputBuffer[_inputPtr++];
        }
        // Also, integer part is not optional
        if (intLen == 0) {
            return _handleInvalidNumberStart(c, neg);
        }

        int fractLen = 0;
        // And then see if we get other parts
        if (c == '.') { // yes, fraction
            if (outPtr >= outBuf.length) {
                outBuf = _textBuffer.finishCurrentSegment();
                outPtr = 0;
            }
            outBuf[outPtr++] = c;

            fract_loop:
            while (true) {
                if (_inputPtr >= _inputEnd && !_loadMore()) {
                    eof = true;
                    break fract_loop;
                }
                c = _inputBuffer[_inputPtr++];
                if (c < INT_0 || c > INT_9) {
                    break fract_loop;
                }
                ++fractLen;
                if (outPtr >= outBuf.length) {
                    outBuf = _textBuffer.finishCurrentSegment();
                    outPtr = 0;
                }
                outBuf[outPtr++] = c;
            }
            // must be followed by sequence of ints, one minimum
            if (fractLen == 0) {
                _reportUnexpectedNumberChar(c, "Decimal point not followed by a digit");
            }
        }

        int expLen = 0;
        if (c == 'e' || c == 'E') { // exponent?
            if (outPtr >= outBuf.length) {
                outBuf = _textBuffer.finishCurrentSegment();
                outPtr = 0;
            }
            outBuf[outPtr++] = c;
            // Not optional, can require that we get one more char
            c = (_inputPtr < _inputEnd) ? _inputBuffer[_inputPtr++]
                : getNextChar("expected a digit for number exponent", JsonToken.VALUE_NUMBER_FLOAT);
            // Sign indicator?
            if (c == '-' || c == '+') {
                if (outPtr >= outBuf.length) {
                    outBuf = _textBuffer.finishCurrentSegment();
                    outPtr = 0;
                }
                outBuf[outPtr++] = c;
                // Likewise, non optional:
                c = (_inputPtr < _inputEnd) ? _inputBuffer[_inputPtr++]
                    : getNextChar("expected a digit for number exponent", JsonToken.VALUE_NUMBER_FLOAT);
            }

            exp_loop:
            while (c <= INT_9 && c >= INT_0) {
                ++expLen;
                if (outPtr >= outBuf.length) {
                    outBuf = _textBuffer.finishCurrentSegment();
                    outPtr = 0;
                }
                outBuf[outPtr++] = c;
                if (_inputPtr >= _inputEnd && !_loadMore()) {
                    eof = true;
                    break exp_loop;
                }
                c = _inputBuffer[_inputPtr++];
            }
            // must be followed by sequence of ints, one minimum
            if (expLen == 0) {
                _reportUnexpectedNumberChar(c, "Exponent indicator not followed by a digit");
            }
        }

        // Ok; unless we hit end-of-input, need to push last char read back
        if (!eof) {
            --_inputPtr;
            if (_streamReadContext.inRoot()) {
                _verifyRootSpace(c);
            }
        }
        _textBuffer.setCurrentLength(outPtr);
        // And there we have it!
        return reset(neg, intLen, fractLen, expLen);
    }

    // Method called when we have seen one zero, and want to ensure
    // it is not followed by another
    private final char _verifyNoLeadingZeroes() throws JacksonException
    {
        // Fast case first:
        if (_inputPtr < _inputEnd) {
            char ch = _inputBuffer[_inputPtr];
            // if not followed by a number (probably '.'); return zero as is, to be included
            if (ch < '0' || ch > '9') {
                return '0';
            }
        }
        // and offline the less common case
        return _verifyNLZ2();
    }

    private char _verifyNLZ2() throws JacksonException
    {
        if (_inputPtr >= _inputEnd && !_loadMore()) {
            return '0';
        }
        char ch = _inputBuffer[_inputPtr];
        if (ch < '0' || ch > '9') {
            return '0';
        }
        if (!isEnabled(JsonReadFeature.ALLOW_LEADING_ZEROS_FOR_NUMBERS)) {
            _reportInvalidNumber("Leading zeroes not allowed");
        }
        // if so, just need to skip either all zeroes (if followed by number); or all but one (if non-number)
        ++_inputPtr; // Leading zero to be skipped
        if (ch == INT_0) {
            while (_inputPtr < _inputEnd || _loadMore()) {
                ch = _inputBuffer[_inputPtr];
                if (ch < '0' || ch > '9') { // followed by non-number; retain one zero
                    return '0';
                }
                ++_inputPtr; // skip previous zero
                if (ch != '0') { // followed by other number; return
                    break;
                }
            }
        }
        return ch;
    }

    // Method called if expected numeric value (due to leading sign) does not
    // look like a number
    protected JsonToken _handleInvalidNumberStart(int ch, boolean negative) throws JacksonException
    {
        if (ch == 'I') {
            if (_inputPtr >= _inputEnd) {
                if (!_loadMore()) {
                    _reportInvalidEOFInValue(JsonToken.VALUE_NUMBER_INT);
                }
            }
            ch = _inputBuffer[_inputPtr++];
            if (ch == 'N') {
                String match = negative ? "-INF" :"+INF";
                _matchToken(match, 3);
                if (isEnabled(JsonReadFeature.ALLOW_NON_NUMERIC_NUMBERS)) {
                    return resetAsNaN(match, negative ? Double.NEGATIVE_INFINITY : Double.POSITIVE_INFINITY);
                }
                _reportError("Non-standard token '"+match+"': enable JsonParser.Feature.ALLOW_NON_NUMERIC_NUMBERS to allow");
            } else if (ch == 'n') {
                String match = negative ? "-Infinity" :"+Infinity";
                _matchToken(match, 3);
                if (isEnabled(JsonReadFeature.ALLOW_NON_NUMERIC_NUMBERS)) {
                    return resetAsNaN(match, negative ? Double.NEGATIVE_INFINITY : Double.POSITIVE_INFINITY);
                }
                _reportError("Non-standard token '"+match+"': enable JsonParser.Feature.ALLOW_NON_NUMERIC_NUMBERS to allow");
            }
        }
        _reportUnexpectedNumberChar(ch, "expected digit (0-9) to follow minus sign, for valid numeric value");
        return null;
    }

    /**
     * Method called to ensure that a root-value is followed by a space
     * token.
     *<p>
     * NOTE: caller MUST ensure there is at least one character available;
     * and that input pointer is AT given char (not past)
     *
     * @param ch First character of likely white space to skip
     *
     * @throws WrappedIOException for low-level read issues
     * @throws StreamReadException for decoding problems
     */
    private final void _verifyRootSpace(int ch) throws JacksonException
    {
        // caller had pushed it back, before calling; reset
        ++_inputPtr;
        switch (ch) {
        case ' ':
        case '\t':
            return;
        case '\r':
            _skipCR();
            return;
        case '\n':
            ++_currInputRow;
            _currInputRowStart = _inputPtr;
            return;
        }
        _reportMissingRootWS(ch);
    }

    /*
    /**********************************************************************
    /* Internal methods, secondary parsing
    /**********************************************************************
     */

    protected final String _parseName() throws JacksonException
    {
        // First: let's try to see if we have a simple name: one that does
        // not cross input buffer boundary, and does not contain escape sequences.
        int ptr = _inputPtr;
        int hash = _hashSeed;
        final int[] codes = _icLatin1;

        while (ptr < _inputEnd) {
            int ch = _inputBuffer[ptr];
            if (ch < codes.length && codes[ch] != 0) {
                if (ch == '"') {
                    int start = _inputPtr;
                    _inputPtr = ptr+1; // to skip the quote
                    return _symbols.findSymbol(_inputBuffer, start, ptr - start, hash);
                }
                break;
            }
            hash = (hash * CharsToNameCanonicalizer.HASH_MULT) + ch;
            ++ptr;
        }
        int start = _inputPtr;
        _inputPtr = ptr;
        return _parseName2(start, hash, INT_QUOTE);
    }

    private String _parseName2(int startPtr, int hash, int endChar) throws JacksonException
    {
        _textBuffer.resetWithShared(_inputBuffer, startPtr, (_inputPtr - startPtr));

        /* Output pointers; calls will also ensure that the buffer is
         * not shared and has room for at least one more char.
         */
        char[] outBuf = _textBuffer.getCurrentSegment();
        int outPtr = _textBuffer.getCurrentSegmentSize();

        while (true) {
            if (_inputPtr >= _inputEnd) {
                if (!_loadMore()) {
                    _reportInvalidEOF(" in property name", JsonToken.PROPERTY_NAME);
                }
            }
            char c = _inputBuffer[_inputPtr++];
            int i = (int) c;
            if (i <= INT_BACKSLASH) {
                if (i == INT_BACKSLASH) {
                    /* Although chars outside of BMP are to be escaped as
                     * an UTF-16 surrogate pair, does that affect decoding?
                     * For now let's assume it does not.
                     */
                    c = _decodeEscaped();
                } else if (i <= endChar) {
                    if (i == endChar) {
                        break;
                    }
                    if (i < INT_SPACE) {
                        _throwUnquotedSpace(i, "name");
                    }
                }
            }
            hash = (hash * CharsToNameCanonicalizer.HASH_MULT) + c;
            // Ok, let's add char to output:
            outBuf[outPtr++] = c;

            // Need more room?
            if (outPtr >= outBuf.length) {
                outBuf = _textBuffer.finishCurrentSegment();
                outPtr = 0;
            }
        }
        _textBuffer.setCurrentLength(outPtr);
        {
            TextBuffer tb = _textBuffer;
            char[] buf = tb.getTextBuffer();
            int start = tb.getTextOffset();
            int len = tb.size();
            return _symbols.findSymbol(buf, start, len, hash);
        }
    }

    /**
     * Method called when we see non-white space character other
     * than double quote, when expecting an Object property name.
     * In standard mode will just throw an expection; but
     * in non-standard modes may be able to parse name.
     *
     * @param i First not-yet-decoded character of possible "odd name" to decode
     *
     * @return Name decoded, if allowed and successful
     *
     * @throws WrappedIOException for low-level read issues
     * @throws StreamReadException for decoding problems
     */
    protected String _handleOddName(int i) throws JacksonException
    {
        // Allow single quotes?
        if (i == '\'' && isEnabled(JsonReadFeature.ALLOW_SINGLE_QUOTES)) {
            return _parseAposName();
        }
        // Allow unquoted names if feature enabled:
        if (!isEnabled(JsonReadFeature.ALLOW_UNQUOTED_PROPERTY_NAMES)) {
            _reportUnexpectedChar(i, "was expecting double-quote to start property name");
        }
        final int[] codes = CharTypes.getInputCodeLatin1JsNames();
        final int maxCode = codes.length;

        // Also: first char must be a valid name char, but NOT be number
        boolean firstOk;

        if (i < maxCode) { // identifier, or a number ([jackson-core#102])
            firstOk = (codes[i] == 0);
        } else {
            firstOk = Character.isJavaIdentifierPart((char) i);
        }
        if (!firstOk) {
            _reportUnexpectedChar(i, "was expecting either valid name character (for unquoted name) or double-quote (for quoted) to start property name");
        }
        int ptr = _inputPtr;
        int hash = _hashSeed;
        final int inputLen = _inputEnd;

        if (ptr < inputLen) {
            do {
                int ch = _inputBuffer[ptr];
                if (ch < maxCode) {
                    if (codes[ch] != 0) {
                        int start = _inputPtr-1; // -1 to bring back first char
                        _inputPtr = ptr;
                        return _symbols.findSymbol(_inputBuffer, start, ptr - start, hash);
                    }
                } else if (!Character.isJavaIdentifierPart((char) ch)) {
                    int start = _inputPtr-1; // -1 to bring back first char
                    _inputPtr = ptr;
                    return _symbols.findSymbol(_inputBuffer, start, ptr - start, hash);
                }
                hash = (hash * CharsToNameCanonicalizer.HASH_MULT) + ch;
                ++ptr;
            } while (ptr < inputLen);
        }
        int start = _inputPtr-1;
        _inputPtr = ptr;
        return _handleOddName2(start, hash, codes);
    }

    protected String _parseAposName() throws JacksonException
    {
        // Note: mostly copy of _parseName()
        int ptr = _inputPtr;
        int hash = _hashSeed;
        final int inputLen = _inputEnd;

        if (ptr < inputLen) {
            final int[] codes = _icLatin1;
            final int maxCode = codes.length;

            do {
                int ch = _inputBuffer[ptr];
                if (ch == '\'') {
                    int start = _inputPtr;
                    _inputPtr = ptr+1; // to skip the quote
                    return _symbols.findSymbol(_inputBuffer, start, ptr - start, hash);
                }
                if (ch < maxCode && codes[ch] != 0) {
                    break;
                }
                hash = (hash * CharsToNameCanonicalizer.HASH_MULT) + ch;
                ++ptr;
            } while (ptr < inputLen);
        }

        int start = _inputPtr;
        _inputPtr = ptr;

        return _parseName2(start, hash, '\'');
    }

    /**
     * Method for handling cases where first non-space character
     * of an expected value token is not legal for standard JSON content.
     *
     * @param i First undecoded character of possible "odd value" to decode
     *
     * @return Type of value decoded, if allowed and successful
     *
     * @throws WrappedIOException for low-level read issues
     * @throws StreamReadException for decoding problems
     */
    protected JsonToken _handleOddValue(int i) throws JacksonException
    {
        // Most likely an error, unless we are to allow single-quote-strings
        switch (i) {
        case '\'':
            /* Allow single quotes? Unlike with regular Strings, we'll eagerly parse
             * contents; this so that there'sno need to store information on quote char used.
             * Also, no separation to fast/slow parsing; we'll just do
             * one regular (~= slowish) parsing, to keep code simple
             */
            if (isEnabled(JsonReadFeature.ALLOW_SINGLE_QUOTES)) {
                return _handleApos();
            }
            break;
        case ']':
            // 28-Mar-2016: [core#116]: If Feature.ALLOW_MISSING_VALUES is enabled
            //   we may allow "missing values", that is, encountering a trailing
            //   comma or closing marker where value would be expected
            if (!_streamReadContext.inArray()) {
                break;
            }
            // fall through
        case ',':
            // 11-May-2020, tatu: [core#616] No commas in root level
            if (!_streamReadContext.inRoot()) {
                if ((_formatReadFeatures & FEAT_MASK_ALLOW_MISSING) != 0) {
                    --_inputPtr;
                    return JsonToken.VALUE_NULL;
                }
            }
            break;
        case 'N':
            _matchToken("NaN", 1);
            if (isEnabled(JsonReadFeature.ALLOW_NON_NUMERIC_NUMBERS)) {
                return resetAsNaN("NaN", Double.NaN);
            }
            _reportError("Non-standard token 'NaN': enable JsonParser.Feature.ALLOW_NON_NUMERIC_NUMBERS to allow");
            break;
        case 'I':
            _matchToken("Infinity", 1);
            if (isEnabled(JsonReadFeature.ALLOW_NON_NUMERIC_NUMBERS)) {
                return resetAsNaN("Infinity", Double.POSITIVE_INFINITY);
            }
            _reportError("Non-standard token 'Infinity': enable JsonParser.Feature.ALLOW_NON_NUMERIC_NUMBERS to allow");
            break;
        case '+': // note: '-' is taken as number
            if (_inputPtr >= _inputEnd) {
                if (!_loadMore()) {
                    _reportInvalidEOFInValue(JsonToken.VALUE_NUMBER_INT);
                }
            }
            return _handleInvalidNumberStart(_inputBuffer[_inputPtr++], false);
        }
        // [core#77] Try to decode most likely token
        if (Character.isJavaIdentifierStart(i)) {
            _reportInvalidToken(""+((char) i), _validJsonTokenList());
        }
        // but if it doesn't look like a token:
        _reportUnexpectedChar(i, "expected a valid value "+_validJsonValueList());
        return null;
    }

    protected JsonToken _handleApos() throws JacksonException
    {
        char[] outBuf = _textBuffer.emptyAndGetCurrentSegment();
        int outPtr = _textBuffer.getCurrentSegmentSize();

        while (true) {
            if (_inputPtr >= _inputEnd) {
                if (!_loadMore()) {
                    _reportInvalidEOF(": was expecting closing quote for a string value",
                            JsonToken.VALUE_STRING);
                }
            }
            char c = _inputBuffer[_inputPtr++];
            int i = (int) c;
            if (i <= '\\') {
                if (i == '\\') {
                    /* Although chars outside of BMP are to be escaped as
                     * an UTF-16 surrogate pair, does that affect decoding?
                     * For now let's assume it does not.
                     */
                    c = _decodeEscaped();
                } else if (i <= '\'') {
                    if (i == '\'') {
                        break;
                    }
                    if (i < INT_SPACE) {
                        _throwUnquotedSpace(i, "string value");
                    }
                }
            }
            // Need more room?
            if (outPtr >= outBuf.length) {
                outBuf = _textBuffer.finishCurrentSegment();
                outPtr = 0;
            }
            // Ok, let's add char to output:
            outBuf[outPtr++] = c;
        }
        _textBuffer.setCurrentLength(outPtr);
        return JsonToken.VALUE_STRING;
    }

    private String _handleOddName2(int startPtr, int hash, int[] codes) throws JacksonException
    {
        _textBuffer.resetWithShared(_inputBuffer, startPtr, (_inputPtr - startPtr));
        char[] outBuf = _textBuffer.getCurrentSegment();
        int outPtr = _textBuffer.getCurrentSegmentSize();
        final int maxCode = codes.length;

        while (true) {
            if (_inputPtr >= _inputEnd) {
                if (!_loadMore()) { // acceptable for now (will error out later)
                    break;
                }
            }
            char c = _inputBuffer[_inputPtr];
            int i = (int) c;
            if (i < maxCode) {
                if (codes[i] != 0) {
                    break;
                }
            } else if (!Character.isJavaIdentifierPart(c)) {
                break;
            }
            ++_inputPtr;
            hash = (hash * CharsToNameCanonicalizer.HASH_MULT) + i;
            // Ok, let's add char to output:
            outBuf[outPtr++] = c;

            // Need more room?
            if (outPtr >= outBuf.length) {
                outBuf = _textBuffer.finishCurrentSegment();
                outPtr = 0;
            }
        }
        _textBuffer.setCurrentLength(outPtr);
        {
            TextBuffer tb = _textBuffer;
            char[] buf = tb.getTextBuffer();
            int start = tb.getTextOffset();
            int len = tb.size();

            return _symbols.findSymbol(buf, start, len, hash);
        }
    }

    protected final void _finishString() throws JacksonException
    {
        /* First: let's try to see if we have simple String value: one
         * that does not cross input buffer boundary, and does not
         * contain escape sequences.
         */
        int ptr = _inputPtr;
        final int inputLen = _inputEnd;

        if (ptr < inputLen) {
            final int[] codes = _icLatin1;
            final int maxCode = codes.length;

            do {
                int ch = _inputBuffer[ptr];
                if (ch < maxCode && codes[ch] != 0) {
                    if (ch == '"') {
                        _textBuffer.resetWithShared(_inputBuffer, _inputPtr, (ptr-_inputPtr));
                        _inputPtr = ptr+1;
                        // Yes, we got it all
                        return;
                    }
                    break;
                }
                ++ptr;
            } while (ptr < inputLen);
        }

        // Either ran out of input, or bumped into an escape sequence...
        _textBuffer.resetWithCopy(_inputBuffer, _inputPtr, (ptr-_inputPtr));
        _inputPtr = ptr;
        _finishString2();
    }

    protected void _finishString2() throws JacksonException
    {
        char[] outBuf = _textBuffer.getCurrentSegment();
        int outPtr = _textBuffer.getCurrentSegmentSize();
        final int[] codes = _icLatin1;
        final int maxCode = codes.length;

        while (true) {
            if (_inputPtr >= _inputEnd) {
                if (!_loadMore()) {
                    _reportInvalidEOF(": was expecting closing quote for a string value",
                            JsonToken.VALUE_STRING);
                }
            }
            char c = _inputBuffer[_inputPtr++];
            int i = (int) c;
            if (i < maxCode && codes[i] != 0) {
                if (i == INT_QUOTE) {
                    break;
                } else if (i == INT_BACKSLASH) {
                    /* Although chars outside of BMP are to be escaped as
                     * an UTF-16 surrogate pair, does that affect decoding?
                     * For now let's assume it does not.
                     */
                    c = _decodeEscaped();
                } else if (i < INT_SPACE) {
                    _throwUnquotedSpace(i, "string value");
                } // anything else?
            }
            // Need more room?
            if (outPtr >= outBuf.length) {
                outBuf = _textBuffer.finishCurrentSegment();
                outPtr = 0;
            }
            // Ok, let's add char to output:
            outBuf[outPtr++] = c;
        }
        _textBuffer.setCurrentLength(outPtr);
    }

    /**
     * Method called to skim through rest of unparsed String value,
     * if it is not needed. This can be done bit faster if contents
     * need not be stored for future access.
     *
     * @throws WrappedIOException for low-level read issues
     * @throws StreamReadException for decoding problems
     */
    protected final void _skipString() throws JacksonException
    {
        _tokenIncomplete = false;

        int inPtr = _inputPtr;
        int inLen = _inputEnd;
        char[] inBuf = _inputBuffer;

        while (true) {
            if (inPtr >= inLen) {
                _inputPtr = inPtr;
                if (!_loadMore()) {
                    _reportInvalidEOF(": was expecting closing quote for a string value",
                            JsonToken.VALUE_STRING);
                }
                inPtr = _inputPtr;
                inLen = _inputEnd;
            }
            char c = inBuf[inPtr++];
            int i = (int) c;
            if (i <= INT_BACKSLASH) {
                if (i == INT_BACKSLASH) {
                    // Although chars outside of BMP are to be escaped as an UTF-16 surrogate pair,
                    // does that affect decoding? For now let's assume it does not.
                    _inputPtr = inPtr;
                    /*c = */ _decodeEscaped();
                    inPtr = _inputPtr;
                    inLen = _inputEnd;
                } else if (i <= INT_QUOTE) {
                    if (i == INT_QUOTE) {
                        _inputPtr = inPtr;
                        break;
                    }
                    if (i < INT_SPACE) {
                        _inputPtr = inPtr;
                        _throwUnquotedSpace(i, "string value");
                    }
                }
            }
        }
    }

    /*
    /**********************************************************************
    /* Internal methods, other parsing
    /**********************************************************************
     */

    // We actually need to check the character value here
    // (to see if we have \n following \r).
    protected final void _skipCR() throws JacksonException {
        if (_inputPtr < _inputEnd || _loadMore()) {
            if (_inputBuffer[_inputPtr] == '\n') {
                ++_inputPtr;
            }
        }
        ++_currInputRow;
        _currInputRowStart = _inputPtr;
    }

    private final int _skipColon() throws JacksonException
    {
        if ((_inputPtr + 4) >= _inputEnd) {
            return _skipColon2(false);
        }
        char c = _inputBuffer[_inputPtr];
        if (c == ':') { // common case, no leading space
            int i = _inputBuffer[++_inputPtr];
            if (i > INT_SPACE) { // nor trailing
                if (i == INT_SLASH || i == INT_HASH) {
                    return _skipColon2(true);
                }
                ++_inputPtr;
                return i;
            }
            if (i == INT_SPACE || i == INT_TAB) {
                i = (int) _inputBuffer[++_inputPtr];
                if (i > INT_SPACE) {
                    if (i == INT_SLASH || i == INT_HASH) {
                        return _skipColon2(true);
                    }
                    ++_inputPtr;
                    return i;
                }
            }
            return _skipColon2(true); // true -> skipped colon
        }
        if (c == ' ' || c == '\t') {
            c = _inputBuffer[++_inputPtr];
        }
        if (c == ':') {
            int i = _inputBuffer[++_inputPtr];
            if (i > INT_SPACE) {
                if (i == INT_SLASH || i == INT_HASH) {
                    return _skipColon2(true);
                }
                ++_inputPtr;
                return i;
            }
            if (i == INT_SPACE || i == INT_TAB) {
                i = (int) _inputBuffer[++_inputPtr];
                if (i > INT_SPACE) {
                    if (i == INT_SLASH || i == INT_HASH) {
                        return _skipColon2(true);
                    }
                    ++_inputPtr;
                    return i;
                }
            }
            return _skipColon2(true);
        }
        return _skipColon2(false);
    }

    private final int _skipColon2(boolean gotColon) throws JacksonException
    {
        while (_inputPtr < _inputEnd || _loadMore()) {
            int i = (int) _inputBuffer[_inputPtr++];
            if (i > INT_SPACE) {
                if (i == INT_SLASH) {
                    _skipComment();
                    continue;
                }
                if (i == INT_HASH) {
                    if (_skipYAMLComment()) {
                        continue;
                    }
                }
                if (gotColon) {
                    return i;
                }
                if (i != INT_COLON) {
                    _reportUnexpectedChar(i, "was expecting a colon to separate property name and value");
                }
                gotColon = true;
                continue;
            }
            if (i < INT_SPACE) {
                if (i == INT_LF) {
                    ++_currInputRow;
                    _currInputRowStart = _inputPtr;
                } else if (i == INT_CR) {
                    _skipCR();
                } else if (i != INT_TAB) {
                    _throwInvalidSpace(i);
                }
            }
        }
        _reportInvalidEOF(" within/between "+_streamReadContext.typeDesc()+" entries",
                null);
        return -1;
    }

    // Variant called when we know there's at least 4 more bytes available
    private final int _skipColonFast(int ptr) throws JacksonException
    {
        int i = (int) _inputBuffer[ptr++];
        if (i == INT_COLON) { // common case, no leading space
            i = _inputBuffer[ptr++];
            if (i > INT_SPACE) { // nor trailing
                if (i != INT_SLASH && i != INT_HASH) {
                    _inputPtr = ptr;
                    return i;
                }
            } else if (i == INT_SPACE || i == INT_TAB) {
                i = (int) _inputBuffer[ptr++];
                if (i > INT_SPACE) {
                    if (i != INT_SLASH && i != INT_HASH) {
                        _inputPtr = ptr;
                        return i;
                    }
                }
            }
            _inputPtr = ptr-1;
            return _skipColon2(true); // true -> skipped colon
        }
        if (i == INT_SPACE || i == INT_TAB) {
            i = _inputBuffer[ptr++];
        }
        boolean gotColon = (i == INT_COLON);
        if (gotColon) {
            i = _inputBuffer[ptr++];
            if (i > INT_SPACE) {
                if (i != INT_SLASH && i != INT_HASH) {
                    _inputPtr = ptr;
                    return i;
                }
            } else if (i == INT_SPACE || i == INT_TAB) {
                i = (int) _inputBuffer[ptr++];
                if (i > INT_SPACE) {
                    if (i != INT_SLASH && i != INT_HASH) {
                        _inputPtr = ptr;
                        return i;
                    }
                }
            }
        }
        _inputPtr = ptr-1;
        return _skipColon2(gotColon);
    }

    // Primary loop: no reloading, comment handling
    private final int _skipComma(int i) throws JacksonException
    {
        if (i != INT_COMMA) {
            _reportUnexpectedChar(i, "was expecting comma to separate "+_streamReadContext.typeDesc()+" entries");
        }
        while (_inputPtr < _inputEnd) {
            i = (int) _inputBuffer[_inputPtr++];
            if (i > INT_SPACE) {
                if (i == INT_SLASH || i == INT_HASH) {
                    --_inputPtr;
                    return _skipAfterComma2();
                }
                return i;
            }
            if (i < INT_SPACE) {
                if (i == INT_LF) {
                    ++_currInputRow;
                    _currInputRowStart = _inputPtr;
                } else if (i == INT_CR) {
                    _skipCR();
                } else if (i != INT_TAB) {
                    _throwInvalidSpace(i);
                }
            }
        }
        return _skipAfterComma2();
    }

    private final int _skipAfterComma2() throws JacksonException
    {
        while (_inputPtr < _inputEnd || _loadMore()) {
            int i = (int) _inputBuffer[_inputPtr++];
            if (i > INT_SPACE) {
                if (i == INT_SLASH) {
                    _skipComment();
                    continue;
                }
                if (i == INT_HASH) {
                    if (_skipYAMLComment()) {
                        continue;
                    }
                }
                return i;
            }
            if (i < INT_SPACE) {
                if (i == INT_LF) {
                    ++_currInputRow;
                    _currInputRowStart = _inputPtr;
                } else if (i == INT_CR) {
                    _skipCR();
                } else if (i != INT_TAB) {
                    _throwInvalidSpace(i);
                }
            }
        }
        throw _constructReadException("Unexpected end-of-input within/between "+_streamReadContext.typeDesc()+" entries");
    }

    private final int _skipWSOrEnd() throws JacksonException
    {
        // Let's handle first character separately since it is likely that
        // it is either non-whitespace; or we have longer run of white space
        if (_inputPtr >= _inputEnd) {
            if (!_loadMore()) {
                return _eofAsNextChar();
            }
        }
        int i = _inputBuffer[_inputPtr++];
        if (i > INT_SPACE) {
            if (i == INT_SLASH || i == INT_HASH) {
                --_inputPtr;
                return _skipWSOrEnd2();
            }
            return i;
        }
        if (i != INT_SPACE) {
            if (i == INT_LF) {
                ++_currInputRow;
                _currInputRowStart = _inputPtr;
            } else if (i == INT_CR) {
                _skipCR();
            } else if (i != INT_TAB) {
                _throwInvalidSpace(i);
            }
        }

        while (_inputPtr < _inputEnd) {
            i = (int) _inputBuffer[_inputPtr++];
            if (i > INT_SPACE) {
                if (i == INT_SLASH || i == INT_HASH) {
                    --_inputPtr;
                    return _skipWSOrEnd2();
                }
                return i;
            }
            if (i != INT_SPACE) {
                if (i == INT_LF) {
                    ++_currInputRow;
                    _currInputRowStart = _inputPtr;
                } else if (i == INT_CR) {
                    _skipCR();
                } else if (i != INT_TAB) {
                    _throwInvalidSpace(i);
                }
            }
        }
        return _skipWSOrEnd2();
    }

    private int _skipWSOrEnd2() throws JacksonException
    {
        while (true) {
            if (_inputPtr >= _inputEnd) {
                if (!_loadMore()) { // We ran out of input...
                    return _eofAsNextChar();
                }
            }
            int i = (int) _inputBuffer[_inputPtr++];
            if (i > INT_SPACE) {
                if (i == INT_SLASH) {
                    _skipComment();
                    continue;
                }
                if (i == INT_HASH) {
                    if (_skipYAMLComment()) {
                        continue;
                    }
                }
                return i;
            } else if (i != INT_SPACE) {
                if (i == INT_LF) {
                    ++_currInputRow;
                    _currInputRowStart = _inputPtr;
                } else if (i == INT_CR) {
                    _skipCR();
                } else if (i != INT_TAB) {
                    _throwInvalidSpace(i);
                }
            }
        }
    }

    private void _skipComment() throws JacksonException
    {
        if (!isEnabled(JsonReadFeature.ALLOW_JAVA_COMMENTS)) {
            _reportUnexpectedChar('/', "maybe a (non-standard) comment? (not recognized as one since Feature 'ALLOW_COMMENTS' not enabled for parser)");
        }
        // First: check which comment (if either) it is:
        if (_inputPtr >= _inputEnd && !_loadMore()) {
            _reportInvalidEOF(" in a comment", null);
        }
        char c = _inputBuffer[_inputPtr++];
        if (c == '/') {
            _skipLine();
        } else if (c == '*') {
            _skipCComment();
        } else {
            _reportUnexpectedChar(c, "was expecting either '*' or '/' for a comment");
        }
    }

    private void _skipCComment() throws JacksonException
    {
        // Ok: need the matching '*/'
        while ((_inputPtr < _inputEnd) || _loadMore()) {
            int i = (int) _inputBuffer[_inputPtr++];
            if (i <= '*') {
                if (i == '*') { // end?
                    if ((_inputPtr >= _inputEnd) && !_loadMore()) {
                        break;
                    }
                    if (_inputBuffer[_inputPtr] == INT_SLASH) {
                        ++_inputPtr;
                        return;
                    }
                    continue;
                }
                if (i < INT_SPACE) {
                    if (i == INT_LF) {
                        ++_currInputRow;
                        _currInputRowStart = _inputPtr;
                    } else if (i == INT_CR) {
                        _skipCR();
                    } else if (i != INT_TAB) {
                        _throwInvalidSpace(i);
                    }
                }
            }
        }
        _reportInvalidEOF(" in a comment", null);
    }

    private boolean _skipYAMLComment() throws JacksonException
    {
        if (!isEnabled(JsonReadFeature.ALLOW_YAML_COMMENTS)) {
            return false;
        }
        _skipLine();
        return true;
    }

    private void _skipLine() throws JacksonException
    {
        // Ok: need to find EOF or linefeed
        while ((_inputPtr < _inputEnd) || _loadMore()) {
            int i = (int) _inputBuffer[_inputPtr++];
            if (i < INT_SPACE) {
                if (i == INT_LF) {
                    ++_currInputRow;
                    _currInputRowStart = _inputPtr;
                    break;
                } else if (i == INT_CR) {
                    _skipCR();
                    break;
                } else if (i != INT_TAB) {
                    _throwInvalidSpace(i);
                }
            }
        }
    }

    @Override
    protected char _decodeEscaped() throws JacksonException
    {
        if (_inputPtr >= _inputEnd) {
            if (!_loadMore()) {
                _reportInvalidEOF(" in character escape sequence", JsonToken.VALUE_STRING);
            }
        }
        char c = _inputBuffer[_inputPtr++];

        switch ((int) c) {
            // First, ones that are mapped
        case 'b':
            return '\b';
        case 't':
            return '\t';
        case 'n':
            return '\n';
        case 'f':
            return '\f';
        case 'r':
            return '\r';

            // And these are to be returned as they are
        case '"':
        case '/':
        case '\\':
            return c;

        case 'u': // and finally hex-escaped
            break;

        default:
            return _handleUnrecognizedCharacterEscape(c);
        }

        // Ok, a hex escape. Need 4 characters
        int value = 0;
        for (int i = 0; i < 4; ++i) {
            if (_inputPtr >= _inputEnd) {
                if (!_loadMore()) {
                    _reportInvalidEOF(" in character escape sequence", JsonToken.VALUE_STRING);
                }
            }
            int ch = (int) _inputBuffer[_inputPtr++];
            int digit = CharTypes.charToHex(ch);
            if (digit < 0) {
                _reportUnexpectedChar(ch, "expected a hex-digit for character escape sequence");
            }
            value = (value << 4) | digit;
        }
        return (char) value;
    }

    private final void _matchTrue() throws JacksonException {
        int ptr = _inputPtr;
        if ((ptr + 3) < _inputEnd) {
            final char[] b = _inputBuffer;
            if (b[ptr] == 'r' && b[++ptr] == 'u' && b[++ptr] == 'e') {
                char c = b[++ptr];
                if (c < '0' || c == ']' || c == '}') { // expected/allowed chars
                    _inputPtr = ptr;
                    return;
                }
            }
        }
        // buffer boundary, or problem, offline
        _matchToken("true", 1);
    }

    private final void _matchFalse() throws JacksonException {
        int ptr = _inputPtr;
        if ((ptr + 4) < _inputEnd) {
            final char[] b = _inputBuffer;
            if (b[ptr] == 'a' && b[++ptr] == 'l' && b[++ptr] == 's' && b[++ptr] == 'e') {
                char c = b[++ptr];
                if (c < '0' || c == ']' || c == '}') { // expected/allowed chars
                    _inputPtr = ptr;
                    return;
                }
            }
        }
        // buffer boundary, or problem, offline
        _matchToken("false", 1);
    }

    private final void _matchNull() throws JacksonException {
        int ptr = _inputPtr;
        if ((ptr + 3) < _inputEnd) {
            final char[] b = _inputBuffer;
            if (b[ptr] == 'u' && b[++ptr] == 'l' && b[++ptr] == 'l') {
                char c = b[++ptr];
                if (c < '0' || c == ']' || c == '}') { // expected/allowed chars
                    _inputPtr = ptr;
                    return;
                }
            }
        }
        // buffer boundary, or problem, offline
        _matchToken("null", 1);
    }

    // Helper method for checking whether input matches expected token
    protected final void _matchToken(String matchStr, int i) throws JacksonException
    {
        final int len = matchStr.length();
        if ((_inputPtr + len) >= _inputEnd) {
            _matchToken2(matchStr, i);
            return;
        }

        do {
            if (_inputBuffer[_inputPtr] != matchStr.charAt(i)) {
                _reportInvalidToken(matchStr.substring(0, i));
            }
            ++_inputPtr;
        } while (++i < len);
        int ch = _inputBuffer[_inputPtr];
        if (ch >= '0' && ch != ']' && ch != '}') { // expected/allowed chars
            _checkMatchEnd(matchStr, i, ch);
        }
    }

    private final void _matchToken2(String matchStr, int i) throws JacksonException
    {
        final int len = matchStr.length();
        do {
            if (((_inputPtr >= _inputEnd) && !_loadMore())
                ||  (_inputBuffer[_inputPtr] != matchStr.charAt(i))) {
                _reportInvalidToken(matchStr.substring(0, i));
            }
            ++_inputPtr;
        } while (++i < len);
    
        // but let's also ensure we either get EOF, or non-alphanum char...
        if (_inputPtr >= _inputEnd && !_loadMore()) {
            return;
        }
        int ch = _inputBuffer[_inputPtr];
        if (ch >= '0' && ch != ']' && ch != '}') { // expected/allowed chars
            _checkMatchEnd(matchStr, i, ch);
        }
    }

    private final void _checkMatchEnd(String matchStr, int i, int c) throws JacksonException {
        // but actually only alphanums are problematic
        char ch = (char) c;
        if (Character.isJavaIdentifierPart(ch)) {
            _reportInvalidToken(matchStr.substring(0, i));
        }
    }

    /*
    /**********************************************************************
    /* Binary access
    /**********************************************************************
     */

    /**
     * Efficient handling for incremental parsing of base64-encoded
     * textual content.
     *
     * @param b64variant Type of base64 encoding expected in context
     *
     * @return Fully decoded value of base64 content
     *
     * @throws WrappedIOException for low-level read issues
     * @throws StreamReadException for decoding problems
     */
    @SuppressWarnings("resource")
    protected byte[] _decodeBase64(Base64Variant b64variant) throws JacksonException
    {
        ByteArrayBuilder builder = _getByteArrayBuilder();

        //main_loop:
        while (true) {
            // first, we'll skip preceding white space, if any
            char ch;
            do {
                if (_inputPtr >= _inputEnd) {
                    _loadMoreGuaranteed();
                }
                ch = _inputBuffer[_inputPtr++];
            } while (ch <= INT_SPACE);
            int bits = b64variant.decodeBase64Char(ch);
            if (bits < 0) {
                if (ch == '"') { // reached the end, fair and square?
                    return builder.toByteArray();
                }
                bits = _decodeBase64Escape(b64variant, ch, 0);
                if (bits < 0) { // white space to skip
                    continue;
                }
            }
            int decodedData = bits;

            // then second base64 char; can't get padding yet, nor ws

            if (_inputPtr >= _inputEnd) {
                _loadMoreGuaranteed();
            }
            ch = _inputBuffer[_inputPtr++];
            bits = b64variant.decodeBase64Char(ch);
            if (bits < 0) {
                bits = _decodeBase64Escape(b64variant, ch, 1);
            }
            decodedData = (decodedData << 6) | bits;

            // third base64 char; can be padding, but not ws
            if (_inputPtr >= _inputEnd) {
                _loadMoreGuaranteed();
            }
            ch = _inputBuffer[_inputPtr++];
            bits = b64variant.decodeBase64Char(ch);

            // First branch: can get padding (-> 1 byte)
            if (bits < 0) {
                if (bits != Base64Variant.BASE64_VALUE_PADDING) {
                    // as per [JACKSON-631], could also just be 'missing'  padding
                    if (ch == '"') {
                        decodedData >>= 4;
                        builder.append(decodedData);
                        if (b64variant.usesPadding()) {
                            --_inputPtr; // to keep parser state bit more consistent
                            _handleBase64MissingPadding(b64variant);
                        }
                        return builder.toByteArray();
                    }
                    bits = _decodeBase64Escape(b64variant, ch, 2);
                }
                if (bits == Base64Variant.BASE64_VALUE_PADDING) {
                    // Ok, must get more padding chars, then
                    if (_inputPtr >= _inputEnd) {
                        _loadMoreGuaranteed();
                    }
                    ch = _inputBuffer[_inputPtr++];
                    if (!b64variant.usesPaddingChar(ch)) {
                        if (_decodeBase64Escape(b64variant, ch, 3) != Base64Variant.BASE64_VALUE_PADDING) {
                            _reportInvalidBase64Char(b64variant, ch, 3, "expected padding character '"+b64variant.getPaddingChar()+"'");
                        }
                    }
                    // Got 12 bits, only need 8, need to shift
                    decodedData >>= 4;
                    builder.append(decodedData);
                    continue;
                }
                // otherwise we got escaped other char, to be processed below
            }
            // Nope, 2 or 3 bytes
            decodedData = (decodedData << 6) | bits;
            // fourth and last base64 char; can be padding, but not ws
            if (_inputPtr >= _inputEnd) {
                _loadMoreGuaranteed();
            }
            ch = _inputBuffer[_inputPtr++];
            bits = b64variant.decodeBase64Char(ch);
            if (bits < 0) {
                if (bits != Base64Variant.BASE64_VALUE_PADDING) {
                    // as per [JACKSON-631], could also just be 'missing'  padding
                    if (ch == '"') {
                        decodedData >>= 2;
                        builder.appendTwoBytes(decodedData);
                        if (b64variant.usesPadding()) {
                            --_inputPtr; // to keep parser state bit more consistent
                            _handleBase64MissingPadding(b64variant);
                        }
                        return builder.toByteArray();
                    }
                    bits = _decodeBase64Escape(b64variant, ch, 3);
                }
                if (bits == Base64Variant.BASE64_VALUE_PADDING) {
                    // With padding we only get 2 bytes; but we have
                    // to shift it a bit so it is identical to triplet
                    // case with partial output.
                    // 3 chars gives 3x6 == 18 bits, of which 2 are
                    // dummies, need to discard:
                    decodedData >>= 2;
                    builder.appendTwoBytes(decodedData);
                    continue;
                }
                // otherwise we got escaped other char, to be processed below
            }
            // otherwise, our triplet is now complete
            decodedData = (decodedData << 6) | bits;
            builder.appendThreeBytes(decodedData);
        }
    }

    /*
    /**********************************************************************
    /* Internal methods, location updating
    /**********************************************************************
     */

    @Override
    public JsonLocation currentTokenLocation()
    {
        if (_currToken == JsonToken.PROPERTY_NAME) {
            long total = _currInputProcessed + (_nameStartOffset-1);
            return new JsonLocation(_contentReference(),
                    -1L, total, _nameStartRow, _nameStartCol);
        }
        return new JsonLocation(_contentReference(),
                -1L, _tokenInputTotal-1, _tokenInputRow, _tokenInputCol);
    }

    @Override
    public JsonLocation currentLocation() {
        final int col = _inputPtr - _currInputRowStart + 1; // 1-based
        return new JsonLocation(_contentReference(),
                -1L, _currInputProcessed + _inputPtr,
                _currInputRow, col);
    }

    // @since 2.7
    private final void _updateLocation()
    {
        int ptr = _inputPtr;
        _tokenInputTotal = _currInputProcessed + ptr;
        _tokenInputRow = _currInputRow;
        _tokenInputCol = ptr - _currInputRowStart;
    }

    // @since 2.7
    private final void _updateNameLocation()
    {
        int ptr = _inputPtr;
        _nameStartOffset = ptr;
        _nameStartRow = _currInputRow;
        _nameStartCol = ptr - _currInputRowStart;
    }

    /*
    /**********************************************************************
    /* Error reporting
    /**********************************************************************
     */

    protected void _reportInvalidToken(String matchedPart) throws JacksonException {
        _reportInvalidToken(matchedPart, _validJsonTokenList());
    }

    protected void _reportInvalidToken(String matchedPart, String msg) throws JacksonException
    {
        /* Let's just try to find what appears to be the token, using
         * regular Java identifier character rules. It's just a heuristic,
         * nothing fancy here.
         */
        StringBuilder sb = new StringBuilder(matchedPart);
        while ((_inputPtr < _inputEnd) || _loadMore()) {
            char c = _inputBuffer[_inputPtr];
            if (!Character.isJavaIdentifierPart(c)) {
                break;
            }
            ++_inputPtr;
            sb.append(c);
            if (sb.length() >= MAX_ERROR_TOKEN_LENGTH) {
                sb.append("...");
                break;
            }
        }
        throw _constructReadException("Unrecognized token '%s': was expecting %s", sb, msg);
    }

    /*
    /**********************************************************************
    /* Internal methods, other
    /**********************************************************************
     */

    private void _closeScope(int i) throws StreamReadException
    {
        if (i == INT_RBRACKET) {
            _updateLocation();
            if (!_streamReadContext.inArray()) {
                _reportMismatchedEndMarker(i, '}');
            }
            _streamReadContext = _streamReadContext.clearAndGetParent();
            _currToken = JsonToken.END_ARRAY;
        }
        if (i == INT_RCURLY) {
            _updateLocation();
            if (!_streamReadContext.inObject()) {
                _reportMismatchedEndMarker(i, ']');
            }
            _streamReadContext = _streamReadContext.clearAndGetParent();
            _currToken = JsonToken.END_OBJECT;
        }
    }
}<|MERGE_RESOLUTION|>--- conflicted
+++ resolved
@@ -121,16 +121,12 @@
     {
         super(readCtxt, ctxt, stdFeatures, formatFeatures);
         _reader = r;
-        _objectCodec = codec;
         _inputBuffer = inputBuffer;
         _inputPtr = start;
         _inputEnd = end;
-<<<<<<< HEAD
-=======
         _currInputRowStart = start;
         // If we have offset, need to omit that from byte offset, so:
         _currInputProcessed = -start;
->>>>>>> a6c29768
         _symbols = st;
         _hashSeed = st.hashSeed();
         _bufferRecyclable = bufferRecyclable;
