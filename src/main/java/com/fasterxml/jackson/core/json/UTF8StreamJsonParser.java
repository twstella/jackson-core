package com.fasterxml.jackson.core.json;

import java.io.*;

import com.fasterxml.jackson.core.*;
import com.fasterxml.jackson.core.io.CharTypes;
import com.fasterxml.jackson.core.io.IOContext;
import com.fasterxml.jackson.core.sym.ByteQuadsCanonicalizer;
import com.fasterxml.jackson.core.sym.FieldNameMatcher;
import com.fasterxml.jackson.core.util.*;

import static com.fasterxml.jackson.core.JsonTokenId.*;

/**
 * This is a concrete implementation of {@link JsonParser}, which is
 * based on a {@link java.io.InputStream} as the input source.
 */
public class UTF8StreamJsonParser
    extends JsonParserBase
{
    final static byte BYTE_LF = (byte) '\n';

    private final static int FEAT_MASK_TRAILING_COMMA = JsonReadFeature.ALLOW_TRAILING_COMMA.getMask();
    private final static int FEAT_MASK_ALLOW_MISSING = JsonReadFeature.ALLOW_MISSING_VALUES.getMask();

    // This is the main input-code lookup table, fetched eagerly
    private final static int[] _icUTF8 = CharTypes.getInputCodeUtf8();

    // Latin1 encoding is not supported, but we do use 8-bit subset for
    // pre-processing task, to simplify first pass, keep it fast.
    protected final static int[] _icLatin1 = CharTypes.getInputCodeLatin1();

    /*
    /**********************************************************
    /* Configuration
    /**********************************************************
     */

    /**
     * Symbol table that contains field names encountered so far
     */
    final protected ByteQuadsCanonicalizer _symbols;

    /*
    /**********************************************************
    /* Parsing state
    /**********************************************************
     */

    /**
     * Temporary buffer used for name parsing.
     */
    protected int[] _quadBuffer = new int[16];

    /**
     * Flag that indicates that the current token has not yet
     * been fully processed, and needs to be finished for
     * some access (or skipped to obtain the next token)
     */
    protected boolean _tokenIncomplete;

    /**
     * Temporary storage for partially parsed name bytes.
     */
    private int _quad1;

    /**
     * Temporary input pointer
     */
    private int _quadPtr;
    
    /**
     * Value of {@link #_inputPtr} at the time when the first character of
     * name token was read. Used for calculating token location when requested;
     * combined with {@link #_currInputProcessed}, may be updated appropriately
     * as needed.
     */
    protected int _nameStartOffset; 

    protected int _nameStartRow;

    protected int _nameStartCol;

    /*
    /**********************************************************
    /* Input buffering (from former 'StreamBasedParserBase')
    /**********************************************************
     */

    protected InputStream _inputStream;

    /*
    /**********************************************************
    /* Current input data
    /**********************************************************
     */

    /**
     * Current buffer from which data is read; generally data is read into
     * buffer from input source, but in some cases pre-loaded buffer
     * is handed to the parser.
     */
    protected byte[] _inputBuffer;

    /**
     * Flag that indicates whether the input buffer is recycable (and
     * needs to be returned to recycler once we are done) or not.
     *<p>
     * If it is not, it also means that parser can NOT modify underlying
     * buffer.
     */
    protected boolean _bufferRecyclable;

    /*
    /**********************************************************
    /* Life-cycle
    /**********************************************************
     */

    // 28-May-2019, tatu: Obsolete wrt [core#533] remove once verifying no dataformat
    //   module calls it.
    /*
    public UTF8StreamJsonParser(ObjectReadContext readCtxt, IOContext ctxt,
                                int stdFeatures, int formatReadFeatures,
                                InputStream in,
                                ByteQuadsCanonicalizer sym,
                                byte[] inputBuffer, int start, int end,
                                boolean bufferRecyclable)
    {
        this(readCtxt, ctxt, stdFeatures, formatReadFeatures, in, sym,
                inputBuffer, start, end, 0, bufferRecyclable);
    }
    */

    public UTF8StreamJsonParser(ObjectReadContext readCtxt, IOContext ctxt,
            int stdFeatures, int formatReadFeatures,
            InputStream in,
            ByteQuadsCanonicalizer sym,
            byte[] inputBuffer, int start, int end, int bytesPreProcessed,
            boolean bufferRecyclable)
    {
        super(readCtxt, ctxt, stdFeatures, formatReadFeatures);
        _inputStream = in;
        _symbols = sym;
        _inputBuffer = inputBuffer;
        _inputPtr = start;
        _inputEnd = end;
        _currInputRowStart = start - bytesPreProcessed;
        // If we have offset, need to omit that from byte offset, so:
        _currInputProcessed = -start + bytesPreProcessed;
        _bufferRecyclable = bufferRecyclable;
    }

    /*
    /**********************************************************
    /* Overrides for life-cycle
    /**********************************************************
     */

    @Override
    public int releaseBuffered(OutputStream out) throws IOException
    {
        int count = _inputEnd - _inputPtr;
        if (count < 1) {
            return 0;
        }
        // let's just advance ptr to end
        int origPtr = _inputPtr;
        out.write(_inputBuffer, origPtr, count);
        return count;
    }

    @Override
    public Object getInputSource() {
        return _inputStream;
    }

    /*
    /**********************************************************
    /* Overrides, low-level reading
    /**********************************************************
     */

    protected final boolean _loadMore() throws IOException
    {
        final int bufSize = _inputEnd;
<<<<<<< HEAD

=======
>>>>>>> 0a765c96
        if (_inputStream != null) {
            int space = _inputBuffer.length;
            if (space == 0) { // only occurs when we've been closed
                return false;
            }
            
            int count = _inputStream.read(_inputBuffer, 0, space);
            if (count > 0) {
                _inputPtr = 0;
                _inputEnd = count;

                _currInputProcessed += _inputEnd;
                _currInputRowStart -= _inputEnd;

                // 26-Nov-2015, tatu: Since name-offset requires it too, must offset
                //   this increase to avoid "moving" name-offset, resulting most likely
                //   in negative value, which is fine as combine value remains unchanged.
                _nameStartOffset -= bufSize;

                return true;
            }
            // End of input
            _closeInput();
            // Should never return 0, so let's fail
            if (count == 0) {
                throw new IOException("InputStream.read() returned 0 characters when trying to read "+_inputBuffer.length+" bytes");
            }
        }
        return false;
    }

    @Override
    protected void _closeInput() throws IOException
    {
        // We are not to call close() on the underlying InputStream
        // unless we "own" it, or auto-closing feature is enabled.
        if (_inputStream != null) {
            if (_ioContext.isResourceManaged() || isEnabled(StreamReadFeature.AUTO_CLOSE_SOURCE)) {
                _inputStream.close();
            }
            _inputStream = null;
        }
    }

    /**
     * Method called to release internal buffers owned by the base
     * reader. This may be called along with {@link #_closeInput} (for
     * example, when explicitly closing this reader instance), or
     * separately (if need be).
     */
    @Override
    protected void _releaseBuffers() throws IOException
    {
        super._releaseBuffers();
        // Merge found symbols, if any:
        _symbols.release();
        if (_bufferRecyclable) {
            byte[] buf = _inputBuffer;
            if (buf != null) {
                // Let's not set it to null; this way should get slightly more meaningful
                // error messages in case someone closes parser indirectly, without realizing.
                _inputBuffer = NO_BYTES;
                _ioContext.releaseReadIOBuffer(buf);
            }
        }
    }

    /*
    /**********************************************************
    /* Public API, data access
    /**********************************************************
     */

    @Override
    public String getText() throws IOException
    {
        if (_currToken == JsonToken.VALUE_STRING) {
            if (_tokenIncomplete) {
                _tokenIncomplete = false;
                return _finishAndReturnString(); // only strings can be incomplete
            }
            return _textBuffer.contentsAsString();
        }
        return _getText2(_currToken);
    }

    @Override
    public int getText(Writer writer) throws IOException
    {
        JsonToken t = _currToken;
        if (t == JsonToken.VALUE_STRING) {
            if (_tokenIncomplete) {
                _tokenIncomplete = false;
                _finishString(); // only strings can be incomplete
            }
            return _textBuffer.contentsToWriter(writer);
        }
        if (t == JsonToken.FIELD_NAME) {
            String n = _parsingContext.currentName();
            writer.write(n);
            return n.length();
        }
        if (t != null) {
            if (t.isNumeric()) {
                return _textBuffer.contentsToWriter(writer);
            }
            char[] ch = t.asCharArray();
            writer.write(ch);
            return ch.length;
        }
        return 0;
    }

    // // // Let's override default impls for improved performance

    @Override
    public String getValueAsString() throws IOException
    {
        if (_currToken == JsonToken.VALUE_STRING) {
            if (_tokenIncomplete) {
                _tokenIncomplete = false;
                return _finishAndReturnString(); // only strings can be incomplete
            }
            return _textBuffer.contentsAsString();
        }
        if (_currToken == JsonToken.FIELD_NAME) {
            return currentName();
        }
        return super.getValueAsString(null);
    }

    @Override
    public String getValueAsString(String defValue) throws IOException
    {
        if (_currToken == JsonToken.VALUE_STRING) {
            if (_tokenIncomplete) {
                _tokenIncomplete = false;
                return _finishAndReturnString(); // only strings can be incomplete
            }
            return _textBuffer.contentsAsString();
        }
        if (_currToken == JsonToken.FIELD_NAME) {
            return currentName();
        }
        return super.getValueAsString(defValue);
    }

    // since 2.6
    @Override
    public int getValueAsInt() throws IOException
    {
        JsonToken t = _currToken;
        if ((t == JsonToken.VALUE_NUMBER_INT) || (t == JsonToken.VALUE_NUMBER_FLOAT)) {
            // inlined 'getIntValue()'
            if ((_numTypesValid & NR_INT) == 0) {
                if (_numTypesValid == NR_UNKNOWN) {
                    return _parseIntValue();
                }
                if ((_numTypesValid & NR_INT) == 0) {
                    convertNumberToInt();
                }
            }
            return _numberInt;
        }
        return super.getValueAsInt(0);
    }

    // since 2.6
    @Override
    public int getValueAsInt(int defValue) throws IOException
    {
        JsonToken t = _currToken;
        if ((t == JsonToken.VALUE_NUMBER_INT) || (t == JsonToken.VALUE_NUMBER_FLOAT)) {
            // inlined 'getIntValue()'
            if ((_numTypesValid & NR_INT) == 0) {
                if (_numTypesValid == NR_UNKNOWN) {
                    return _parseIntValue();
                }
                if ((_numTypesValid & NR_INT) == 0) {
                    convertNumberToInt();
                }
            }
            return _numberInt;
        }
        return super.getValueAsInt(defValue);
    }

    protected final String _getText2(JsonToken t)
    {
        if (t == null) {
            return null;
        }
        switch (t.id()) {
        case ID_FIELD_NAME:
            return _parsingContext.currentName();

        case ID_STRING:
            // fall through
        case ID_NUMBER_INT:
        case ID_NUMBER_FLOAT:
            return _textBuffer.contentsAsString();
        default:
        	return t.asString();
        }
    }

    @Override
    public char[] getTextCharacters() throws IOException
    {
        if (_currToken != null) { // null only before/after document
            switch (_currToken.id()) {
                
            case ID_FIELD_NAME:
                if (!_nameCopied) {
                    String name = _parsingContext.currentName();
                    int nameLen = name.length();
                    if (_nameCopyBuffer == null) {
                        _nameCopyBuffer = _ioContext.allocNameCopyBuffer(nameLen);
                    } else if (_nameCopyBuffer.length < nameLen) {
                        _nameCopyBuffer = new char[nameLen];
                    }
                    name.getChars(0, nameLen, _nameCopyBuffer, 0);
                    _nameCopied = true;
                }
                return _nameCopyBuffer;
    
            case ID_STRING:
                if (_tokenIncomplete) {
                    _tokenIncomplete = false;
                    _finishString(); // only strings can be incomplete
                }
                // fall through
            case ID_NUMBER_INT:
            case ID_NUMBER_FLOAT:
                return _textBuffer.getTextBuffer();
                
            default:
                return _currToken.asCharArray();
            }
        }
        return null;
    }

    @Override
    public int getTextLength() throws IOException
    {
        if (_currToken != null) { // null only before/after document
            switch (_currToken.id()) {
                
            case ID_FIELD_NAME:
                return _parsingContext.currentName().length();
            case ID_STRING:
                if (_tokenIncomplete) {
                    _tokenIncomplete = false;
                    _finishString(); // only strings can be incomplete
                }
                // fall through
            case ID_NUMBER_INT:
            case ID_NUMBER_FLOAT:
                return _textBuffer.size();
                
            default:
                return _currToken.asCharArray().length;
            }
        }
        return 0;
    }

    @Override
    public int getTextOffset() throws IOException
    {
        // Most have offset of 0, only some may have other values:
        if (_currToken != null) {
            switch (_currToken.id()) {
            case ID_FIELD_NAME:
                return 0;
            case ID_STRING:
                if (_tokenIncomplete) {
                    _tokenIncomplete = false;
                    _finishString(); // only strings can be incomplete
                }
                // fall through
            case ID_NUMBER_INT:
            case ID_NUMBER_FLOAT:
                return _textBuffer.getTextOffset();
            default:
            }
        }
        return 0;
    }

    @Override
    public byte[] getBinaryValue(Base64Variant b64variant) throws IOException
    {
        if (_currToken != JsonToken.VALUE_STRING &&
                (_currToken != JsonToken.VALUE_EMBEDDED_OBJECT || _binaryValue == null)) {
            _reportError("Current token ("+_currToken+") not VALUE_STRING or VALUE_EMBEDDED_OBJECT, can not access as binary");
        }
        // To ensure that we won't see inconsistent data, better clear up state...
        if (_tokenIncomplete) {
            try {
                _binaryValue = _decodeBase64(b64variant);
            } catch (IllegalArgumentException iae) {
                throw _constructError("Failed to decode VALUE_STRING as base64 ("+b64variant+"): "+iae.getMessage());
            }
            // let's clear incomplete only now; allows for accessing other textual content in error cases
            _tokenIncomplete = false;
        } else { // may actually require conversion...
            if (_binaryValue == null) {
                @SuppressWarnings("resource")
                ByteArrayBuilder builder = _getByteArrayBuilder();
                _decodeBase64(getText(), builder, b64variant);
                _binaryValue = builder.toByteArray();
            }
        }
        return _binaryValue;
    }

    @Override
    public int readBinaryValue(Base64Variant b64variant, OutputStream out) throws IOException
    {
        // if we have already read the token, just use whatever we may have
        if (!_tokenIncomplete || _currToken != JsonToken.VALUE_STRING) {
            byte[] b = getBinaryValue(b64variant);
            out.write(b);
            return b.length;
        }
        // otherwise do "real" incremental parsing...
        byte[] buf = _ioContext.allocBase64Buffer();
        try {
            return _readBinary(b64variant, out, buf);
        } finally {
            _ioContext.releaseBase64Buffer(buf);
        }
    }

    protected int _readBinary(Base64Variant b64variant, OutputStream out,
                              byte[] buffer) throws IOException
    {
        int outputPtr = 0;
        final int outputEnd = buffer.length - 3;
        int outputCount = 0;

        while (true) {
            // first, we'll skip preceding white space, if any
            int ch;
            do {
                if (_inputPtr >= _inputEnd) {
                    _loadMoreGuaranteed();
                }
                ch = (int) _inputBuffer[_inputPtr++] & 0xFF;
            } while (ch <= INT_SPACE);
            int bits = b64variant.decodeBase64Char(ch);
            if (bits < 0) { // reached the end, fair and square?
                if (ch == INT_QUOTE) {
                    break;
                }
                bits = _decodeBase64Escape(b64variant, ch, 0);
                if (bits < 0) { // white space to skip
                    continue;
                }
            }

            // enough room? If not, flush
            if (outputPtr > outputEnd) {
                outputCount += outputPtr;
                out.write(buffer, 0, outputPtr);
                outputPtr = 0;
            }

            int decodedData = bits;

            // then second base64 char; can't get padding yet, nor ws

            if (_inputPtr >= _inputEnd) {
                _loadMoreGuaranteed();
            }
            ch = _inputBuffer[_inputPtr++] & 0xFF;
            bits = b64variant.decodeBase64Char(ch);
            if (bits < 0) {
                bits = _decodeBase64Escape(b64variant, ch, 1);
            }
            decodedData = (decodedData << 6) | bits;

            // third base64 char; can be padding, but not ws
            if (_inputPtr >= _inputEnd) {
                _loadMoreGuaranteed();
            }
            ch = _inputBuffer[_inputPtr++] & 0xFF;
            bits = b64variant.decodeBase64Char(ch);

            // First branch: can get padding (-> 1 byte)
            if (bits < 0) {
                if (bits != Base64Variant.BASE64_VALUE_PADDING) {
                    // as per [JACKSON-631], could also just be 'missing'  padding
                    if (ch == INT_QUOTE) {
                        decodedData >>= 4;
                        buffer[outputPtr++] = (byte) decodedData;
                        if (b64variant.usesPadding()) {
                            --_inputPtr; // to keep parser state bit more consistent
                            _handleBase64MissingPadding(b64variant);
                        }
                        break;
                    }
                    bits = _decodeBase64Escape(b64variant, ch, 2);
                }
                if (bits == Base64Variant.BASE64_VALUE_PADDING) {
                    // Ok, must get padding
                    if (_inputPtr >= _inputEnd) {
                        _loadMoreGuaranteed();
                    }
                    ch = _inputBuffer[_inputPtr++] & 0xFF;
                    if (!b64variant.usesPaddingChar(ch)) {
                        if (_decodeBase64Escape(b64variant, ch, 3) != Base64Variant.BASE64_VALUE_PADDING) {
                            throw reportInvalidBase64Char(b64variant, ch, 3, "expected padding character '"+b64variant.getPaddingChar()+"'");
                        }
                    }
                    // Got 12 bits, only need 8, need to shift
                    decodedData >>= 4;
                    buffer[outputPtr++] = (byte) decodedData;
                    continue;
                }
            }
            // Nope, 2 or 3 bytes
            decodedData = (decodedData << 6) | bits;
            // fourth and last base64 char; can be padding, but not ws
            if (_inputPtr >= _inputEnd) {
                _loadMoreGuaranteed();
            }
            ch = _inputBuffer[_inputPtr++] & 0xFF;
            bits = b64variant.decodeBase64Char(ch);
            if (bits < 0) {
                if (bits != Base64Variant.BASE64_VALUE_PADDING) {
                    // as per [JACKSON-631], could also just be 'missing'  padding
                    if (ch == INT_QUOTE) {
                        decodedData >>= 2;
                        buffer[outputPtr++] = (byte) (decodedData >> 8);
                        buffer[outputPtr++] = (byte) decodedData;
                        if (b64variant.usesPadding()) {
                            --_inputPtr; // to keep parser state bit more consistent
                            _handleBase64MissingPadding(b64variant);
                        }
                        break;
                    }
                    bits = _decodeBase64Escape(b64variant, ch, 3);
                }
                if (bits == Base64Variant.BASE64_VALUE_PADDING) {
                    /* With padding we only get 2 bytes; but we have
                     * to shift it a bit so it is identical to triplet
                     * case with partial output.
                     * 3 chars gives 3x6 == 18 bits, of which 2 are
                     * dummies, need to discard:
                     */
                    decodedData >>= 2;
                    buffer[outputPtr++] = (byte) (decodedData >> 8);
                    buffer[outputPtr++] = (byte) decodedData;
                    continue;
                }
            }
            // otherwise, our triplet is now complete
            decodedData = (decodedData << 6) | bits;
            buffer[outputPtr++] = (byte) (decodedData >> 16);
            buffer[outputPtr++] = (byte) (decodedData >> 8);
            buffer[outputPtr++] = (byte) decodedData;
        }
        _tokenIncomplete = false;
        if (outputPtr > 0) {
            outputCount += outputPtr;
            out.write(buffer, 0, outputPtr);
        }
        return outputCount;
    }

    /*
    /**********************************************************
    /* Public API, traversal, basic
    /**********************************************************
     */

    /**
     * @return Next token from the stream, if any found, or null
     *   to indicate end-of-input
     */
    @Override
    public JsonToken nextToken() throws IOException
    {
        /* First: field names are special -- we will always tokenize
         * (part of) value along with field name to simplify
         * state handling. If so, can and need to use secondary token:
         */
        if (_currToken == JsonToken.FIELD_NAME) {
            return _nextAfterName();
        }
        // But if we didn't already have a name, and (partially?) decode number,
        // need to ensure no numeric information is leaked
        _numTypesValid = NR_UNKNOWN;
        if (_tokenIncomplete) {
            _skipString(); // only strings can be partial
        }
        int i = _skipWSOrEnd();
        if (i < 0) { // end-of-input
            // Close/release things like input source, symbol table and recyclable buffers
            close();
            return (_currToken = null);
        }
        // clear any data retained so far
        _binaryValue = null;

        // Closing scope?
        if (i == INT_RBRACKET) {
            _closeArrayScope();
            return (_currToken = JsonToken.END_ARRAY);
        }
        if (i == INT_RCURLY) {
            _closeObjectScope();
            return (_currToken = JsonToken.END_OBJECT);
        }

        // Nope: do we then expect a comma?
        if (_parsingContext.expectComma()) {
            if (i != INT_COMMA) {
                _reportUnexpectedChar(i, "was expecting comma to separate "+_parsingContext.typeDesc()+" entries");
            }
            i = _skipWS();
            // Was that a trailing comma?
            if ((_formatReadFeatures & FEAT_MASK_TRAILING_COMMA) != 0) {
                if ((i == INT_RBRACKET) || (i == INT_RCURLY)) {
                    return _closeScope(i);
                }
            }
        }

        /* And should we now have a name? Always true for Object contexts
         * since the intermediate 'expect-value' state is never retained.
         */
        if (!_parsingContext.inObject()) {
            _updateLocation();
            return _nextTokenNotInObject(i);
        }
        // So first parse the field name itself:
        _updateNameLocation();
        String n = _parseName(i);
        _parsingContext.setCurrentName(n);
        _currToken = JsonToken.FIELD_NAME;

        i = _skipColon();
        _updateLocation();

        // Ok: we must have a value... what is it? Strings are very common, check first:
        if (i == INT_QUOTE) {
            _tokenIncomplete = true;
            _nextToken = JsonToken.VALUE_STRING;
            return _currToken;
        }        
        JsonToken t;

        switch (i) {
        case '-':
            t = _parseNegNumber();
            break;

            // Should we have separate handling for plus? Although it is not allowed per se,
            // it may be erroneously used, and could be indicate by a more specific error message.
        case '0':
        case '1':
        case '2':
        case '3':
        case '4':
        case '5':
        case '6':
        case '7':
        case '8':
        case '9':
            t = _parsePosNumber(i);
            break;
        case 'f':
            _matchFalse();
             t = JsonToken.VALUE_FALSE;
            break;
        case 'n':
            _matchNull();
            t = JsonToken.VALUE_NULL;
            break;
        case 't':
            _matchTrue();
            t = JsonToken.VALUE_TRUE;
            break;
        case '[':
            t = JsonToken.START_ARRAY;
            break;
        case '{':
            t = JsonToken.START_OBJECT;
            break;

        default:
            t = _handleUnexpectedValue(i);
        }
        _nextToken = t;
        return _currToken;
    }

    private final JsonToken _nextTokenNotInObject(int i) throws IOException
    {
        if (i == INT_QUOTE) {
            _tokenIncomplete = true;
            return (_currToken = JsonToken.VALUE_STRING);
        }
        switch (i) {
        case '[':
            _parsingContext = _parsingContext.createChildArrayContext(_tokenInputRow, _tokenInputCol);
            return (_currToken = JsonToken.START_ARRAY);
        case '{':
            _parsingContext = _parsingContext.createChildObjectContext(_tokenInputRow, _tokenInputCol);
            return (_currToken = JsonToken.START_OBJECT);
        case 't':
            _matchTrue();
            return (_currToken = JsonToken.VALUE_TRUE);
        case 'f':
            _matchFalse();
            return (_currToken = JsonToken.VALUE_FALSE);
        case 'n':
            _matchNull();
            return (_currToken = JsonToken.VALUE_NULL);
        case '-':
            return (_currToken = _parseNegNumber());

            // Should we have separate handling for plus? Although it is not allowed per se,
            // it may be erroneously used, and could be indicate by a more specific error message.
        case '0':
        case '1':
        case '2':
        case '3':
        case '4':
        case '5':
        case '6':
        case '7':
        case '8':
        case '9':
            return (_currToken = _parsePosNumber(i));
        }
        return (_currToken = _handleUnexpectedValue(i));
    }
    
    private final JsonToken _nextAfterName()
    {
        _nameCopied = false; // need to invalidate if it was copied
        JsonToken t = _nextToken;
        _nextToken = null;

 // !!! 16-Nov-2015, tatu: TODO: fix [databind#37], copy next location to current here
        
        // Also: may need to start new context?
        if (t == JsonToken.START_ARRAY) {
            _parsingContext = _parsingContext.createChildArrayContext(_tokenInputRow, _tokenInputCol);
        } else if (t == JsonToken.START_OBJECT) {
            _parsingContext = _parsingContext.createChildObjectContext(_tokenInputRow, _tokenInputCol);
        }
        return (_currToken = t);
    }

    @Override
    public void finishToken() throws IOException {
        if (_tokenIncomplete) {
            _tokenIncomplete = false;
            _finishString(); // only strings can be incomplete
        }
    }

    /*
    /**********************************************************
    /* Public API, traversal, nextFieldName() variants
    /**********************************************************
     */

    @Override
    public String nextFieldName() throws IOException
    {
        // // // Note: this is almost a verbatim copy of nextToken()

        _numTypesValid = NR_UNKNOWN;
        if (_currToken == JsonToken.FIELD_NAME) {
            _nextAfterName();
            return null;
        }
        if (_tokenIncomplete) {
            _skipString();
        }
        int i = _skipWSOrEnd();
        if (i < 0) {
            close();
            _currToken = null;
            return null;
        }
        _binaryValue = null;

        if (i == INT_RBRACKET) {
            _closeArrayScope();
            _currToken = JsonToken.END_ARRAY;
            return null;
        }
        if (i == INT_RCURLY) {
            _closeObjectScope();
            _currToken = JsonToken.END_OBJECT;
            return null;
        }

        // Nope: do we then expect a comma?
        if (_parsingContext.expectComma()) {
            if (i != INT_COMMA) {
                _reportUnexpectedChar(i, "was expecting comma to separate "+_parsingContext.typeDesc()+" entries");
            }
            i = _skipWS();
            // Was that a trailing comma?
            if ((_formatReadFeatures & FEAT_MASK_TRAILING_COMMA) != 0) {
                if ((i == INT_RBRACKET) || (i == INT_RCURLY)) {
                    _closeScope(i);
                    return null;
                }
            }
        }

        if (!_parsingContext.inObject()) {
            _updateLocation();
            _nextTokenNotInObject(i);
            return null;
        }

        _updateNameLocation();
        final String nameStr = _parseName(i);
        _parsingContext.setCurrentName(nameStr);
        _currToken = JsonToken.FIELD_NAME;

        i = _skipColon();
        _updateLocation();
        if (i == INT_QUOTE) {
            _tokenIncomplete = true;
            _nextToken = JsonToken.VALUE_STRING;
            return nameStr;
        }
        JsonToken t;
        switch (i) {
        case '-':
            t = _parseNegNumber();
            break;
        case '0':
        case '1':
        case '2':
        case '3':
        case '4':
        case '5':
        case '6':
        case '7':
        case '8':
        case '9':
            t = _parsePosNumber(i);
            break;
        case 'f':
            _matchFalse();
             t = JsonToken.VALUE_FALSE;
            break;
        case 'n':
            _matchNull();
            t = JsonToken.VALUE_NULL;
            break;
        case 't':
            _matchTrue();
            t = JsonToken.VALUE_TRUE;
            break;
        case '[':
            t = JsonToken.START_ARRAY;
            break;
        case '{':
            t = JsonToken.START_OBJECT;
            break;

        default:
            t = _handleUnexpectedValue(i);
        }
        _nextToken = t;
        return nameStr;
    }

    @Override
    public boolean nextFieldName(SerializableString str) throws IOException
    {
        // // // Note: most of code below is copied from nextToken()
        _numTypesValid = NR_UNKNOWN;
        if (_currToken == JsonToken.FIELD_NAME) { // can't have name right after name
            _nextAfterName();
            return false;
        }
        if (_tokenIncomplete) {
            _skipString();
        }
        int i = _skipWSOrEnd();
        if (i < 0) { // end-of-input
            close();
            _currToken = null;
            return false;
        }
        _binaryValue = null;

        // Closing scope?
        if (i == INT_RBRACKET) {
            _closeArrayScope();
            _currToken = JsonToken.END_ARRAY;
            return false;
        }
        if (i == INT_RCURLY) {
            _closeObjectScope();
            _currToken = JsonToken.END_OBJECT;
            return false;
        }

        // Nope: do we then expect a comma?
        if (_parsingContext.expectComma()) {
            if (i != INT_COMMA) {
                _reportUnexpectedChar(i, "was expecting comma to separate "+_parsingContext.typeDesc()+" entries");
            }
            i = _skipWS();

            // Was that a trailing comma?
            if ((_formatReadFeatures & FEAT_MASK_TRAILING_COMMA) != 0) {
                if ((i == INT_RBRACKET) || (i == INT_RCURLY)) {
                    _closeScope(i);
                    return false;
                }
            }
        }
        if (!_parsingContext.inObject()) {
            _updateLocation();
            _nextTokenNotInObject(i);
            return false;
        }
        
        // // // This part differs, name parsing
        _updateNameLocation();
        if (i == INT_QUOTE) {
            // when doing literal match, must consider escaping:
            byte[] nameBytes = str.asQuotedUTF8();
            final int len = nameBytes.length;
            // 22-May-2014, tatu: Actually, let's require 4 more bytes for faster skipping
            //    of colon that follows name
            if ((_inputPtr + len + 4) < _inputEnd) { // maybe...
                // first check length match by
                final int end = _inputPtr+len;
                if (_inputBuffer[end] == INT_QUOTE) {
                    int offset = 0;
                    int ptr = _inputPtr;
                    while (true) {
                        if (ptr == end) { // yes, match!
                            _parsingContext.setCurrentName(str.getValue());
                            i = _skipColonFast(ptr+1);
                            _isNextTokenNameYes(i);
                            return true;
                        }
                        if (nameBytes[offset] != _inputBuffer[ptr]) {
                            break;
                        }
                        ++offset;
                        ++ptr;
                    }
                }
            }
        }
        return _isNextTokenNameMaybe(i, str);
    }

    @Override
    public int nextFieldName(FieldNameMatcher matcher) throws IOException
    {
        // // // Note: this is almost a verbatim copy of nextToken()
        _numTypesValid = NR_UNKNOWN;
        if (_currToken == JsonToken.FIELD_NAME) {
            _nextAfterName();
            return FieldNameMatcher.MATCH_ODD_TOKEN;
        }
        if (_tokenIncomplete) {
            _skipString();
        }
        int i = _skipWSOrEnd();
        if (i < 0) {
            close();
            _currToken = null;
            return FieldNameMatcher.MATCH_ODD_TOKEN;
        }
        _binaryValue = null;

        if (i == INT_RBRACKET) {
            _closeArrayScope();
            _currToken = JsonToken.END_ARRAY;
            return FieldNameMatcher.MATCH_ODD_TOKEN;
        }
        if (i == INT_RCURLY) {
            _closeObjectScope();
            _currToken = JsonToken.END_OBJECT;
            return FieldNameMatcher.MATCH_END_OBJECT;
        }

        // Nope: do we then expect a comma?
        if (_parsingContext.expectComma()) {
            if (i != INT_COMMA) {
                _reportUnexpectedChar(i, "was expecting comma to separate "+_parsingContext.typeDesc()+" entries");
            }
            i = _skipWS();
            // Was that a trailing comma?
            if ((_formatReadFeatures & FEAT_MASK_TRAILING_COMMA) != 0) {
                boolean isEndObject = (i == INT_RCURLY);
                if (isEndObject || (i == INT_RBRACKET)) {
                    _closeScope(i);
                    return isEndObject ? FieldNameMatcher.MATCH_END_OBJECT : FieldNameMatcher.MATCH_ODD_TOKEN;
                }
            }
        }

        if (!_parsingContext.inObject()) {
            _updateLocation();
            _nextTokenNotInObject(i);
            return FieldNameMatcher.MATCH_ODD_TOKEN;
        }

        _updateNameLocation();

        String name;
        int match = _matchName(matcher, i);
        if (match >= 0) { // gotcha! (expected case)
            _inputPtr = _quadPtr;
            name = matcher.nameLookup()[match];
        } else {
            // !!! TODO 12-Dec-2017, tatu: Should probably try to use symbol table
            //   for cases where quads were decoded ok, but no match?
            /*
            if (match == FieldNameMatcher.MATCH_UNKNOWN_NAME) {
                throw new RuntimeException("No name match!");
            }
            */
            name = _parseName(i);
            match = matcher.matchName(name);
        }

        _parsingContext.setCurrentName(name);
        _currToken = JsonToken.FIELD_NAME;
        // Otherwise, try again...

        i = _skipColon();
        _updateLocation();
        if (i == INT_QUOTE) { // optimize commonest case, String value
            _tokenIncomplete = true;
            _nextToken = JsonToken.VALUE_STRING;
            return match;
        }
        JsonToken t;
        switch (i) {
        case '-':
            t = _parseNegNumber();
            break;
        case '0':
        case '1':
        case '2':
        case '3':
        case '4':
        case '5':
        case '6':
        case '7':
        case '8':
        case '9':
            t = _parsePosNumber(i);
            break;
        case 'f':
            _matchFalse();
             t = JsonToken.VALUE_FALSE;
            break;
        case 'n':
            _matchNull();
            t = JsonToken.VALUE_NULL;
            break;
        case 't':
            _matchTrue();
            t = JsonToken.VALUE_TRUE;
            break;
        case '[':
            t = JsonToken.START_ARRAY;
            break;
        case '{':
            t = JsonToken.START_OBJECT;
            break;

        default:
            t = _handleUnexpectedValue(i);
        }
        _nextToken = t;
        return match;
    }

    // Variant called when we know there's at least 4 more bytes available
    private final int _skipColonFast(int ptr) throws IOException
    {
        int i = _inputBuffer[ptr++];
        if (i == INT_COLON) { // common case, no leading space
            i = _inputBuffer[ptr++];
            if (i > INT_SPACE) { // nor trailing
                if (i != INT_SLASH && i != INT_HASH) {
                    _inputPtr = ptr;
                    return i;
                }
            } else if (i == INT_SPACE || i == INT_TAB) {
                i = (int) _inputBuffer[ptr++];
                if (i > INT_SPACE) {
                    if (i != INT_SLASH && i != INT_HASH) {
                        _inputPtr = ptr;
                        return i;
                    }
                }
            }
            _inputPtr = ptr-1;
            return _skipColon2(true); // true -> skipped colon
        }
        if (i == INT_SPACE || i == INT_TAB) {
            i = _inputBuffer[ptr++];
        }
        if (i == INT_COLON) {
            i = _inputBuffer[ptr++];
            if (i > INT_SPACE) {
                if (i != INT_SLASH && i != INT_HASH) {
                    _inputPtr = ptr;
                    return i;
                }
            } else if (i == INT_SPACE || i == INT_TAB) {
                i = (int) _inputBuffer[ptr++];
                if (i > INT_SPACE) {
                    if (i != INT_SLASH && i != INT_HASH) {
                        _inputPtr = ptr;
                        return i;
                    }
                }
            }
            _inputPtr = ptr-1;
            return _skipColon2(true);
        }
        _inputPtr = ptr-1;
        return _skipColon2(false);
    }

    private final void _isNextTokenNameYes(int i) throws IOException
    {
        _currToken = JsonToken.FIELD_NAME;
        _updateLocation();

        switch (i) {
        case '"':
            _tokenIncomplete = true;
            _nextToken = JsonToken.VALUE_STRING;
            return;
        case '[':
            _nextToken = JsonToken.START_ARRAY;
            return;
        case '{':
            _nextToken = JsonToken.START_OBJECT;
            return;
        case 't':
            _matchTrue();
            _nextToken = JsonToken.VALUE_TRUE;
            return;
        case 'f':
            _matchFalse();
            _nextToken = JsonToken.VALUE_FALSE;
            return;
        case 'n':
            _matchNull();
            _nextToken = JsonToken.VALUE_NULL;
            return;
        case '-':
            _nextToken = _parseNegNumber();
            return;
        case '0':
        case '1':
        case '2':
        case '3':
        case '4':
        case '5':
        case '6':
        case '7':
        case '8':
        case '9':
            _nextToken = _parsePosNumber(i);
            return;
        }
        _nextToken = _handleUnexpectedValue(i);
    }

    private final boolean _isNextTokenNameMaybe(int i, SerializableString str) throws IOException
    {
        // // // and this is back to standard nextToken()

        String n = _parseName(i);
        _parsingContext.setCurrentName(n);
        final boolean match = n.equals(str.getValue());
        _currToken = JsonToken.FIELD_NAME;
        i = _skipColon();
        _updateLocation();

        // Ok: we must have a value... what is it? Strings are very common, check first:
        if (i == INT_QUOTE) {
            _tokenIncomplete = true;
            _nextToken = JsonToken.VALUE_STRING;
            return match;
        }
        JsonToken t;

        switch (i) {
        case '[':
            t = JsonToken.START_ARRAY;
            break;
        case '{':
            t = JsonToken.START_OBJECT;
            break;
        case 't':
            _matchTrue();
            t = JsonToken.VALUE_TRUE;
            break;
        case 'f':
            _matchFalse();
             t = JsonToken.VALUE_FALSE;
            break;
        case 'n':
            _matchNull();
            t = JsonToken.VALUE_NULL;
            break;
        case '-':
            t = _parseNegNumber();
            break;
        case '0':
        case '1':
        case '2':
        case '3':
        case '4':
        case '5':
        case '6':
        case '7':
        case '8':
        case '9':
            t = _parsePosNumber(i);
            break;
        default:
            t = _handleUnexpectedValue(i);
        }
        _nextToken = t;
        return match;
    }

    protected final int _matchName(FieldNameMatcher matcher, int i) throws IOException
    {
        if (i != INT_QUOTE) {
            return -1;
        }
        // First: can we optimize out bounds checks for first rounds of processing?
        int qptr = _inputPtr;
        if ((qptr + 13) > _inputEnd) { // Need up to 12 chars, plus one trailing (quote)
            return -1;
        }

        final byte[] input = _inputBuffer;
        final int[] codes = _icLatin1;

        int q = input[qptr++] & 0xFF;

        if (codes[q] != 0) {
            if (q == INT_QUOTE) { // special case, ""
                return matcher.matchName("");
            }
            return -1;
        }
            
        i = input[qptr++] & 0xFF;
        if (codes[i] != 0) {
            if (i != INT_QUOTE) {
                return -1;
            }
// 12-Dec-2017, tatu: we would need something like this for "null masking", to handle
//   special case of trailing "null chars": but for now it does not seem necessary.
//  So cross that bridge if we ever get there
//            q = _padLastQuadNoCheck(q, (-1 << 8));
        } else {
            q = (q << 8) | i;
            i = input[qptr++] & 0xFF;
            if (codes[i] != 0) {
                if (i != INT_QUOTE) {
                    return -1;
                }
//                q = _padLastQuadNoCheck(q, (-1 << 16));
            } else {
                q = (q << 8) | i;
                i = input[qptr++] & 0xFF;
                if (codes[i] != 0) {
                    if (i != INT_QUOTE) {
                        return -1;
                    }
//                    q = _padLastQuadNoCheck(q, (-1 << 24));
                } else {
                    q = (q << 8) | i;
                    i = input[qptr++] & 0xFF;
                    if (codes[i] == 0) {
                        _quad1 = q;
                        return _matchMediumName(matcher, qptr, i);
                    }
                    if (i != INT_QUOTE) {
                        return -1;
                    }
                }                
            }
        }
        _quadPtr = qptr;
//System.err.printf("_matchName(0x%08x): %d\n", q, matcher.matchByQuad(q));
        return matcher.matchByQuad(q);
    }

    protected final int _matchMediumName(FieldNameMatcher matcher, int qptr, int q2) throws IOException
    {
        final byte[] input = _inputBuffer;
        final int[] codes = _icLatin1;

        // Ok, got 5 name bytes so far, with `q2` last one we got
        int i = input[qptr++] & 0xFF;
        if (codes[i] != 0) {
            if (i != INT_QUOTE) {
                return -1;
            }
//            q2 = _padLastQuadNoCheck(q2, (-1 << 8));
        } else {
            q2 = (q2 << 8) | i;
            i = input[qptr++] & 0xFF;
            if (codes[i] != 0) {
                if (i != INT_QUOTE) {
                    return -1;
                }
//                q2 = _padLastQuadNoCheck(q2, (-1 << 16));
            } else {
                q2 = (q2 << 8) | i;
                i = input[qptr++] & 0xFF;
                if (codes[i] != 0) {
                    if (i != INT_QUOTE) {
                        return -1;
                    }
//                    q2 = _padLastQuadNoCheck(q2, (-1 << 24));
                } else {
                    q2 = (q2 << 8) | i;
                    i = input[qptr++] & 0xFF;
                    if (codes[i] == 0) {
                        return _matchMediumName2(matcher, qptr, i, q2);
                    }
                    if (i != INT_QUOTE) {
                        return -1;
                    }
                }
            }
        }
        _quadPtr = qptr;
//System.err.printf("_matchMediumName(0x%08x,0x%08x): %d\n", _quad1, q2, matcher.matchByQuad(_quad1, q2));
        return matcher.matchByQuad(_quad1, q2);
    }

    protected final int _matchMediumName2(FieldNameMatcher matcher, int qptr,
            int q3, final int q2) throws IOException
    {
        final byte[] input = _inputBuffer;
        final int[] codes = _icLatin1;

        // Got 9 name bytes so far, q3 being the last
        int i = input[qptr++] & 0xFF;
        if (codes[i] != 0) {
            if (i != INT_QUOTE) {
                return -1;
            }
//            q3 = _padLastQuadNoCheck(q3, (-1 << 8));
        } else {
            q3 = (q3 << 8) | i;
            i = input[qptr++] & 0xFF;
            if (codes[i] != 0) {
                if (i != INT_QUOTE) {
                    return -1;
                }
//                q3 = _padLastQuadNoCheck(q3, (-1 << 16));
            } else {
                q3 = (q3 << 8) | i;
                i = input[qptr++] & 0xFF;
                if (codes[i] != 0) {
                    if (i != INT_QUOTE) {
                        return -1;
                    }
//                    q3 = _padLastQuadNoCheck(q3, (-1 << 24));
                } else {
                    q3 = (q3 << 8) | i;
                    i = input[qptr++] & 0xFF;
                    if (codes[i] == 0) {
                        _quadBuffer[0] = _quad1;
                        _quadBuffer[1] = q2;
                        _quadBuffer[2] = q3;
                        return _matchLongName(matcher, qptr, i);
                    }
                    if (i != INT_QUOTE) {
                        return -1;
                    }
                }
            }
        }
        _quadPtr = qptr;
        return matcher.matchByQuad(_quad1, q2, q3);
    }

    protected final int _matchLongName(FieldNameMatcher matcher, int qptr,
            int q) throws IOException
    {
        final byte[] input = _inputBuffer;
        final int[] codes = _icLatin1;
        int qlen = 3;

        while ((qptr + 4) <= _inputEnd) {
            int i = input[qptr++] & 0xFF;
            if (codes[i] != 0) {
                if (i != INT_QUOTE) {
                    return -1;
                }
                _quadPtr = qptr;
                return matcher.matchByQuad(_quadBuffer, qlen);
            }
            q = (q << 8) | i;
            i = input[qptr++] & 0xFF;
            if (codes[i] != 0) {
                if (i != INT_QUOTE) {
                    return -1;
                }
//                q = _padLastQuadNoCheck(q, (-1 << 8));
                break;
            }
            q = (q << 8) | i;
            i = input[qptr++] & 0xFF;
            if (codes[i] != 0) {
                if (i != INT_QUOTE) {
                    return -1;
                }
//                q = _padLastQuadNoCheck(q, (-1 << 16));
                break;
            }
            q = (q << 8) | i;
            i = input[qptr++] & 0xFF;
            if (codes[i] != 0) {
                if (i != INT_QUOTE) {
                    return -1;
                }
//                q = _padLastQuadNoCheck(q, (-1 << 24));
                break;
            }
            // Nope, no end in sight. Need to grow quad array etc
            if (qlen >= _quadBuffer.length) {
                _quadBuffer = growArrayBy(_quadBuffer, qlen);
            }
            _quadBuffer[qlen++] = q;
            q = i;
        }
        // Let's offline if we hit buffer boundary (otherwise would need to [try to]
        // align input, which is bit complicated and may not always be possible)
        return -1;
    }

    // 12-Dec-2017, tatu: Might need this to cover case of trailing "null chars"
    //    (Unicode character point 0); but since we have fallback lookup, does not
    //    actually look like this is necessary for our fast patch.
    /*
    private final static int _padLastQuadNoCheck(int q, int mask) {
        return q;
    }
    */

    /*
    /**********************************************************
    /* Public API, traversal, nextXxxValue() variants
    /**********************************************************
     */
    
    @Override
    public String nextTextValue() throws IOException
    {
        // two distinct cases; either got name and we know next type, or 'other'
        if (_currToken == JsonToken.FIELD_NAME) { // mostly copied from '_nextAfterName'
            _nameCopied = false;
            JsonToken t = _nextToken;
            _nextToken = null;
            _currToken = t;
            if (t == JsonToken.VALUE_STRING) {
                if (_tokenIncomplete) {
                    _tokenIncomplete = false;
                    return _finishAndReturnString();
                }
                return _textBuffer.contentsAsString();
            }
            if (t == JsonToken.START_ARRAY) {
                _parsingContext = _parsingContext.createChildArrayContext(_tokenInputRow, _tokenInputCol);
            } else if (t == JsonToken.START_OBJECT) {
                _parsingContext = _parsingContext.createChildObjectContext(_tokenInputRow, _tokenInputCol);
            }
            return null;
        }
        // !!! TODO: optimize this case as well
        return (nextToken() == JsonToken.VALUE_STRING) ? getText() : null;
    }

    @Override
    public int nextIntValue(int defaultValue) throws IOException
    {
        // two distinct cases; either got name and we know next type, or 'other'
        if (_currToken == JsonToken.FIELD_NAME) { // mostly copied from '_nextAfterName'
            _nameCopied = false;
            JsonToken t = _nextToken;
            _nextToken = null;
            _currToken = t;
            if (t == JsonToken.VALUE_NUMBER_INT) {
                return getIntValue();
            }
            if (t == JsonToken.START_ARRAY) {
                _parsingContext = _parsingContext.createChildArrayContext(_tokenInputRow, _tokenInputCol);
            } else if (t == JsonToken.START_OBJECT) {
                _parsingContext = _parsingContext.createChildObjectContext(_tokenInputRow, _tokenInputCol);
            }
            return defaultValue;
        }
        // !!! TODO: optimize this case as well
        return (nextToken() == JsonToken.VALUE_NUMBER_INT) ? getIntValue() : defaultValue;
    }

    @Override
    public long nextLongValue(long defaultValue) throws IOException
    {
        // two distinct cases; either got name and we know next type, or 'other'
        if (_currToken == JsonToken.FIELD_NAME) { // mostly copied from '_nextAfterName'
            _nameCopied = false;
            JsonToken t = _nextToken;
            _nextToken = null;
            _currToken = t;
            if (t == JsonToken.VALUE_NUMBER_INT) {
                return getLongValue();
            }
            if (t == JsonToken.START_ARRAY) {
                _parsingContext = _parsingContext.createChildArrayContext(_tokenInputRow, _tokenInputCol);
            } else if (t == JsonToken.START_OBJECT) {
                _parsingContext = _parsingContext.createChildObjectContext(_tokenInputRow, _tokenInputCol);
            }
            return defaultValue;
        }
        // !!! TODO: optimize this case as well
        return (nextToken() == JsonToken.VALUE_NUMBER_INT) ? getLongValue() : defaultValue;
    }

    @Override
    public Boolean nextBooleanValue() throws IOException
    {
        // two distinct cases; either got name and we know next type, or 'other'
        if (_currToken == JsonToken.FIELD_NAME) { // mostly copied from '_nextAfterName'
            _nameCopied = false;
            JsonToken t = _nextToken;
            _nextToken = null;
            _currToken = t;
            if (t == JsonToken.VALUE_TRUE) {
                return Boolean.TRUE;
            }
            if (t == JsonToken.VALUE_FALSE) {
                return Boolean.FALSE;
            }
            if (t == JsonToken.START_ARRAY) {
                _parsingContext = _parsingContext.createChildArrayContext(_tokenInputRow, _tokenInputCol);
            } else if (t == JsonToken.START_OBJECT) {
                _parsingContext = _parsingContext.createChildObjectContext(_tokenInputRow, _tokenInputCol);
            }
            return null;
        }

        JsonToken t = nextToken();
        if (t == JsonToken.VALUE_TRUE) {
            return Boolean.TRUE;
        }
        if (t == JsonToken.VALUE_FALSE) {
            return Boolean.FALSE;
        }
        return null;
    }

    /*
    /**********************************************************
    /* Internal methods, number parsing
    /**********************************************************
     */

    /**
     * Initial parsing method for number values. It needs to be able
     * to parse enough input to be able to determine whether the
     * value is to be considered a simple integer value, or a more
     * generic decimal value: latter of which needs to be expressed
     * as a floating point number. The basic rule is that if the number
     * has no fractional or exponential part, it is an integer; otherwise
     * a floating point number.
     *<p>
     * Because much of input has to be processed in any case, no partial
     * parsing is done: all input text will be stored for further
     * processing. However, actual numeric value conversion will be
     * deferred, since it is usually the most complicated and costliest
     * part of processing.
     */
    protected JsonToken _parsePosNumber(int c) throws IOException
    {
        char[] outBuf = _textBuffer.emptyAndGetCurrentSegment();
        // One special case: if first char is 0, must not be followed by a digit
        if (c == INT_0) {
            c = _verifyNoLeadingZeroes();
        }
        // Ok: we can first just add digit we saw first:
        outBuf[0] = (char) c;
        int intLen = 1;
        int outPtr = 1;
        // And then figure out how far we can read without further checks
        // for either input or output
        final int end = Math.min(_inputEnd, _inputPtr + outBuf.length - 1); // 1 == outPtr
        // With this, we have a nice and tight loop:
        while (true) {
            if (_inputPtr >= end) { // split across boundary, offline
                return _parseNumber2(outBuf, outPtr, false, intLen);
            }
            c = (int) _inputBuffer[_inputPtr++] & 0xFF;
            if (c < INT_0 || c > INT_9) {
                break;
            }
            ++intLen;
            outBuf[outPtr++] = (char) c;
        }
        if (c == INT_PERIOD || c == INT_e || c == INT_E) {
            return _parseFloat(outBuf, outPtr, c, false, intLen);
        }
        --_inputPtr; // to push back trailing char (comma etc)
        _textBuffer.setCurrentLength(outPtr);
        // As per #105, need separating space between root values; check here
        if (_parsingContext.inRoot()) {
            _verifyRootSpace(c);
        }
        // And there we have it!
        return resetInt(false, intLen);
    }
    
    protected JsonToken _parseNegNumber() throws IOException
    {
        char[] outBuf = _textBuffer.emptyAndGetCurrentSegment();
        int outPtr = 0;

        // Need to prepend sign?
        outBuf[outPtr++] = '-';
        // Must have something after sign too
        if (_inputPtr >= _inputEnd) {
            _loadMoreGuaranteed();
        }
        int c = (int) _inputBuffer[_inputPtr++] & 0xFF;
        // Note: must be followed by a digit
        if (c <= INT_0) {
            // One special case: if first char is 0, must not be followed by a digit
            if (c != INT_0) {
                return _handleInvalidNumberStart(c, true);
            }
            c = _verifyNoLeadingZeroes();
        } else if (c > INT_9) {
            return _handleInvalidNumberStart(c, true);
        }
        
        // Ok: we can first just add digit we saw first:
        outBuf[outPtr++] = (char) c;
        int intLen = 1;

        // And then figure out how far we can read without further checks
        // for either input or output
        final int end = Math.min(_inputEnd, _inputPtr + outBuf.length - outPtr);
        // With this, we have a nice and tight loop:
        while (true) {
            if (_inputPtr >= end) {
                // Long enough to be split across boundary, so:
                return _parseNumber2(outBuf, outPtr, true, intLen);
            }
            c = (int) _inputBuffer[_inputPtr++] & 0xFF;
            if (c < INT_0 || c > INT_9) {
                break;
            }
            ++intLen;
            outBuf[outPtr++] = (char) c;
        }
        if (c == INT_PERIOD || c == INT_e || c == INT_E) {
            return _parseFloat(outBuf, outPtr, c, true, intLen);
        }
        
        --_inputPtr; // to push back trailing char (comma etc)
        _textBuffer.setCurrentLength(outPtr);
        // As per #105, need separating space between root values; check here
        if (_parsingContext.inRoot()) {
            _verifyRootSpace(c);
        }

        // And there we have it!
        return resetInt(true, intLen);
    }

    /**
     * Method called to handle parsing when input is split across buffer boundary
     * (or output is longer than segment used to store it)
     */
    private final JsonToken _parseNumber2(char[] outBuf, int outPtr, boolean negative,
            int intPartLength) throws IOException
    {
        // Ok, parse the rest
        while (true) {
            if (_inputPtr >= _inputEnd && !_loadMore()) {
                _textBuffer.setCurrentLength(outPtr);
                return resetInt(negative, intPartLength);
            }
            int c = (int) _inputBuffer[_inputPtr++] & 0xFF;
            if (c > INT_9 || c < INT_0) {
                if (c == INT_PERIOD || c == INT_e || c == INT_E) {
                    return _parseFloat(outBuf, outPtr, c, negative, intPartLength);
                }
                break;
            }
            if (outPtr >= outBuf.length) {
                outBuf = _textBuffer.finishCurrentSegment();
                outPtr = 0;
            }
            outBuf[outPtr++] = (char) c;
            ++intPartLength;
        }
        --_inputPtr; // to push back trailing char (comma etc)
        _textBuffer.setCurrentLength(outPtr);
        // As per #105, need separating space between root values; check here
        if (_parsingContext.inRoot()) {
            _verifyRootSpace(_inputBuffer[_inputPtr] & 0xFF);
        }

        // And there we have it!
        return resetInt(negative, intPartLength);
        
    }
    
    /**
     * Method called when we have seen one zero, and want to ensure
     * it is not followed by another
     */
    private final int _verifyNoLeadingZeroes() throws IOException
    {
        // Ok to have plain "0"
        if (_inputPtr >= _inputEnd && !_loadMore()) {
            return INT_0;
        }
        int ch = _inputBuffer[_inputPtr] & 0xFF;
        // if not followed by a number (probably '.'); return zero as is, to be included
        if (ch < INT_0 || ch > INT_9) {
            return INT_0;
        }
        // Optionally may accept leading zeroes:
        if (!isEnabled(JsonReadFeature.ALLOW_LEADING_ZEROS_FOR_NUMBERS)) {
            reportInvalidNumber("Leading zeroes not allowed");
        }
        // if so, just need to skip either all zeroes (if followed by number); or all but one (if non-number)
        ++_inputPtr; // Leading zero to be skipped
        if (ch == INT_0) {
            while (_inputPtr < _inputEnd || _loadMore()) {
                ch = _inputBuffer[_inputPtr] & 0xFF;
                if (ch < INT_0 || ch > INT_9) { // followed by non-number; retain one zero
                    return INT_0;
                }
                ++_inputPtr; // skip previous zeroes
                if (ch != INT_0) { // followed by other number; return 
                    break;
                }
            }
        }
        return ch;
    }
    
    private final JsonToken _parseFloat(char[] outBuf, int outPtr, int c,
            boolean negative, int integerPartLength) throws IOException
    {
        int fractLen = 0;
        boolean eof = false;

        // And then see if we get other parts
        if (c == INT_PERIOD) { // yes, fraction
            if (outPtr >= outBuf.length) {
                outBuf = _textBuffer.finishCurrentSegment();
                outPtr = 0;
            }
            outBuf[outPtr++] = (char) c;

            fract_loop:
            while (true) {
                if (_inputPtr >= _inputEnd && !_loadMore()) {
                    eof = true;
                    break fract_loop;
                }
                c = (int) _inputBuffer[_inputPtr++] & 0xFF;
                if (c < INT_0 || c > INT_9) {
                    break fract_loop;
                }
                ++fractLen;
                if (outPtr >= outBuf.length) {
                    outBuf = _textBuffer.finishCurrentSegment();
                    outPtr = 0;
                }
                outBuf[outPtr++] = (char) c;
            }
            // must be followed by sequence of ints, one minimum
            if (fractLen == 0) {
                reportUnexpectedNumberChar(c, "Decimal point not followed by a digit");
            }
        }

        int expLen = 0;
        if (c == INT_e || c == INT_E) { // exponent?
            if (outPtr >= outBuf.length) {
                outBuf = _textBuffer.finishCurrentSegment();
                outPtr = 0;
            }
            outBuf[outPtr++] = (char) c;
            // Not optional, can require that we get one more char
            if (_inputPtr >= _inputEnd) {
                _loadMoreGuaranteed();
            }
            c = (int) _inputBuffer[_inputPtr++] & 0xFF;
            // Sign indicator?
            if (c == '-' || c == '+') {
                if (outPtr >= outBuf.length) {
                    outBuf = _textBuffer.finishCurrentSegment();
                    outPtr = 0;
                }
                outBuf[outPtr++] = (char) c;
                // Likewise, non optional:
                if (_inputPtr >= _inputEnd) {
                    _loadMoreGuaranteed();
                }
                c = (int) _inputBuffer[_inputPtr++] & 0xFF;
            }

            exp_loop:
            while (c >= INT_0 && c <= INT_9) {
                ++expLen;
                if (outPtr >= outBuf.length) {
                    outBuf = _textBuffer.finishCurrentSegment();
                    outPtr = 0;
                }
                outBuf[outPtr++] = (char) c;
                if (_inputPtr >= _inputEnd && !_loadMore()) {
                    eof = true;
                    break exp_loop;
                }
                c = (int) _inputBuffer[_inputPtr++] & 0xFF;
            }
            // must be followed by sequence of ints, one minimum
            if (expLen == 0) {
                reportUnexpectedNumberChar(c, "Exponent indicator not followed by a digit");
            }
        }

        // Ok; unless we hit end-of-input, need to push last char read back
        if (!eof) {
            --_inputPtr;
            // As per [core#105], need separating space between root values; check here
            if (_parsingContext.inRoot()) {
                _verifyRootSpace(c);
            }
        }
        _textBuffer.setCurrentLength(outPtr);

        // And there we have it!
        return resetFloat(negative, integerPartLength, fractLen, expLen);
    }

    /**
     * Method called to ensure that a root-value is followed by a space
     * token.
     *<p>
     * NOTE: caller MUST ensure there is at least one character available;
     * and that input pointer is AT given char (not past)
     */
    private final void _verifyRootSpace(int ch) throws IOException
    {
        // caller had pushed it back, before calling; reset
        ++_inputPtr;
        // TODO? Handle UTF-8 char decoding for error reporting
        switch (ch) {
        case ' ':
        case '\t':
            return;
        case '\r':
            _skipCR();
            return;
        case '\n':
            ++_currInputRow;
            _currInputRowStart = _inputPtr;
            return;
        }
        _reportMissingRootWS(ch);
    }

    /*
    /**********************************************************
    /* Internal methods, secondary parsing
    /**********************************************************
     */

    protected final String _parseName(int i) throws IOException
    {
        if (i != INT_QUOTE) {
            return _handleOddName(i);
        }
        // First: can we optimize out bounds checks?
        if ((_inputPtr + 13) > _inputEnd) { // Need up to 12 chars, plus one trailing (quote)
            return slowParseName();
        }

        // If so, can also unroll loops nicely
        /* 25-Nov-2008, tatu: This may seem weird, but here we do
         *   NOT want to worry about UTF-8 decoding. Rather, we'll
         *   assume that part is ok (if not it will get caught
         *   later on), and just handle quotes and backslashes here.
         */
        final byte[] input = _inputBuffer;
        final int[] codes = _icLatin1;

        int q = input[_inputPtr++] & 0xFF;

        if (codes[q] == 0) {
            i = input[_inputPtr++] & 0xFF;
            if (codes[i] == 0) {
                q = (q << 8) | i;
                i = input[_inputPtr++] & 0xFF;
                if (codes[i] == 0) {
                    q = (q << 8) | i;
                    i = input[_inputPtr++] & 0xFF;
                    if (codes[i] == 0) {
                        q = (q << 8) | i;
                        i = input[_inputPtr++] & 0xFF;
                        if (codes[i] == 0) {
                            _quad1 = q;
                            return parseMediumName(i);
                        }
                        if (i == INT_QUOTE) { // 4 byte/char case or broken
                            return findName(q, 4);
                        }
                        return parseName(q, i, 4);
                    }
                    if (i == INT_QUOTE) { // 3 byte/char case or broken
                        return findName(q, 3);
                    }
                    return parseName(q, i, 3);
                }                
                if (i == INT_QUOTE) { // 2 byte/char case or broken
                    return findName(q, 2);
                }
                return parseName(q, i, 2);
            }
            if (i == INT_QUOTE) { // one byte/char case or broken
                return findName(q, 1);
            }
            return parseName(q, i, 1);
        }     
        if (q == INT_QUOTE) { // special case, ""
            return "";
        }
        return parseName(0, q, 0); // quoting or invalid char
    }

    protected final String parseMediumName(int q2) throws IOException
    {
        final byte[] input = _inputBuffer;
        final int[] codes = _icLatin1;

        // Ok, got 5 name bytes so far
        int i = input[_inputPtr++] & 0xFF;
        if (codes[i] != 0) {
            if (i == INT_QUOTE) { // 5 bytes
                return findName(_quad1, q2, 1);
            }
            return parseName(_quad1, q2, i, 1); // quoting or invalid char
        }
        q2 = (q2 << 8) | i;
        i = input[_inputPtr++] & 0xFF;
        if (codes[i] != 0) {
            if (i == INT_QUOTE) { // 6 bytes
                return findName(_quad1, q2, 2);
            }
            return parseName(_quad1, q2, i, 2);
        }
        q2 = (q2 << 8) | i;
        i = input[_inputPtr++] & 0xFF;
        if (codes[i] != 0) {
            if (i == INT_QUOTE) { // 7 bytes
                return findName(_quad1, q2, 3);
            }
            return parseName(_quad1, q2, i, 3);
        }
        q2 = (q2 << 8) | i;
        i = input[_inputPtr++] & 0xFF;
        if (codes[i] != 0) {
            if (i == INT_QUOTE) { // 8 bytes
                return findName(_quad1, q2, 4);
            }
            return parseName(_quad1, q2, i, 4);
        }
        return parseMediumName2(i, q2);
    }

    protected final String parseMediumName2(int q3, final int q2) throws IOException
    {
        final byte[] input = _inputBuffer;
        final int[] codes = _icLatin1;

        // Got 9 name bytes so far
        int i = input[_inputPtr++] & 0xFF;
        if (codes[i] != 0) {
            if (i == INT_QUOTE) { // 9 bytes
                return findName(_quad1, q2, q3, 1);
            }
            return parseName(_quad1, q2, q3, i, 1);
        }
        q3 = (q3 << 8) | i;
        i = input[_inputPtr++] & 0xFF;
        if (codes[i] != 0) {
            if (i == INT_QUOTE) { // 10 bytes
                return findName(_quad1, q2, q3, 2);
            }
            return parseName(_quad1, q2, q3, i, 2);
        }
        q3 = (q3 << 8) | i;
        i = input[_inputPtr++] & 0xFF;
        if (codes[i] != 0) {
            if (i == INT_QUOTE) { // 11 bytes
                return findName(_quad1, q2, q3, 3);
            }
            return parseName(_quad1, q2, q3, i, 3);
        }
        q3 = (q3 << 8) | i;
        i = input[_inputPtr++] & 0xFF;
        if (codes[i] != 0) {
            if (i == INT_QUOTE) { // 12 bytes
                return findName(_quad1, q2, q3, 4);
            }
            return parseName(_quad1, q2, q3, i, 4);
        }
        return parseLongName(i, q2, q3);
    }
    
    protected final String parseLongName(int q, final int q2, int q3) throws IOException
    {
        _quadBuffer[0] = _quad1;
        _quadBuffer[1] = q2;
        _quadBuffer[2] = q3;

        // As explained above, will ignore UTF-8 encoding at this point
        final byte[] input = _inputBuffer;
        final int[] codes = _icLatin1;
        int qlen = 3;

        while ((_inputPtr + 4) <= _inputEnd) {
            int i = input[_inputPtr++] & 0xFF;
            if (codes[i] != 0) {
                if (i == INT_QUOTE) {
                    return findName(_quadBuffer, qlen, q, 1);
                }
                return parseEscapedName(_quadBuffer, qlen, q, i, 1);
            }

            q = (q << 8) | i;
            i = input[_inputPtr++] & 0xFF;
            if (codes[i] != 0) {
                if (i == INT_QUOTE) {
                    return findName(_quadBuffer, qlen, q, 2);
                }
                return parseEscapedName(_quadBuffer, qlen, q, i, 2);
            }

            q = (q << 8) | i;
            i = input[_inputPtr++] & 0xFF;
            if (codes[i] != 0) {
                if (i == INT_QUOTE) {
                    return findName(_quadBuffer, qlen, q, 3);
                }
                return parseEscapedName(_quadBuffer, qlen, q, i, 3);
            }

            q = (q << 8) | i;
            i = input[_inputPtr++] & 0xFF;
            if (codes[i] != 0) {
                if (i == INT_QUOTE) {
                    return findName(_quadBuffer, qlen, q, 4);
                }
                return parseEscapedName(_quadBuffer, qlen, q, i, 4);
            }

            // Nope, no end in sight. Need to grow quad array etc
            if (qlen >= _quadBuffer.length) {
                _quadBuffer = growArrayBy(_quadBuffer, qlen);
            }
            _quadBuffer[qlen++] = q;
            q = i;
        }

        /* Let's offline if we hit buffer boundary (otherwise would
         * need to [try to] align input, which is bit complicated
         * and may not always be possible)
         */
        return parseEscapedName(_quadBuffer, qlen, 0, q, 0);
    }

    /**
     * Method called when not even first 8 bytes are guaranteed
     * to come consecutively. Happens rarely, so this is offlined;
     * plus we'll also do full checks for escaping etc.
     */
    protected String slowParseName() throws IOException
    {
        if (_inputPtr >= _inputEnd) {
            if (!_loadMore()) {
                _reportInvalidEOF(": was expecting closing '\"' for name", JsonToken.FIELD_NAME);
            }
        }
        int i = _inputBuffer[_inputPtr++] & 0xFF;
        if (i == INT_QUOTE) { // special case, ""
            return "";
        }
        return parseEscapedName(_quadBuffer, 0, 0, i, 0);
    }

    private final String parseName(int q1, int ch, int lastQuadBytes) throws IOException {
        return parseEscapedName(_quadBuffer, 0, q1, ch, lastQuadBytes);
    }

    private final String parseName(int q1, int q2, int ch, int lastQuadBytes) throws IOException {
        _quadBuffer[0] = q1;
        return parseEscapedName(_quadBuffer, 1, q2, ch, lastQuadBytes);
    }

    private final String parseName(int q1, int q2, int q3, int ch, int lastQuadBytes) throws IOException {
        _quadBuffer[0] = q1;
        _quadBuffer[1] = q2;
        return parseEscapedName(_quadBuffer, 2, q3, ch, lastQuadBytes);
    }

    /**
     * Slower parsing method which is generally branched to when an escape
     * sequence is detected (or alternatively for long names, one crossing
     * input buffer boundary). Needs to be able to handle more exceptional
     * cases, gets slower, and hence is offlined to a separate method.
     */
    protected final String parseEscapedName(int[] quads, int qlen, int currQuad, int ch,
            int currQuadBytes) throws IOException
    {
        // This may seem weird, but here we do not want to worry about
        // UTF-8 decoding yet. Rather, we'll assume that part is ok (if not it will get
        // caught later on), and just handle quotes and backslashes here.
        final int[] codes = _icLatin1;

        while (true) {
            if (codes[ch] != 0) {
                if (ch == INT_QUOTE) { // we are done
                    break;
                }
                // Unquoted white space?
                if (ch != INT_BACKSLASH) {
                    // As per [JACKSON-208], call can now return:
                    _throwUnquotedSpace(ch, "name");
                } else {
                    // Nope, escape sequence
                    ch = _decodeEscaped();
                }
                // Oh crap. May need to UTF-8 (re-)encode it, if it's beyond
                // 7-bit ASCII. Gets pretty messy. If this happens often, may
                // want to use different name canonicalization to avoid these hits.
                if (ch > 127) {
                    // Ok, we'll need room for first byte right away
                    if (currQuadBytes >= 4) {
                        if (qlen >= quads.length) {
                            _quadBuffer = quads = growArrayBy(quads, quads.length);
                        }
                        quads[qlen++] = currQuad;
                        currQuad = 0;
                        currQuadBytes = 0;
                    }
                    if (ch < 0x800) { // 2-byte
                        currQuad = (currQuad << 8) | (0xc0 | (ch >> 6));
                        ++currQuadBytes;
                        // Second byte gets output below:
                    } else { // 3 bytes; no need to worry about surrogates here
                        currQuad = (currQuad << 8) | (0xe0 | (ch >> 12));
                        ++currQuadBytes;
                        // need room for middle byte?
                        if (currQuadBytes >= 4) {
                            if (qlen >= quads.length) {
                                _quadBuffer = quads = growArrayBy(quads, quads.length);
                            }
                            quads[qlen++] = currQuad;
                            currQuad = 0;
                            currQuadBytes = 0;
                        }
                        currQuad = (currQuad << 8) | (0x80 | ((ch >> 6) & 0x3f));
                        ++currQuadBytes;
                    }
                    // And same last byte in both cases, gets output below:
                    ch = 0x80 | (ch & 0x3f);
                }
            }
            // Ok, we have one more byte to add at any rate:
            if (currQuadBytes < 4) {
                ++currQuadBytes;
                currQuad = (currQuad << 8) | ch;
            } else {
                if (qlen >= quads.length) {
                    _quadBuffer = quads = growArrayBy(quads, quads.length);
                }
                quads[qlen++] = currQuad;
                currQuad = ch;
                currQuadBytes = 1;
            }
            if (_inputPtr >= _inputEnd) {
                if (!_loadMore()) {
                    _reportInvalidEOF(" in field name", JsonToken.FIELD_NAME);
                }
            }
            ch = _inputBuffer[_inputPtr++] & 0xFF;
        }

        if (currQuadBytes > 0) {
            if (qlen >= quads.length) {
                _quadBuffer = quads = growArrayBy(quads, quads.length);
            }
            quads[qlen++] = _padLastQuad(currQuad, currQuadBytes);
        }
        String name = _symbols.findName(quads, qlen);
        if (name == null) {
            name = addName(quads, qlen, currQuadBytes);
        }
        return name;
    }

    /**
     * Method called when we see non-white space character other
     * than double quote, when expecting a field name.
     * In standard mode will just throw an exception; but
     * in non-standard modes may be able to parse name.
     */
    protected String _handleOddName(int ch) throws IOException
    {
        // First: may allow single quotes
        if (ch == INT_APOS && isEnabled(JsonReadFeature.ALLOW_SINGLE_QUOTES)) {
            return _parseAposName();
        }
        // Allow unquoted names only if feature enabled:
        if (!isEnabled(JsonReadFeature.ALLOW_UNQUOTED_FIELD_NAMES)) {
            char c = (char) _decodeCharForError(ch);
            _reportUnexpectedChar(c, "was expecting double-quote to start field name");
        }
        /* Also: note that although we use a different table here,
         * it does NOT handle UTF-8 decoding. It'll just pass those
         * high-bit codes as acceptable for later decoding.
         */
        final int[] codes = CharTypes.getInputCodeUtf8JsNames();
        // Also: must start with a valid character...
        if (codes[ch] != 0) {
            _reportUnexpectedChar(ch, "was expecting either valid name character (for unquoted name) or double-quote (for quoted) to start field name");
        }

        // Ok, now; instead of ultra-optimizing parsing here (as with regular
        // JSON names), let's just use the generic "slow" variant.
        // Can measure its impact later on if need be.
        int[] quads = _quadBuffer;
        int qlen = 0;
        int currQuad = 0;
        int currQuadBytes = 0;

        while (true) {
            // Ok, we have one more byte to add at any rate:
            if (currQuadBytes < 4) {
                ++currQuadBytes;
                currQuad = (currQuad << 8) | ch;
            } else {
                if (qlen >= quads.length) {
                    _quadBuffer = quads = growArrayBy(quads, quads.length);
                }
                quads[qlen++] = currQuad;
                currQuad = ch;
                currQuadBytes = 1;
            }
            if (_inputPtr >= _inputEnd) {
                if (!_loadMore()) {
                    _reportInvalidEOF(" in field name", JsonToken.FIELD_NAME);
                }
            }
            ch = _inputBuffer[_inputPtr] & 0xFF;
            if (codes[ch] != 0) {
                break;
            }
            ++_inputPtr;
        }

        if (currQuadBytes > 0) {
            if (qlen >= quads.length) {
                _quadBuffer = quads = growArrayBy(quads, quads.length);
            }
            quads[qlen++] = currQuad;
        }
        String name = _symbols.findName(quads, qlen);
        if (name == null) {
            name = addName(quads, qlen, currQuadBytes);
        }
        return name;
    }

    /* Parsing to support [JACKSON-173]. Plenty of duplicated code;
     * main reason being to try to avoid slowing down fast path
     * for valid JSON -- more alternatives, more code, generally
     * bit slower execution.
     */
    protected String _parseAposName() throws IOException
    {
        if (_inputPtr >= _inputEnd) {
            if (!_loadMore()) {
                _reportInvalidEOF(": was expecting closing '\'' for field name", JsonToken.FIELD_NAME);
            }
        }
        int ch = _inputBuffer[_inputPtr++] & 0xFF;
        if (ch == INT_APOS) { // special case, ''
            return "";
        }
        int[] quads = _quadBuffer;
        int qlen = 0;
        int currQuad = 0;
        int currQuadBytes = 0;

        // Copied from parseEscapedFieldName, with minor mods:

        final int[] codes = _icLatin1;

        while (true) {
            if (ch == INT_APOS) {
                break;
            }
            // additional check to skip handling of double-quotes
            if ((codes[ch] != 0) && (ch != '"')) {
                if (ch != '\\') {
                    // Unquoted white space?
                    // As per [JACKSON-208], call can now return:
                    _throwUnquotedSpace(ch, "name");
                } else {
                    // Nope, escape sequence
                    ch = _decodeEscaped();
                }
                // as per main code, inefficient but will have to do
                if (ch > 127) {
                    // Ok, we'll need room for first byte right away
                    if (currQuadBytes >= 4) {
                        if (qlen >= quads.length) {
                            _quadBuffer = quads = growArrayBy(quads, quads.length);
                        }
                        quads[qlen++] = currQuad;
                        currQuad = 0;
                        currQuadBytes = 0;
                    }
                    if (ch < 0x800) { // 2-byte
                        currQuad = (currQuad << 8) | (0xc0 | (ch >> 6));
                        ++currQuadBytes;
                        // Second byte gets output below:
                    } else { // 3 bytes; no need to worry about surrogates here
                        currQuad = (currQuad << 8) | (0xe0 | (ch >> 12));
                        ++currQuadBytes;
                        // need room for middle byte?
                        if (currQuadBytes >= 4) {
                            if (qlen >= quads.length) {
                                _quadBuffer = quads = growArrayBy(quads, quads.length);
                            }
                            quads[qlen++] = currQuad;
                            currQuad = 0;
                            currQuadBytes = 0;
                        }
                        currQuad = (currQuad << 8) | (0x80 | ((ch >> 6) & 0x3f));
                        ++currQuadBytes;
                    }
                    // And same last byte in both cases, gets output below:
                    ch = 0x80 | (ch & 0x3f);
                }
            }
            // Ok, we have one more byte to add at any rate:
            if (currQuadBytes < 4) {
                ++currQuadBytes;
                currQuad = (currQuad << 8) | ch;
            } else {
                if (qlen >= quads.length) {
                    _quadBuffer = quads = growArrayBy(quads, quads.length);
                }
                quads[qlen++] = currQuad;
                currQuad = ch;
                currQuadBytes = 1;
            }
            if (_inputPtr >= _inputEnd) {
                if (!_loadMore()) {
                    _reportInvalidEOF(" in field name", JsonToken.FIELD_NAME);
                }
            }
            ch = _inputBuffer[_inputPtr++] & 0xFF;
        }

        if (currQuadBytes > 0) {
            if (qlen >= quads.length) {
                _quadBuffer = quads = growArrayBy(quads, quads.length);
            }
            quads[qlen++] = _padLastQuad(currQuad, currQuadBytes);
        }
        String name = _symbols.findName(quads, qlen);
        if (name == null) {
            name = addName(quads, qlen, currQuadBytes);
        }
        return name;
    }

    /*
    /**********************************************************
    /* Internal methods, symbol (name) handling
    /**********************************************************
     */

    private final String findName(int q1, int lastQuadBytes) throws JsonParseException
    {
        q1 = _padLastQuad(q1, lastQuadBytes);
        // Usually we'll find it from the canonical symbol table already
        String name = _symbols.findName(q1);
        if (name != null) {
            return name;
        }
        // If not, more work. We'll need add stuff to buffer
        _quadBuffer[0] = q1;
        return addName(_quadBuffer, 1, lastQuadBytes);
    }

    private final String findName(int q1, int q2, int lastQuadBytes) throws JsonParseException
    {
        q2 = _padLastQuad(q2, lastQuadBytes);
        // Usually we'll find it from the canonical symbol table already
        String name = _symbols.findName(q1, q2);
        if (name != null) {
            return name;
        }
        // If not, more work. We'll need add stuff to buffer
        _quadBuffer[0] = q1;
        _quadBuffer[1] = q2;
        return addName(_quadBuffer, 2, lastQuadBytes);
    }

    private final String findName(int q1, int q2, int q3, int lastQuadBytes) throws JsonParseException
    {
        q3 = _padLastQuad(q3, lastQuadBytes);
        String name = _symbols.findName(q1, q2, q3);
        if (name != null) {
            return name;
        }
        int[] quads = _quadBuffer;
        quads[0] = q1;
        quads[1] = q2;
        quads[2] = _padLastQuad(q3, lastQuadBytes);
        return addName(quads, 3, lastQuadBytes);
    }
    
    private final String findName(int[] quads, int qlen, int lastQuad, int lastQuadBytes) throws JsonParseException
    {
        if (qlen >= quads.length) {
            _quadBuffer = quads = growArrayBy(quads, quads.length);
        }
        quads[qlen++] = _padLastQuad(lastQuad, lastQuadBytes);
        String name = _symbols.findName(quads, qlen);
        if (name == null) {
            return addName(quads, qlen, lastQuadBytes);
        }
        return name;
    }

    /**
     * This is the main workhorse method used when we take a symbol
     * table miss. It needs to demultiplex individual bytes, decode
     * multi-byte chars (if any), and then construct Name instance
     * and add it to the symbol table.
     */
    private final String addName(int[] quads, int qlen, int lastQuadBytes) throws JsonParseException
    {
        /* Ok: must decode UTF-8 chars. No other validation is
         * needed, since unescaping has been done earlier as necessary
         * (as well as error reporting for unescaped control chars)
         */
        // 4 bytes per quad, except last one maybe less
        int byteLen = (qlen << 2) - 4 + lastQuadBytes;

        /* And last one is not correctly aligned (leading zero bytes instead
         * need to shift a bit, instead of trailing). Only need to shift it
         * for UTF-8 decoding; need revert for storage (since key will not
         * be aligned, to optimize lookup speed)
         */
        int lastQuad;

        if (lastQuadBytes < 4) {
            lastQuad = quads[qlen-1];
            // 8/16/24 bit left shift
            quads[qlen-1] = (lastQuad << ((4 - lastQuadBytes) << 3));
        } else {
            lastQuad = 0;
        }

        // Need some working space, TextBuffer works well:
        char[] cbuf = _textBuffer.emptyAndGetCurrentSegment();
        int cix = 0;

        for (int ix = 0; ix < byteLen; ) {
            int ch = quads[ix >> 2]; // current quad, need to shift+mask
            int byteIx = (ix & 3);
            ch = (ch >> ((3 - byteIx) << 3)) & 0xFF;
            ++ix;

            if (ch > 127) { // multi-byte
                int needed;
                if ((ch & 0xE0) == 0xC0) { // 2 bytes (0x0080 - 0x07FF)
                    ch &= 0x1F;
                    needed = 1;
                } else if ((ch & 0xF0) == 0xE0) { // 3 bytes (0x0800 - 0xFFFF)
                    ch &= 0x0F;
                    needed = 2;
                } else if ((ch & 0xF8) == 0xF0) { // 4 bytes; double-char with surrogates and all...
                    ch &= 0x07;
                    needed = 3;
                } else { // 5- and 6-byte chars not valid xml chars
                    _reportInvalidInitial(ch);
                    needed = ch = 1; // never really gets this far
                }
                if ((ix + needed) > byteLen) {
                    _reportInvalidEOF(" in field name", JsonToken.FIELD_NAME);
                }
                
                // Ok, always need at least one more:
                int ch2 = quads[ix >> 2]; // current quad, need to shift+mask
                byteIx = (ix & 3);
                ch2 = (ch2 >> ((3 - byteIx) << 3));
                ++ix;
                
                if ((ch2 & 0xC0) != 0x080) {
                    _reportInvalidOther(ch2);
                }
                ch = (ch << 6) | (ch2 & 0x3F);
                if (needed > 1) {
                    ch2 = quads[ix >> 2];
                    byteIx = (ix & 3);
                    ch2 = (ch2 >> ((3 - byteIx) << 3));
                    ++ix;
                    
                    if ((ch2 & 0xC0) != 0x080) {
                        _reportInvalidOther(ch2);
                    }
                    ch = (ch << 6) | (ch2 & 0x3F);
                    if (needed > 2) { // 4 bytes? (need surrogates on output)
                        ch2 = quads[ix >> 2];
                        byteIx = (ix & 3);
                        ch2 = (ch2 >> ((3 - byteIx) << 3));
                        ++ix;
                        if ((ch2 & 0xC0) != 0x080) {
                            _reportInvalidOther(ch2 & 0xFF);
                        }
                        ch = (ch << 6) | (ch2 & 0x3F);
                    }
                }
                if (needed > 2) { // surrogate pair? once again, let's output one here, one later on
                    ch -= 0x10000; // to normalize it starting with 0x0
                    if (cix >= cbuf.length) {
                        cbuf = _textBuffer.expandCurrentSegment();
                    }
                    cbuf[cix++] = (char) (0xD800 + (ch >> 10));
                    ch = 0xDC00 | (ch & 0x03FF);
                }
            }
            if (cix >= cbuf.length) {
                cbuf = _textBuffer.expandCurrentSegment();
            }
            cbuf[cix++] = (char) ch;
        }

        // Ok. Now we have the character array, and can construct the String
        String baseName = new String(cbuf, 0, cix);
        // And finally, un-align if necessary
        if (lastQuadBytes < 4) {
            quads[qlen-1] = lastQuad;
        }
        return _symbols.addName(baseName, quads, qlen);
    }

    /**
     * Helper method needed to fix [jackson-core#148], masking of 0x00 character
     */
    private final static int _padLastQuad(int q, int bytes) {
        return (bytes == 4) ? q : (q | (-1 << (bytes << 3)));
    }

    /*
    /**********************************************************
    /* Internal methods, String value parsing
    /**********************************************************
     */

    protected void _loadMoreGuaranteed() throws IOException {
        if (!_loadMore()) { _reportInvalidEOF(); }
    }

    protected void _finishString() throws IOException
    {
        // First, single tight loop for ASCII content, not split across input buffer boundary:        
        int ptr = _inputPtr;
        if (ptr >= _inputEnd) {
            _loadMoreGuaranteed();
            ptr = _inputPtr;
        }
        int outPtr = 0;
        char[] outBuf = _textBuffer.emptyAndGetCurrentSegment();
        final int[] codes = _icUTF8;

        final int max = Math.min(_inputEnd, (ptr + outBuf.length));
        final byte[] inputBuffer = _inputBuffer;
        while (ptr < max) {
            int c = (int) inputBuffer[ptr] & 0xFF;
            if (codes[c] != 0) {
                if (c == INT_QUOTE) {
                    _inputPtr = ptr+1;
                    _textBuffer.setCurrentLength(outPtr);
                    return;
                }
                break;
            }
            ++ptr;
            outBuf[outPtr++] = (char) c;
        }
        _inputPtr = ptr;
        _finishString2(outBuf, outPtr);
    }

    protected String _finishAndReturnString() throws IOException
    {
        // First, single tight loop for ASCII content, not split across input buffer boundary:        
        int ptr = _inputPtr;
        if (ptr >= _inputEnd) {
            _loadMoreGuaranteed();
            ptr = _inputPtr;
        }
        int outPtr = 0;
        char[] outBuf = _textBuffer.emptyAndGetCurrentSegment();
        final int[] codes = _icUTF8;

        final int max = Math.min(_inputEnd, (ptr + outBuf.length));
        final byte[] inputBuffer = _inputBuffer;
        while (ptr < max) {
            int c = (int) inputBuffer[ptr] & 0xFF;
            if (codes[c] != 0) {
                if (c == INT_QUOTE) {
                    _inputPtr = ptr+1;
                    return _textBuffer.setCurrentAndReturn(outPtr);
                }
                break;
            }
            ++ptr;
            outBuf[outPtr++] = (char) c;
        }
        _inputPtr = ptr;
        _finishString2(outBuf, outPtr);
        return _textBuffer.contentsAsString();
    }
    
    private final void _finishString2(char[] outBuf, int outPtr)
        throws IOException
    {
        int c;

        // Here we do want to do full decoding, hence:
        final int[] codes = _icUTF8;
        final byte[] inputBuffer = _inputBuffer;

        main_loop:
        while (true) {
            // Then the tight ASCII non-funny-char loop:
            ascii_loop:
            while (true) {
                int ptr = _inputPtr;
                if (ptr >= _inputEnd) {
                    _loadMoreGuaranteed();
                    ptr = _inputPtr;
                }
                if (outPtr >= outBuf.length) {
                    outBuf = _textBuffer.finishCurrentSegment();
                    outPtr = 0;
                }
                final int max = Math.min(_inputEnd, (ptr + (outBuf.length - outPtr)));
                while (ptr < max) {
                    c = (int) inputBuffer[ptr++] & 0xFF;
                    if (codes[c] != 0) {
                        _inputPtr = ptr;
                        break ascii_loop;
                    }
                    outBuf[outPtr++] = (char) c;
                }
                _inputPtr = ptr;
            }
            // Ok: end marker, escape or multi-byte?
            if (c == INT_QUOTE) {
                break main_loop;
            }

            switch (codes[c]) {
            case 1: // backslash
                c = _decodeEscaped();
                break;
            case 2: // 2-byte UTF
                c = _decodeUtf8_2(c);
                break;
            case 3: // 3-byte UTF
                if ((_inputEnd - _inputPtr) >= 2) {
                    c = _decodeUtf8_3fast(c);
                } else {
                    c = _decodeUtf8_3(c);
                }
                break;
            case 4: // 4-byte UTF
                c = _decodeUtf8_4(c);
                // Let's add first part right away:
                outBuf[outPtr++] = (char) (0xD800 | (c >> 10));
                if (outPtr >= outBuf.length) {
                    outBuf = _textBuffer.finishCurrentSegment();
                    outPtr = 0;
                }
                c = 0xDC00 | (c & 0x3FF);
                // And let the other char output down below
                break;
            default:
                if (c < INT_SPACE) {
                    // As per [JACKSON-208], call can now return:
                    _throwUnquotedSpace(c, "string value");
                } else {
                    // Is this good enough error message?
                    _reportInvalidChar(c);
                }
            }
            // Need more room?
            if (outPtr >= outBuf.length) {
                outBuf = _textBuffer.finishCurrentSegment();
                outPtr = 0;
            }
            // Ok, let's add char to output:
            outBuf[outPtr++] = (char) c;
        }
        _textBuffer.setCurrentLength(outPtr);
    }

    /**
     * Method called to skim through rest of unparsed String value,
     * if it is not needed. This can be done bit faster if contents
     * need not be stored for future access.
     */
    protected void _skipString() throws IOException
    {
        _tokenIncomplete = false;

        // Need to be fully UTF-8 aware here:
        final int[] codes = _icUTF8;
        final byte[] inputBuffer = _inputBuffer;

        main_loop:
        while (true) {
            int c;

            ascii_loop:
            while (true) {
                int ptr = _inputPtr;
                int max = _inputEnd;
                if (ptr >= max) {
                    _loadMoreGuaranteed();
                    ptr = _inputPtr;
                    max = _inputEnd;
                }
                while (ptr < max) {
                    c = (int) inputBuffer[ptr++] & 0xFF;
                    if (codes[c] != 0) {
                        _inputPtr = ptr;
                        break ascii_loop;
                    }
                }
                _inputPtr = ptr;
            }
            // Ok: end marker, escape or multi-byte?
            if (c == INT_QUOTE) {
                break main_loop;
            }
            
            switch (codes[c]) {
            case 1: // backslash
                _decodeEscaped();
                break;
            case 2: // 2-byte UTF
                _skipUtf8_2();
                break;
            case 3: // 3-byte UTF
                _skipUtf8_3();
                break;
            case 4: // 4-byte UTF
                _skipUtf8_4(c);
                break;
            default:
                if (c < INT_SPACE) {
                    _throwUnquotedSpace(c, "string value");
                } else {
                    // Is this good enough error message?
                    _reportInvalidChar(c);
                }
            }
        }
    }

    /**
     * Method for handling cases where first non-space character
     * of an expected value token is not legal for standard JSON content.
     */
    protected JsonToken _handleUnexpectedValue(int c) throws IOException
    {
        // Most likely an error, unless we are to allow single-quote-strings
        switch (c) {
        /* This check proceeds only if `Feature.ALLOW_MISSING_VALUES` is enabled;
         * it is for missing values. In case of missing values in an array the next token
         * will be either ',' or ']'. This case, decrements the already incremented _inputPtr
         * in the buffer in case of comma (`,`) so that the existing flow goes back to checking
         * the next token which will be comma again and  it parsing continues.
         * Also the case returns NULL as current token in case of ',' or ']'.    
         */
        case ']':
            if (!_parsingContext.inArray()) {
                break;
            }
            // fall through
        case ',':
            // 28-Mar-2016: [core#116]: If Feature.ALLOW_MISSING_VALUES is enabled
            //   we may allow "missing values", that is, encountering a trailing
            //   comma or closing marker where value would be expected
            if ((_formatReadFeatures & FEAT_MASK_ALLOW_MISSING) != 0) {
                --_inputPtr;
                return JsonToken.VALUE_NULL;
            }
            // fall through
        case '}':
            // Error: neither is valid at this point; valid closers have
            // been handled earlier
            _reportUnexpectedChar(c, "expected a value");
        case '\'':
            if (isEnabled(JsonReadFeature.ALLOW_SINGLE_QUOTES)) {
                return _handleApos();
            }
            break;
        case 'N':
            _matchToken("NaN", 1);
            if (isEnabled(JsonReadFeature.ALLOW_NON_NUMERIC_NUMBERS)) {
                return resetAsNaN("NaN", Double.NaN);
            }
            _reportError("Non-standard token 'NaN': enable JsonParser.Feature.ALLOW_NON_NUMERIC_NUMBERS to allow");
            break;
        case 'I':
            _matchToken("Infinity", 1);
            if (isEnabled(JsonReadFeature.ALLOW_NON_NUMERIC_NUMBERS)) {
                return resetAsNaN("Infinity", Double.POSITIVE_INFINITY);
            }
            _reportError("Non-standard token 'Infinity': enable JsonParser.Feature.ALLOW_NON_NUMERIC_NUMBERS to allow");
            break;
        case '+': // note: '-' is taken as number
            if (_inputPtr >= _inputEnd) {
                if (!_loadMore()) {
                    _reportInvalidEOFInValue(JsonToken.VALUE_NUMBER_INT);
                }
            }
            return _handleInvalidNumberStart(_inputBuffer[_inputPtr++] & 0xFF, false);
        }
        // [core#77] Try to decode most likely token
        if (Character.isJavaIdentifierStart(c)) {
            _reportInvalidToken(""+((char) c), _validJsonTokenList());
        }
        // but if it doesn't look like a token:
        _reportUnexpectedChar(c, "expected a valid value "+_validJsonValueList());
        return null;
    }

    protected JsonToken _handleApos() throws IOException
    {
        int c = 0;
        // Otherwise almost verbatim copy of _finishString()
        int outPtr = 0;
        char[] outBuf = _textBuffer.emptyAndGetCurrentSegment();

        // Here we do want to do full decoding, hence:
        final int[] codes = _icUTF8;
        final byte[] inputBuffer = _inputBuffer;

        main_loop:
        while (true) {
            // Then the tight ascii non-funny-char loop:
            ascii_loop:
            while (true) {
                if (_inputPtr >= _inputEnd) {
                    _loadMoreGuaranteed();
                }
                if (outPtr >= outBuf.length) {
                    outBuf = _textBuffer.finishCurrentSegment();
                    outPtr = 0;
                }
                int max = _inputEnd;
                {
                    int max2 = _inputPtr + (outBuf.length - outPtr);
                    if (max2 < max) {
                        max = max2;
                    }
                }
                while (_inputPtr < max) {
                    c = (int) inputBuffer[_inputPtr++] & 0xFF;
                    if (c == INT_APOS || codes[c] != 0) {
                        break ascii_loop;
                    }
                    outBuf[outPtr++] = (char) c;
                }
            }

            // Ok: end marker, escape or multi-byte?
            if (c == INT_APOS) {
                break main_loop;
            }

            switch (codes[c]) {
            case 1: // backslash
                c = _decodeEscaped();
                break;
            case 2: // 2-byte UTF
                c = _decodeUtf8_2(c);
                break;
            case 3: // 3-byte UTF
                if ((_inputEnd - _inputPtr) >= 2) {
                    c = _decodeUtf8_3fast(c);
                } else {
                    c = _decodeUtf8_3(c);
                }
                break;
            case 4: // 4-byte UTF
                c = _decodeUtf8_4(c);
                // Let's add first part right away:
                outBuf[outPtr++] = (char) (0xD800 | (c >> 10));
                if (outPtr >= outBuf.length) {
                    outBuf = _textBuffer.finishCurrentSegment();
                    outPtr = 0;
                }
                c = 0xDC00 | (c & 0x3FF);
                // And let the other char output down below
                break;
            default:
                if (c < INT_SPACE) {
                    _throwUnquotedSpace(c, "string value");
                }
                // Is this good enough error message?
                _reportInvalidChar(c);
            }
            // Need more room?
            if (outPtr >= outBuf.length) {
                outBuf = _textBuffer.finishCurrentSegment();
                outPtr = 0;
            }
            // Ok, let's add char to output:
            outBuf[outPtr++] = (char) c;
        }
        _textBuffer.setCurrentLength(outPtr);

        return JsonToken.VALUE_STRING;
    }

    /*
    /**********************************************************
    /* Internal methods, well-known token decoding
    /**********************************************************
     */

    /**
     * Method called if expected numeric value (due to leading sign) does not
     * look like a number
     */
    protected JsonToken _handleInvalidNumberStart(int ch, boolean neg) throws IOException
    {
        while (ch == 'I') {
            if (_inputPtr >= _inputEnd) {
                if (!_loadMore()) {
                    _reportInvalidEOFInValue(JsonToken.VALUE_NUMBER_FLOAT); // possibly?
                }
            }
            ch = _inputBuffer[_inputPtr++];
            String match;
            if (ch == 'N') {
                match = neg ? "-INF" :"+INF";
            } else if (ch == 'n') {
                match = neg ? "-Infinity" :"+Infinity";
            } else {
                break;
            }
            _matchToken(match, 3);
            if (isEnabled(JsonReadFeature.ALLOW_NON_NUMERIC_NUMBERS)) {
                return resetAsNaN(match, neg ? Double.NEGATIVE_INFINITY : Double.POSITIVE_INFINITY);
            }
            _reportError("Non-standard token '%s': enable JsonParser.Feature.ALLOW_NON_NUMERIC_NUMBERS to allow",
                    match);
        }
        reportUnexpectedNumberChar(ch, "expected digit (0-9) to follow minus sign, for valid numeric value");
        return null;
    }

    // NOTE: first character already decoded
    protected final void _matchTrue() throws IOException
    {
        int ptr = _inputPtr;
        if ((ptr + 3) < _inputEnd) {
            byte[] buf = _inputBuffer;
            if ((buf[ptr++] == 'r') 
                   && (buf[ptr++] == 'u')
                   && (buf[ptr++] == 'e')) {
                int ch = buf[ptr] & 0xFF;
                if (ch < INT_0 || (ch == INT_RBRACKET) || (ch == INT_RCURLY)) { // expected/allowed chars
                    _inputPtr = ptr;
                    return;
                }
            }
        }
        _matchToken2("true", 1);
    }

    protected final void _matchFalse() throws IOException
    {
        int ptr = _inputPtr;
        if ((ptr + 4) < _inputEnd) {
            byte[] buf = _inputBuffer;
            if ((buf[ptr++] == 'a') 
                   && (buf[ptr++] == 'l')
                   && (buf[ptr++] == 's')
                   && (buf[ptr++] == 'e')) {
                int ch = buf[ptr] & 0xFF;
                if (ch < INT_0 || (ch == INT_RBRACKET) || (ch == INT_RCURLY)) { // expected/allowed chars
                    _inputPtr = ptr;
                    return;
                }
            }
        }
        _matchToken2("false", 1);
    }

    protected final void _matchNull() throws IOException
    {
        int ptr = _inputPtr;
        if ((ptr + 3) < _inputEnd) {
            byte[] buf = _inputBuffer;
            if ((buf[ptr++] == 'u') 
                   && (buf[ptr++] == 'l')
                   && (buf[ptr++] == 'l')) {
                int ch = buf[ptr] & 0xFF;
                if (ch < INT_0 || (ch == INT_RBRACKET) || (ch == INT_RCURLY)) { // expected/allowed chars
                    _inputPtr = ptr;
                    return;
                }
            }
        }
        _matchToken2("null", 1);
    }
    
    protected final void _matchToken(String matchStr, int i) throws IOException
    {
        final int len = matchStr.length();
        if ((_inputPtr + len) >= _inputEnd) {
            _matchToken2(matchStr, i);
            return;
        }
        do {
            if (_inputBuffer[_inputPtr] != matchStr.charAt(i)) {
                _reportInvalidToken(matchStr.substring(0, i));
            }
            ++_inputPtr;
        } while (++i < len);
    
        int ch = _inputBuffer[_inputPtr] & 0xFF;
        if (ch >= '0' && ch != ']' && ch != '}') { // expected/allowed chars
            _checkMatchEnd(matchStr, i, ch);
        }
    }

    private final void _matchToken2(String matchStr, int i) throws IOException
    {
        final int len = matchStr.length();
        do {
            if (((_inputPtr >= _inputEnd) && !_loadMore())
                ||  (_inputBuffer[_inputPtr] != matchStr.charAt(i))) {
                _reportInvalidToken(matchStr.substring(0, i));
            }
            ++_inputPtr;
        } while (++i < len);
    
        // but let's also ensure we either get EOF, or non-alphanum char...
        if (_inputPtr >= _inputEnd && !_loadMore()) {
            return;
        }
        int ch = _inputBuffer[_inputPtr] & 0xFF;
        if (ch >= '0' && ch != ']' && ch != '}') { // expected/allowed chars
            _checkMatchEnd(matchStr, i, ch);
        }
    }

    private final void _checkMatchEnd(String matchStr, int i, int ch) throws IOException {
        // but actually only alphanums are problematic
        char c = (char) _decodeCharForError(ch);
        if (Character.isJavaIdentifierPart(c)) {
            _reportInvalidToken(matchStr.substring(0, i));
        }
    }
    
    /*
    /**********************************************************
    /* Internal methods, ws skipping, escape/unescape
    /**********************************************************
     */

    private final int _skipWS() throws IOException
    {
        while (_inputPtr < _inputEnd) {
            int i = _inputBuffer[_inputPtr++] & 0xFF;
            if (i > INT_SPACE) {
                if (i == INT_SLASH || i == INT_HASH) {
                    --_inputPtr;
                    return _skipWS2();
                }
                return i;
            }
            if (i != INT_SPACE) {
                if (i == INT_LF) {
                    ++_currInputRow;
                    _currInputRowStart = _inputPtr;
                } else if (i == INT_CR) {
                    _skipCR();
                } else if (i != INT_TAB) {
                    _throwInvalidSpace(i);
                }
            }
        }
        return _skipWS2();
    }

    private final int _skipWS2() throws IOException
    {
        while (_inputPtr < _inputEnd || _loadMore()) {
            int i = _inputBuffer[_inputPtr++] & 0xFF;
            if (i > INT_SPACE) {
                if (i == INT_SLASH) {
                    _skipComment();
                    continue;
                }
                if (i == INT_HASH) {
                    if (_skipYAMLComment()) {
                        continue;
                    }
                }
                return i;
            }
            if (i != INT_SPACE) {
                if (i == INT_LF) {
                    ++_currInputRow;
                    _currInputRowStart = _inputPtr;
                } else if (i == INT_CR) {
                    _skipCR();
                } else if (i != INT_TAB) {
                    _throwInvalidSpace(i);
                }
            }
        }        
        throw _constructError("Unexpected end-of-input within/between "+_parsingContext.typeDesc()+" entries");
    }

    private final int _skipWSOrEnd() throws IOException
    {
        // Let's handle first character separately since it is likely that
        // it is either non-whitespace; or we have longer run of white space
        if (_inputPtr >= _inputEnd) {
            if (!_loadMore()) {
                return _eofAsNextChar();
            }
        }
        int i = _inputBuffer[_inputPtr++] & 0xFF;
        if (i > INT_SPACE) {
            if (i == INT_SLASH || i == INT_HASH) {
                --_inputPtr;
                return _skipWSOrEnd2();
            }
            return i;
        }
        if (i != INT_SPACE) {
            if (i == INT_LF) {
                ++_currInputRow;
                _currInputRowStart = _inputPtr;
            } else if (i == INT_CR) {
                _skipCR();
            } else if (i != INT_TAB) {
                _throwInvalidSpace(i);
            }
        }
        
        while (_inputPtr < _inputEnd) {
            i = _inputBuffer[_inputPtr++] & 0xFF;
            if (i > INT_SPACE) {
                if (i == INT_SLASH || i == INT_HASH) {
                    --_inputPtr;
                    return _skipWSOrEnd2();
                }
                return i;
            }
            if (i != INT_SPACE) {
                if (i == INT_LF) {
                    ++_currInputRow;
                    _currInputRowStart = _inputPtr;
                } else if (i == INT_CR) {
                    _skipCR();
                } else if (i != INT_TAB) {
                    _throwInvalidSpace(i);
                }
            }
        }
        return _skipWSOrEnd2();
    }

    private final int _skipWSOrEnd2() throws IOException
    {
        while ((_inputPtr < _inputEnd) || _loadMore()) {
            int i = _inputBuffer[_inputPtr++] & 0xFF;
            if (i > INT_SPACE) {
                if (i == INT_SLASH) {
                    _skipComment();
                    continue;
                }
                if (i == INT_HASH) {
                    if (_skipYAMLComment()) {
                        continue;
                    }
                }
                return i;
            } else if (i != INT_SPACE) {
                if (i == INT_LF) {
                    ++_currInputRow;
                    _currInputRowStart = _inputPtr;
                } else if (i == INT_CR) {
                    _skipCR();
                } else if (i != INT_TAB) {
                    _throwInvalidSpace(i);
                }
            }
        }
        // We ran out of input...
        return _eofAsNextChar();
    }

    private final int _skipColon() throws IOException
    {
        if ((_inputPtr + 4) >= _inputEnd) {
            return _skipColon2(false);
        }
        // Fast path: colon with optional single-space/tab before and/or after:
        int i = _inputBuffer[_inputPtr];
        if (i == INT_COLON) { // common case, no leading space
            i = _inputBuffer[++_inputPtr];
            if (i > INT_SPACE) { // nor trailing
                if (i == INT_SLASH || i == INT_HASH) {
                    return _skipColon2(true);
                }
                ++_inputPtr;
                return i;
            }
            if (i == INT_SPACE || i == INT_TAB) {
                i = (int) _inputBuffer[++_inputPtr];
                if (i > INT_SPACE) {
                    if (i == INT_SLASH || i == INT_HASH) {
                        return _skipColon2(true);
                    }
                    ++_inputPtr;                    
                    return i;
                }
            }
            return _skipColon2(true); // true -> skipped colon
        }
        if (i == INT_SPACE || i == INT_TAB) {
            i = _inputBuffer[++_inputPtr];
        }
        if (i == INT_COLON) {
            i = _inputBuffer[++_inputPtr];
            if (i > INT_SPACE) {
                if (i == INT_SLASH || i == INT_HASH) {
                    return _skipColon2(true);
                }
                ++_inputPtr;
                return i;
            }
            if (i == INT_SPACE || i == INT_TAB) {
                i = (int) _inputBuffer[++_inputPtr];
                if (i > INT_SPACE) {
                    if (i == INT_SLASH || i == INT_HASH) {
                        return _skipColon2(true);
                    }
                    ++_inputPtr;
                    return i;
                }
            }
            return _skipColon2(true);
        }
        return _skipColon2(false);
    }

    private final int _skipColon2(boolean gotColon) throws IOException
    {
        while (_inputPtr < _inputEnd || _loadMore()) {
            int i = _inputBuffer[_inputPtr++] & 0xFF;

            if (i > INT_SPACE) {
                if (i == INT_SLASH) {
                    _skipComment();
                    continue;
                }
                if (i == INT_HASH) {
                    if (_skipYAMLComment()) {
                        continue;
                    }
                }
                if (gotColon) {
                    return i;
                }
                if (i != INT_COLON) {
                    _reportUnexpectedChar(i, "was expecting a colon to separate field name and value");
                }
                gotColon = true;
            } else if (i != INT_SPACE) {
                if (i == INT_LF) {
                    ++_currInputRow;
                    _currInputRowStart = _inputPtr;
                } else if (i == INT_CR) {
                    _skipCR();
                } else if (i != INT_TAB) {
                    _throwInvalidSpace(i);
                }
            }
        }
        _reportInvalidEOF(" within/between "+_parsingContext.typeDesc()+" entries",
                null);
        return -1;
    }

    private final void _skipComment() throws IOException
    {
        if (!isEnabled(JsonReadFeature.ALLOW_JAVA_COMMENTS)) {
            _reportUnexpectedChar('/', "maybe a (non-standard) comment? (not recognized as one since Feature 'ALLOW_COMMENTS' not enabled for parser)");
        }
        // First: check which comment (if either) it is:
        if (_inputPtr >= _inputEnd && !_loadMore()) {
            _reportInvalidEOF(" in a comment", null);
        }
        int c = _inputBuffer[_inputPtr++] & 0xFF;
        if (c == INT_SLASH) {
            _skipLine();
        } else if (c == INT_ASTERISK) {
            _skipCComment();
        } else {
            _reportUnexpectedChar(c, "was expecting either '*' or '/' for a comment");
        }
    }

    private final void _skipCComment() throws IOException
    {
        // Need to be UTF-8 aware here to decode content (for skipping)
        final int[] codes = CharTypes.getInputCodeComment();

        // Ok: need the matching '*/'
        main_loop:
        while ((_inputPtr < _inputEnd) || _loadMore()) {
            int i = (int) _inputBuffer[_inputPtr++] & 0xFF;
            int code = codes[i];
            if (code != 0) {
                switch (code) {
                case '*':
                    if (_inputPtr >= _inputEnd && !_loadMore()) {
                        break main_loop;
                    }
                    if (_inputBuffer[_inputPtr] == INT_SLASH) {
                        ++_inputPtr;
                        return;
                    }
                    break;
                case INT_LF:
                    ++_currInputRow;
                    _currInputRowStart = _inputPtr;
                    break;
                case INT_CR:
                    _skipCR();
                    break;
                case 2: // 2-byte UTF
                    _skipUtf8_2();
                    break;
                case 3: // 3-byte UTF
                    _skipUtf8_3();
                    break;
                case 4: // 4-byte UTF
                    _skipUtf8_4(i);
                    break;
                default: // e.g. -1
                    // Is this good enough error message?
                    _reportInvalidChar(i);
                }
            }
        }
        _reportInvalidEOF(" in a comment", null);
    }

    private final boolean _skipYAMLComment() throws IOException
    {
        if (!isEnabled(JsonReadFeature.ALLOW_YAML_COMMENTS)) {
            return false;
        }
        _skipLine();
        return true;
    }

    /**
     * Method for skipping contents of an input line; usually for CPP
     * and YAML style comments.
     */
    private final void _skipLine() throws IOException
    {
        // Ok: need to find EOF or linefeed
        final int[] codes = CharTypes.getInputCodeComment();
        while ((_inputPtr < _inputEnd) || _loadMore()) {
            int i = (int) _inputBuffer[_inputPtr++] & 0xFF;
            int code = codes[i];
            if (code != 0) {
                switch (code) {
                case INT_LF:
                    ++_currInputRow;
                    _currInputRowStart = _inputPtr;
                    return;
                case INT_CR:
                    _skipCR();
                    return;
                case '*': // nop for these comments
                    break;
                case 2: // 2-byte UTF
                    _skipUtf8_2();
                    break;
                case 3: // 3-byte UTF
                    _skipUtf8_3();
                    break;
                case 4: // 4-byte UTF
                    _skipUtf8_4(i);
                    break;
                default: // e.g. -1
                    if (code < 0) {
                        // Is this good enough error message?
                        _reportInvalidChar(i);
                    }
                }
            }
        }
    }
    
    @Override
    protected char _decodeEscaped() throws IOException
    {
        if (_inputPtr >= _inputEnd) {
            if (!_loadMore()) {
                _reportInvalidEOF(" in character escape sequence", JsonToken.VALUE_STRING);
            }
        }
        int c = (int) _inputBuffer[_inputPtr++];

        switch (c) {
            // First, ones that are mapped
        case 'b':
            return '\b';
        case 't':
            return '\t';
        case 'n':
            return '\n';
        case 'f':
            return '\f';
        case 'r':
            return '\r';

            // And these are to be returned as they are
        case '"':
        case '/':
        case '\\':
            return (char) c;

        case 'u': // and finally hex-escaped
            break;

        default:
            return _handleUnrecognizedCharacterEscape((char) _decodeCharForError(c));
        }

        // Ok, a hex escape. Need 4 characters
        int value = 0;
        for (int i = 0; i < 4; ++i) {
            if (_inputPtr >= _inputEnd) {
                if (!_loadMore()) {
                    _reportInvalidEOF(" in character escape sequence", JsonToken.VALUE_STRING);
                }
            }
            int ch = _inputBuffer[_inputPtr++] & 0xFF;
            int digit = CharTypes.charToHex(ch);
            if (digit < 0) {
                _reportUnexpectedChar(ch, "expected a hex-digit for character escape sequence");
            }
            value = (value << 4) | digit;
        }
        return (char) value;
    }

    protected int _decodeCharForError(int firstByte) throws IOException
    {
        int c = firstByte & 0xFF;
        if (c > 0x7F) { // if >= 0, is ascii and fine as is
            int needed;
            
            // Ok; if we end here, we got multi-byte combination
            if ((c & 0xE0) == 0xC0) { // 2 bytes (0x0080 - 0x07FF)
                c &= 0x1F;
                needed = 1;
            } else if ((c & 0xF0) == 0xE0) { // 3 bytes (0x0800 - 0xFFFF)
                c &= 0x0F;
                needed = 2;
            } else if ((c & 0xF8) == 0xF0) {
                // 4 bytes; double-char with surrogates and all...
                c &= 0x07;
                needed = 3;
            } else {
                _reportInvalidInitial(c & 0xFF);
                needed = 1; // never gets here
            }

            int d = nextByte();
            if ((d & 0xC0) != 0x080) {
                _reportInvalidOther(d & 0xFF);
            }
            c = (c << 6) | (d & 0x3F);
            
            if (needed > 1) { // needed == 1 means 2 bytes total
                d = nextByte(); // 3rd byte
                if ((d & 0xC0) != 0x080) {
                    _reportInvalidOther(d & 0xFF);
                }
                c = (c << 6) | (d & 0x3F);
                if (needed > 2) { // 4 bytes? (need surrogates)
                    d = nextByte();
                    if ((d & 0xC0) != 0x080) {
                        _reportInvalidOther(d & 0xFF);
                    }
                    c = (c << 6) | (d & 0x3F);
                }
            }
        }
        return c;
    }

    /*
    /**********************************************************
    /* Internal methods,UTF8 decoding
    /**********************************************************
     */

    private final int _decodeUtf8_2(int c) throws IOException
    {
        if (_inputPtr >= _inputEnd) {
            _loadMoreGuaranteed();
        }
        int d = (int) _inputBuffer[_inputPtr++];
        if ((d & 0xC0) != 0x080) {
            _reportInvalidOther(d & 0xFF, _inputPtr);
        }
        return ((c & 0x1F) << 6) | (d & 0x3F);
    }

    private final int _decodeUtf8_3(int c1) throws IOException
    {
        if (_inputPtr >= _inputEnd) {
            _loadMoreGuaranteed();
        }
        c1 &= 0x0F;
        int d = (int) _inputBuffer[_inputPtr++];
        if ((d & 0xC0) != 0x080) {
            _reportInvalidOther(d & 0xFF, _inputPtr);
        }
        int c = (c1 << 6) | (d & 0x3F);
        if (_inputPtr >= _inputEnd) {
            _loadMoreGuaranteed();
        }
        d = (int) _inputBuffer[_inputPtr++];
        if ((d & 0xC0) != 0x080) {
            _reportInvalidOther(d & 0xFF, _inputPtr);
        }
        c = (c << 6) | (d & 0x3F);
        return c;
    }

    private final int _decodeUtf8_3fast(int c1) throws IOException
    {
        c1 &= 0x0F;
        int d = (int) _inputBuffer[_inputPtr++];
        if ((d & 0xC0) != 0x080) {
            _reportInvalidOther(d & 0xFF, _inputPtr);
        }
        int c = (c1 << 6) | (d & 0x3F);
        d = (int) _inputBuffer[_inputPtr++];
        if ((d & 0xC0) != 0x080) {
            _reportInvalidOther(d & 0xFF, _inputPtr);
        }
        c = (c << 6) | (d & 0x3F);
        return c;
    }

    /**
     * @return Character value <b>minus 0x10000</c>; this so that caller
     *    can readily expand it to actual surrogates
     */
    private final int _decodeUtf8_4(int c) throws IOException
    {
        if (_inputPtr >= _inputEnd) {
            _loadMoreGuaranteed();
        }
        int d = (int) _inputBuffer[_inputPtr++];
        if ((d & 0xC0) != 0x080) {
            _reportInvalidOther(d & 0xFF, _inputPtr);
        }
        c = ((c & 0x07) << 6) | (d & 0x3F);

        if (_inputPtr >= _inputEnd) {
            _loadMoreGuaranteed();
        }
        d = (int) _inputBuffer[_inputPtr++];
        if ((d & 0xC0) != 0x080) {
            _reportInvalidOther(d & 0xFF, _inputPtr);
        }
        c = (c << 6) | (d & 0x3F);
        if (_inputPtr >= _inputEnd) {
            _loadMoreGuaranteed();
        }
        d = (int) _inputBuffer[_inputPtr++];
        if ((d & 0xC0) != 0x080) {
            _reportInvalidOther(d & 0xFF, _inputPtr);
        }

        /* note: won't change it to negative here, since caller
         * already knows it'll need a surrogate
         */
        return ((c << 6) | (d & 0x3F)) - 0x10000;
    }

    private final void _skipUtf8_2() throws IOException
    {
        if (_inputPtr >= _inputEnd) {
            _loadMoreGuaranteed();
        }
        int c = (int) _inputBuffer[_inputPtr++];
        if ((c & 0xC0) != 0x080) {
            _reportInvalidOther(c & 0xFF, _inputPtr);
        }
    }

    /* Alas, can't heavily optimize skipping, since we still have to
     * do validity checks...
     */
    private final void _skipUtf8_3() throws IOException
    {
        if (_inputPtr >= _inputEnd) {
            _loadMoreGuaranteed();
        }
        //c &= 0x0F;
        int c = (int) _inputBuffer[_inputPtr++];
        if ((c & 0xC0) != 0x080) {
            _reportInvalidOther(c & 0xFF, _inputPtr);
        }
        if (_inputPtr >= _inputEnd) {
            _loadMoreGuaranteed();
        }
        c = (int) _inputBuffer[_inputPtr++];
        if ((c & 0xC0) != 0x080) {
            _reportInvalidOther(c & 0xFF, _inputPtr);
        }
    }

    private final void _skipUtf8_4(int c) throws IOException
    {
        if (_inputPtr >= _inputEnd) {
            _loadMoreGuaranteed();
        }
        int d = (int) _inputBuffer[_inputPtr++];
        if ((d & 0xC0) != 0x080) {
            _reportInvalidOther(d & 0xFF, _inputPtr);
        }
        if (_inputPtr >= _inputEnd) {
            _loadMoreGuaranteed();
        }
        d = (int) _inputBuffer[_inputPtr++];
        if ((d & 0xC0) != 0x080) {
            _reportInvalidOther(d & 0xFF, _inputPtr);
        }
        if (_inputPtr >= _inputEnd) {
            _loadMoreGuaranteed();
        }
        d = (int) _inputBuffer[_inputPtr++];
        if ((d & 0xC0) != 0x080) {
            _reportInvalidOther(d & 0xFF, _inputPtr);
        }
    }

    /*
    /**********************************************************
    /* Internal methods, input loading
    /**********************************************************
     */

    /**
     * We actually need to check the character value here
     * (to see if we have \n following \r).
     */
    protected final void _skipCR() throws IOException
    {
        if (_inputPtr < _inputEnd || _loadMore()) {
            if (_inputBuffer[_inputPtr] == BYTE_LF) {
                ++_inputPtr;
            }
        }
        ++_currInputRow;
        _currInputRowStart = _inputPtr;
    }

        private int nextByte() throws IOException
    {
        if (_inputPtr >= _inputEnd) {
            _loadMoreGuaranteed();
        }
        return _inputBuffer[_inputPtr++] & 0xFF;
    }

    /*
    /**********************************************************
    /* Internal methods, error reporting
    /**********************************************************
     */

    protected void _reportInvalidToken(String matchedPart, int ptr) throws IOException {
        _inputPtr = ptr;
        _reportInvalidToken(matchedPart, _validJsonTokenList());
    }

    protected void _reportInvalidToken(String matchedPart) throws IOException {
        _reportInvalidToken(matchedPart, _validJsonTokenList());
    }

    protected void _reportInvalidToken(String matchedPart, String msg) throws IOException
    {
        /* Let's just try to find what appears to be the token, using
         * regular Java identifier character rules. It's just a heuristic,
         * nothing fancy here (nor fast).
         */
        StringBuilder sb = new StringBuilder(matchedPart);
        while ((_inputPtr < _inputEnd) || _loadMore()) {
            int i = (int) _inputBuffer[_inputPtr++];
            char c = (char) _decodeCharForError(i);
            if (!Character.isJavaIdentifierPart(c)) {
                // 11-Jan-2016, tatu: note: we will fully consume the character,
                // included or not, so if recovery was possible, it'd be off-by-one...
                break;
            }
            sb.append(c);
            if (sb.length() >= MAX_ERROR_TOKEN_LENGTH) {
                sb.append("...");
                break;
            }
        }
        _reportError("Unrecognized token '%s': was expecting %s", sb, msg);
    }

    protected void _reportInvalidChar(int c) throws JsonParseException
    {
        // Either invalid WS or illegal UTF-8 start char
        if (c < INT_SPACE) {
            _throwInvalidSpace(c);
        }
        _reportInvalidInitial(c);
    }

    protected void _reportInvalidInitial(int mask) throws JsonParseException {
        _reportError("Invalid UTF-8 start byte 0x"+Integer.toHexString(mask));
    }

    protected void _reportInvalidOther(int mask) throws JsonParseException {
        _reportError("Invalid UTF-8 middle byte 0x"+Integer.toHexString(mask));
    }

    protected void _reportInvalidOther(int mask, int ptr)
        throws JsonParseException
    {
        _inputPtr = ptr;
        _reportInvalidOther(mask);
    }

    /*
    /**********************************************************
    /* Internal methods, binary access
    /**********************************************************
     */

    /**
     * Efficient handling for incremental parsing of base64-encoded
     * textual content.
     */
    @SuppressWarnings("resource")
    protected final byte[] _decodeBase64(Base64Variant b64variant) throws IOException
    {
        ByteArrayBuilder builder = _getByteArrayBuilder();

        while (true) {
            // first, we'll skip preceding white space, if any
            int ch;
            do {
                if (_inputPtr >= _inputEnd) {
                    _loadMoreGuaranteed();
                }
                ch = (int) _inputBuffer[_inputPtr++] & 0xFF;
            } while (ch <= INT_SPACE);
            int bits = b64variant.decodeBase64Char(ch);
            if (bits < 0) { // reached the end, fair and square?
                if (ch == INT_QUOTE) {
                    return builder.toByteArray();
                }
                bits = _decodeBase64Escape(b64variant, ch, 0);
                if (bits < 0) { // white space to skip
                    continue;
                }
            }
            int decodedData = bits;
            
            // then second base64 char; can't get padding yet, nor ws
            
            if (_inputPtr >= _inputEnd) {
                _loadMoreGuaranteed();
            }
            ch = _inputBuffer[_inputPtr++] & 0xFF;
            bits = b64variant.decodeBase64Char(ch);
            if (bits < 0) {
                bits = _decodeBase64Escape(b64variant, ch, 1);
            }
            decodedData = (decodedData << 6) | bits;
            
            // third base64 char; can be padding, but not ws
            if (_inputPtr >= _inputEnd) {
                _loadMoreGuaranteed();
            }
            ch = _inputBuffer[_inputPtr++] & 0xFF;
            bits = b64variant.decodeBase64Char(ch);

            // First branch: can get padding (-> 1 byte)
            if (bits < 0) {
                if (bits != Base64Variant.BASE64_VALUE_PADDING) {
                    // could also just be 'missing'  padding
                    if (ch == INT_QUOTE) {
                        decodedData >>= 4;
                        builder.append(decodedData);
                        if (b64variant.usesPadding()) {
                            --_inputPtr; // to keep parser state bit more consistent
                            _handleBase64MissingPadding(b64variant);
                        }
                        return builder.toByteArray();
                    }
                    bits = _decodeBase64Escape(b64variant, ch, 2);
                }
                if (bits == Base64Variant.BASE64_VALUE_PADDING) {
                    // Ok, must get padding
                    if (_inputPtr >= _inputEnd) {
                        _loadMoreGuaranteed();
                    }
                    ch = _inputBuffer[_inputPtr++] & 0xFF;
                    if (!b64variant.usesPaddingChar(ch)) {
                        if (_decodeBase64Escape(b64variant, ch, 3) != Base64Variant.BASE64_VALUE_PADDING) {
                            throw reportInvalidBase64Char(b64variant, ch, 3, "expected padding character '"+b64variant.getPaddingChar()+"'");
                        }
                    }
                    // Got 12 bits, only need 8, need to shift
                    decodedData >>= 4;
                    builder.append(decodedData);
                    continue;
                }
            }
            // Nope, 2 or 3 bytes
            decodedData = (decodedData << 6) | bits;
            // fourth and last base64 char; can be padding, but not ws
            if (_inputPtr >= _inputEnd) {
                _loadMoreGuaranteed();
            }
            ch = _inputBuffer[_inputPtr++] & 0xFF;
            bits = b64variant.decodeBase64Char(ch);
            if (bits < 0) {
                if (bits != Base64Variant.BASE64_VALUE_PADDING) {
                    // could also just be 'missing'  padding
                    if (ch == INT_QUOTE) {
                        decodedData >>= 2;
                        builder.appendTwoBytes(decodedData);
                        if (b64variant.usesPadding()) {
                            --_inputPtr; // to keep parser state bit more consistent
                            _handleBase64MissingPadding(b64variant);
                        }
                        return builder.toByteArray();
                    }
                    bits = _decodeBase64Escape(b64variant, ch, 3);
                }
                if (bits == Base64Variant.BASE64_VALUE_PADDING) {
                    // With padding we only get 2 bytes; but we have to shift it
                    // a bit so it is identical to triplet case with partial output.
                    // 3 chars gives 3x6 == 18 bits, of which 2 are dummies, need to discard:
                    decodedData >>= 2;
                    builder.appendTwoBytes(decodedData);
                    continue;
                }
            }
            // otherwise, our triplet is now complete
            decodedData = (decodedData << 6) | bits;
            builder.appendThreeBytes(decodedData);
        }
    }

    /*
    /**********************************************************
    /* Improved location updating (refactored in 2.7)
    /**********************************************************
     */

    // As per [core#108], must ensure we call the right method
    @Override
    public JsonLocation getTokenLocation()
    {
        if (_currToken == JsonToken.FIELD_NAME) {
            long total = _currInputProcessed + (_nameStartOffset-1);
            return new JsonLocation(_getSourceReference(),
                    total, -1L, _nameStartRow, _nameStartCol);
        }
        return new JsonLocation(_getSourceReference(),
                _tokenInputTotal-1, -1L, _tokenInputRow, _tokenInputCol);
    }

    // As per [core#108], must ensure we call the right method
    @Override
    public JsonLocation getCurrentLocation()
    {
        int col = _inputPtr - _currInputRowStart + 1; // 1-based
        return new JsonLocation(_getSourceReference(),
                _currInputProcessed + _inputPtr, -1L, // bytes, chars
                _currInputRow, col);
    }

    private final void _updateLocation()
    {
        _tokenInputRow = _currInputRow;
        final int ptr = _inputPtr;
        _tokenInputTotal = _currInputProcessed + ptr;
        _tokenInputCol = ptr - _currInputRowStart;
    }

    private final void _updateNameLocation()
    {
        _nameStartRow = _currInputRow;
        final int ptr = _inputPtr;
        _nameStartOffset = ptr;
        _nameStartCol = ptr - _currInputRowStart;
    }

    /*
    /**********************************************************
    /* Internal methods, other
    /**********************************************************
     */

    private final JsonToken _closeScope(int i) throws JsonParseException {
        if (i == INT_RCURLY) {
            _closeObjectScope();
            return (_currToken = JsonToken.END_OBJECT);
        }
        _closeArrayScope();
        return (_currToken = JsonToken.END_ARRAY);
    }

    private final void _closeArrayScope() throws JsonParseException {
        _updateLocation();
        if (!_parsingContext.inArray()) {
            _reportMismatchedEndMarker(']', '}');
        }
        _parsingContext = _parsingContext.clearAndGetParent();
    }

    private final void _closeObjectScope() throws JsonParseException {
        _updateLocation();
        if (!_parsingContext.inObject()) {
            _reportMismatchedEndMarker('}', ']');
        }
        _parsingContext = _parsingContext.clearAndGetParent();
    }
}<|MERGE_RESOLUTION|>--- conflicted
+++ resolved
@@ -184,10 +184,6 @@
     protected final boolean _loadMore() throws IOException
     {
         final int bufSize = _inputEnd;
-<<<<<<< HEAD
-
-=======
->>>>>>> 0a765c96
         if (_inputStream != null) {
             int space = _inputBuffer.length;
             if (space == 0) { // only occurs when we've been closed
