--- conflicted
+++ resolved
@@ -282,13 +282,8 @@
 
     /**
      * Accessor for getting the immediate {@link JsonParser} this parser delegates calls to.
-<<<<<<< HEAD
-=======
      *
      * @return Underlying parser calls are delegated to
-     *
-     * @since 2.10
->>>>>>> a40a7f7b
      */
     public JsonParser delegate() { return delegate; }
 }