--- conflicted
+++ resolved
@@ -97,14 +97,9 @@
     /**
      * Alternate constructor to be used by sub-classes, to allow customization
      * of number of low-level buffers in use.
-<<<<<<< HEAD
-=======
      *
      * @param bbCount Number of {@code byte[]} buffers to allocate
      * @param cbCount Number of {@code char[]} buffers to allocate
-     *
-     * @since 2.4
->>>>>>> a40a7f7b
      */
     protected BufferRecycler(int bbCount, int cbCount) {
         _byteBuffers = new AtomicReferenceArray<byte[]>(bbCount);
