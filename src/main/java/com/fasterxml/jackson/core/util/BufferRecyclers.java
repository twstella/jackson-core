--- conflicted
+++ resolved
@@ -91,51 +91,4 @@
         }
         return -1;
     }
-<<<<<<< HEAD
-
-    /*
-    /**********************************************************
-    /* JsonStringEncoder
-    /**********************************************************
-     */
-
-    /**
-     * This <code>ThreadLocal</code> contains a {@link java.lang.ref.SoftReference}
-     * to a {@link BufferRecycler} used to provide a low-cost
-     * buffer recycling between reader and writer instances.
-     */
-    final protected static ThreadLocal<SoftReference<JsonStringEncoder>> _encoderRef
-        = new ThreadLocal<SoftReference<JsonStringEncoder>>();
-
-    public static JsonStringEncoder getJsonStringEncoder() {
-        SoftReference<JsonStringEncoder> ref = _encoderRef.get();
-        JsonStringEncoder enc = (ref == null) ? null : ref.get();
-
-        if (enc == null) {
-            enc = new JsonStringEncoder();
-            _encoderRef.set(new SoftReference<JsonStringEncoder>(enc));
-        }
-        return enc;
-    }
-
-    /**
-     * Helper method for encoding given String as UTF-8 encoded
-     */
-    public static byte[] encodeAsUTF8(String text) {
-        return getJsonStringEncoder().encodeAsUTF8(text);
-    }
-
-    public static char[] quoteAsJsonText(CharSequence rawText) {
-        return getJsonStringEncoder().quoteAsCharArray(rawText);
-    }
-
-    public static void quoteAsJsonText(CharSequence input, StringBuilder output) {
-        getJsonStringEncoder().quoteAsString(input, output);
-    }
-
-    public static byte[] quoteAsJsonUTF8(String rawText) {
-        return getJsonStringEncoder().quoteAsUTF8(rawText);
-    }
-=======
->>>>>>> 46c8bf0e
 }