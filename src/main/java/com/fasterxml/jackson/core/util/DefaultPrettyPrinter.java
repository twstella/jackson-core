--- conflicted
+++ resolved
@@ -7,15 +7,11 @@
  * Default {@link PrettyPrinter} implementation that uses 2-space
  * indentation with platform-default linefeeds.
  * Usually this class is not instantiated directly, but instead
-<<<<<<< HEAD
- * matching feature is used, which will use an instance of this class for operation.
-=======
  * method {@link JsonGenerator#useDefaultPrettyPrinter} is
  * used, which will use an instance of this class for operation.
- *
+ *<p>
  * If you override this class, take note of {@link Instantiatable},
  * as subclasses will still create an instance of DefaultPrettyPrinter.
->>>>>>> 6189aec7
  */
 @SuppressWarnings("serial")
 public class DefaultPrettyPrinter
