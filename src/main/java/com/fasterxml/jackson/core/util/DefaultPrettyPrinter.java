package com.fasterxml.jackson.core.util;

import java.io.*;

import com.fasterxml.jackson.core.*;
import com.fasterxml.jackson.core.io.SerializedString;

/**
 * Default {@link PrettyPrinter} implementation that uses 2-space
 * indentation with platform-default linefeeds.
 * Usually this class is not instantiated directly, but instead
 * method {@link JsonGenerator#useDefaultPrettyPrinter} is
 * used, which will use an instance of this class for operation.
 */
@SuppressWarnings("serial")
public class DefaultPrettyPrinter
    implements PrettyPrinter, Instantiatable<DefaultPrettyPrinter>,
        java.io.Serializable
{
    private static final long serialVersionUID = 1;

    /**
     * Constant that specifies default "root-level" separator to use between
     * root values: a single space character.
     */
    public final static SerializedString DEFAULT_ROOT_VALUE_SEPARATOR = new SerializedString(" ");

    /**
     * Interface that defines objects that can produce indentation used
     * to separate object entries and array values. Indentation in this
     * context just means insertion of white space, independent of whether
     * linefeeds are output.
     */
    public interface Indenter
    {
        void writeIndentation(JsonGenerator g, int level) throws IOException;

        /**
         * @return True if indenter is considered inline (does not add linefeeds),
         *   false otherwise
         */
        boolean isInline();
    }

    // // // Config, indentation

    /**
     * By default, let's use only spaces to separate array values.
     */
    protected Indenter _arrayIndenter = FixedSpaceIndenter.instance();

    /**
     * By default, let's use linefeed-adding indenter for separate
     * object entries. We'll further configure indenter to use
     * system-specific linefeeds, and 2 spaces per level (as opposed to,
     * say, single tabs)
     */
    protected Indenter _objectIndenter = DefaultIndenter.SYSTEM_LINEFEED_INSTANCE;

    /**
     * String printed between root-level values, if any.
     */
    protected final SerializableString _rootSeparator;

    // // // Config, other white space configuration

    /**
     * By default we will add spaces around colons used to
     * separate object fields and values.
     * If disabled, will not use spaces around colon.
     */
    protected boolean _spacesInObjectEntries = true;

    // // // State:

    /**
     * Number of open levels of nesting. Used to determine amount of
     * indentation to use.
     */
    protected transient int _nesting;

    protected Separators _separators;

    protected String _objectFieldValueSeparatorWithSpaces;

    /*
    /**********************************************************
    /* Life-cycle (construct, configure)
    /**********************************************************
    */

    public DefaultPrettyPrinter() {
        this(DEFAULT_ROOT_VALUE_SEPARATOR);
    }

    /**
     * Constructor that specifies separator String to use between root values;
     * if null, no separator is printed.
     *<p>
     * Note: simply constructs a {@link SerializedString} out of parameter,
     * calls {@link #DefaultPrettyPrinter(SerializableString)}
     * 
     * @param rootSeparator
     */
    public DefaultPrettyPrinter(String rootSeparator) {
        this((rootSeparator == null) ? null : new SerializedString(rootSeparator));
    }

    /**
     * Constructor that specifies separator String to use between root values;
     * if null, no separator is printed.
     */
    public DefaultPrettyPrinter(SerializableString rootSeparator) {
        _rootSeparator = rootSeparator;
        withSeparators(DEFAULT_SEPARATORS);
    }
    
    public DefaultPrettyPrinter(DefaultPrettyPrinter base) {
        this(base, base._rootSeparator);
    }

    public DefaultPrettyPrinter(DefaultPrettyPrinter base,
            SerializableString rootSeparator)
    {
        _arrayIndenter = base._arrayIndenter;
        _objectIndenter = base._objectIndenter;
        _spacesInObjectEntries = base._spacesInObjectEntries;
        _nesting = base._nesting;

        _separators = base._separators;
        _objectFieldValueSeparatorWithSpaces = base._objectFieldValueSeparatorWithSpaces;

        _rootSeparator = rootSeparator;
    }

    public DefaultPrettyPrinter withRootSeparator(SerializableString rootSeparator)
    {
        if (_rootSeparator == rootSeparator ||
                (rootSeparator != null && rootSeparator.equals(_rootSeparator))) {
            return this;
        }
        return new DefaultPrettyPrinter(this, rootSeparator);
    }

<<<<<<< HEAD
=======
    /**
     * @since 2.6
     */
>>>>>>> 157f2c49
    public DefaultPrettyPrinter withRootSeparator(String rootSeparator) {
        return withRootSeparator((rootSeparator == null) ? null : new SerializedString(rootSeparator));
    }

    public void indentArraysWith(Indenter i) {
        _arrayIndenter = (i == null) ? NopIndenter.instance() : i;
    }

    public void indentObjectsWith(Indenter i) {
        _objectIndenter = (i == null) ? NopIndenter.instance() : i;
    }

    public DefaultPrettyPrinter withArrayIndenter(Indenter i) {
        if (i == null) {
            i = NopIndenter.instance();
        }
        if (_arrayIndenter == i) {
            return this;
        }
        DefaultPrettyPrinter pp = new DefaultPrettyPrinter(this);
        pp._arrayIndenter = i;
        return pp;
    }

    public DefaultPrettyPrinter withObjectIndenter(Indenter i) {
        if (i == null) {
            i = NopIndenter.instance();
        }
        if (_objectIndenter == i) {
            return this;
        }
        DefaultPrettyPrinter pp = new DefaultPrettyPrinter(this);
        pp._objectIndenter = i;
        return pp;
    }

    /**
     * "Mutant factory" method that will return a pretty printer instance
     * that does use spaces inside object entries; if 'this' instance already
     * does this, it is returned; if not, a new instance will be constructed
     * and returned.
     */
    public DefaultPrettyPrinter withSpacesInObjectEntries() {
        return _withSpaces(true);
    }

    /**
     * "Mutant factory" method that will return a pretty printer instance
     * that does not use spaces inside object entries; if 'this' instance already
     * does this, it is returned; if not, a new instance will be constructed
     * and returned.
     */
    public DefaultPrettyPrinter withoutSpacesInObjectEntries() {
        return _withSpaces(false);
    }

    protected DefaultPrettyPrinter _withSpaces(boolean state)
    {
        if (_spacesInObjectEntries == state) {
            return this;
        }
        DefaultPrettyPrinter pp = new DefaultPrettyPrinter(this);
        pp._spacesInObjectEntries = state;
        return pp;
    }

    public DefaultPrettyPrinter withSeparators(Separators separators) {
        _separators = separators;
        _objectFieldValueSeparatorWithSpaces = " " + separators.getObjectFieldValueSeparator() + " ";
        return this;
    }

    /*
    /**********************************************************
    /* Instantiatable impl
    /**********************************************************
     */

    @Override
    public DefaultPrettyPrinter createInstance() {
        if (getClass() != DefaultPrettyPrinter.class) { // since 2.10
            throw new IllegalStateException("Failed `createInstance()`: "+getClass().getName()
                    +" does not override method; it has to");
        }
        return new DefaultPrettyPrinter(this);
    }

    /*
    /**********************************************************
    /* PrettyPrinter impl
    /**********************************************************
     */

    @Override
    public void writeRootValueSeparator(JsonGenerator g) throws IOException
    {
        if (_rootSeparator != null) {
            g.writeRaw(_rootSeparator);
        }
    }

    @Override
    public void writeStartObject(JsonGenerator g) throws IOException
    {
        g.writeRaw('{');
        if (!_objectIndenter.isInline()) {
            ++_nesting;
        }
    }

    @Override
    public void beforeObjectEntries(JsonGenerator g) throws IOException
    {
        _objectIndenter.writeIndentation(g, _nesting);
    }

    /**
     * Method called after an object field has been output, but
     * before the value is output.
     *<p>
     * Default handling (without pretty-printing) will output a single
     * colon to separate the two. Pretty-printer is
     * to output a colon as well, but can surround that with other
     * (white-space) decoration.
     */
    @Override
    public void writeObjectFieldValueSeparator(JsonGenerator g) throws IOException
    {
        if (_spacesInObjectEntries) {
            g.writeRaw(_objectFieldValueSeparatorWithSpaces);
        } else {
            g.writeRaw(_separators.getObjectFieldValueSeparator());
        }
    }

    /**
     * Method called after an object entry (field:value) has been completely
     * output, and before another value is to be output.
     *<p>
     * Default handling (without pretty-printing) will output a single
     * comma to separate the two. Pretty-printer is
     * to output a comma as well, but can surround that with other
     * (white-space) decoration.
     */
    @Override
    public void writeObjectEntrySeparator(JsonGenerator g) throws IOException
    {
        g.writeRaw(_separators.getObjectEntrySeparator());
        _objectIndenter.writeIndentation(g, _nesting);
    }

    @Override
    public void writeEndObject(JsonGenerator g, int nrOfEntries) throws IOException
    {
        if (!_objectIndenter.isInline()) {
            --_nesting;
        }
        if (nrOfEntries > 0) {
            _objectIndenter.writeIndentation(g, _nesting);
        } else {
            g.writeRaw(' ');
        }
        g.writeRaw('}');
    }

    @Override
    public void writeStartArray(JsonGenerator g) throws IOException
    {
        if (!_arrayIndenter.isInline()) {
            ++_nesting;
        }
        g.writeRaw('[');
    }

    @Override
    public void beforeArrayValues(JsonGenerator g) throws IOException {
        _arrayIndenter.writeIndentation(g, _nesting);
    }

    /**
     * Method called after an array value has been completely
     * output, and before another value is to be output.
     *<p>
     * Default handling (without pretty-printing) will output a single
     * comma to separate the two. Pretty-printer is
     * to output a comma as well, but can surround that with other
     * (white-space) decoration.
     */
    @Override
    public void writeArrayValueSeparator(JsonGenerator g) throws IOException
    {
        g.writeRaw(_separators.getArrayValueSeparator());
        _arrayIndenter.writeIndentation(g, _nesting);
    }

    @Override
    public void writeEndArray(JsonGenerator g, int nrOfValues) throws IOException
    {
        if (!_arrayIndenter.isInline()) {
            --_nesting;
        }
        if (nrOfValues > 0) {
            _arrayIndenter.writeIndentation(g, _nesting);
        } else {
            g.writeRaw(' ');
        }
        g.writeRaw(']');
    }

    /*
    /**********************************************************
    /* Helper classes
    /**********************************************************
     */

    /**
     * Dummy implementation that adds no indentation whatsoever
     */
    public static class NopIndenter
        implements Indenter, java.io.Serializable
    {
        private static final NopIndenter _nopInstance = new NopIndenter();

        public static NopIndenter instance() { return _nopInstance; }

        @Override
        public void writeIndentation(JsonGenerator g, int level) throws IOException { }

        @Override
        public boolean isInline() { return true; }
    }

    /**
     * This is a very simple indenter that only adds a
     * single space for indentation. It is used as the default
     * indenter for array values.
     */
    public static class FixedSpaceIndenter extends NopIndenter
    {
        private static final FixedSpaceIndenter _fixedInstance = new FixedSpaceIndenter();

        public static FixedSpaceIndenter instance() { return _fixedInstance; }

        @Override
        public void writeIndentation(JsonGenerator g, int level) throws IOException
        {
            g.writeRaw(' ');
        }

        @Override
        public boolean isInline() { return true; }
    }
}<|MERGE_RESOLUTION|>--- conflicted
+++ resolved
@@ -142,12 +142,6 @@
         return new DefaultPrettyPrinter(this, rootSeparator);
     }
 
-<<<<<<< HEAD
-=======
-    /**
-     * @since 2.6
-     */
->>>>>>> 157f2c49
     public DefaultPrettyPrinter withRootSeparator(String rootSeparator) {
         return withRootSeparator((rootSeparator == null) ? null : new SerializedString(rootSeparator));
     }
@@ -228,7 +222,7 @@
 
     @Override
     public DefaultPrettyPrinter createInstance() {
-        if (getClass() != DefaultPrettyPrinter.class) { // since 2.10
+        if (getClass() != DefaultPrettyPrinter.class) {
             throw new IllegalStateException("Failed `createInstance()`: "+getClass().getName()
                     +" does not override method; it has to");
         }
