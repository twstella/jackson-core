--- conflicted
+++ resolved
@@ -185,13 +185,8 @@
           * <p>
           * Since the JSON specification does not allow missing values this is a non-compliant JSON
           * feature and is disabled by default.
-<<<<<<< HEAD
-=======
-          * 
-          * @since 2.8
           *
-          * @deprecated Since 2.10 use {@link JsonReadFeature#ALLOW_MISSING_VALUES} instead
->>>>>>> 8fd31aac
+          * @deprecated Since 3.0 use {@link JsonReadFeature#ALLOW_MISSING_VALUES} instead
           */
          ALLOW_MISSING_VALUES(false),
 
@@ -213,13 +208,8 @@
           * <p>
           * Since the JSON specification does not permit trailing commas, this is a non-standard
           * feature, and as such disabled by default.
-<<<<<<< HEAD
-=======
           *
-          * @since 2.9
-          *
-          * @deprecated Since 2.10 use {@link JsonReadFeature#ALLOW_TRAILING_COMMA} instead
->>>>>>> 8fd31aac
+          * @deprecated Since 3.0 use {@link JsonReadFeature#ALLOW_TRAILING_COMMA} instead
           */
          ALLOW_TRAILING_COMMA(false),
 
