--- conflicted
+++ resolved
@@ -34,319 +34,14 @@
      */
     public enum NumberType {
         INT, LONG, BIG_INTEGER, FLOAT, DOUBLE, BIG_DECIMAL
-<<<<<<< HEAD
-    }
-=======
-    };
-
-    /**
-     * Default set of {@link StreamReadCapability}ies that may be used as
-     * basis for format-specific readers (or as bogus instance if non-null
-     * set needs to be passed).
-     *
-     * @since 2.12
+    }
+
+    /**
+     * Set of default {@link StreamReadCapability}ies enabled: usable as basis
+     * for format-specific instances or placeholder if non-null instance needed.
      */
     protected final static JacksonFeatureSet<StreamReadCapability> DEFAULT_READ_CAPABILITIES
         = JacksonFeatureSet.fromDefaults(StreamReadCapability.values());
-
-    /**
-     * Enumeration that defines all on/off features for parsers.
-     */
-    public enum Feature {
-        // // // Low-level I/O handling features:
-
-        /**
-         * Feature that determines whether parser will automatically
-         * close underlying input source that is NOT owned by the
-         * parser. If disabled, calling application has to separately
-         * close the underlying {@link InputStream} and {@link Reader}
-         * instances used to create the parser. If enabled, parser
-         * will handle closing, as long as parser itself gets closed:
-         * this happens when end-of-input is encountered, or parser
-         * is closed by a call to {@link JsonParser#close}.
-         *<p>
-         * Feature is enabled by default.
-         */
-        AUTO_CLOSE_SOURCE(true),
-
-        // // // Support for non-standard data format constructs
-
-        /**
-         * Feature that determines whether parser will allow use
-         * of Java/C++ style comments (both '/'+'*' and
-         * '//' varieties) within parsed content or not.
-         *<p>
-         * Since JSON specification does not mention comments as legal
-         * construct,
-         * this is a non-standard feature; however, in the wild
-         * this is extensively used. As such, feature is
-         * <b>disabled by default</b> for parsers and must be
-         * explicitly enabled.
-         *<p>
-         * NOTE: while not technically deprecated, since 2.10 recommended to use
-         * {@link com.fasterxml.jackson.core.json.JsonReadFeature#ALLOW_JAVA_COMMENTS} instead.
-         */
-        ALLOW_COMMENTS(false),
-
-        /**
-         * Feature that determines whether parser will allow use
-         * of YAML comments, ones starting with '#' and continuing
-         * until the end of the line. This commenting style is common
-         * with scripting languages as well.
-         *<p>
-         * Since JSON specification does not mention comments as legal
-         * construct,
-         * this is a non-standard feature. As such, feature is
-         * <b>disabled by default</b> for parsers and must be
-         * explicitly enabled.
-         *<p>
-         * NOTE: while not technically deprecated, since 2.10 recommended to use
-         * {@link com.fasterxml.jackson.core.json.JsonReadFeature#ALLOW_YAML_COMMENTS} instead.
-         */
-        ALLOW_YAML_COMMENTS(false),
-
-        /**
-         * Feature that determines whether parser will allow use
-         * of unquoted field names (which is allowed by Javascript,
-         * but not by JSON specification).
-         *<p>
-         * Since JSON specification requires use of double quotes for
-         * field names,
-         * this is a non-standard feature, and as such disabled by default.
-         *<p>
-         * NOTE: while not technically deprecated, since 2.10 recommended to use
-         * {@link com.fasterxml.jackson.core.json.JsonReadFeature#ALLOW_UNQUOTED_FIELD_NAMES} instead.
-         */
-        ALLOW_UNQUOTED_FIELD_NAMES(false),
-
-        /**
-         * Feature that determines whether parser will allow use
-         * of single quotes (apostrophe, character '\'') for
-         * quoting Strings (names and String values). If so,
-         * this is in addition to other acceptable markers.
-         * but not by JSON specification).
-         *<p>
-         * Since JSON specification requires use of double quotes for
-         * field names,
-         * this is a non-standard feature, and as such disabled by default.
-         *<p>
-         * NOTE: while not technically deprecated, since 2.10 recommended to use
-         * {@link com.fasterxml.jackson.core.json.JsonReadFeature#ALLOW_SINGLE_QUOTES} instead.
-         */
-        ALLOW_SINGLE_QUOTES(false),
-
-        /**
-         * Feature that determines whether parser will allow
-         * JSON Strings to contain unquoted control characters
-         * (ASCII characters with value less than 32, including
-         * tab and line feed characters) or not.
-         * If feature is set false, an exception is thrown if such a
-         * character is encountered.
-         *<p>
-         * Since JSON specification requires quoting for all control characters,
-         * this is a non-standard feature, and as such disabled by default.
-         *
-         * @deprecated Since 2.10 use {@link com.fasterxml.jackson.core.json.JsonReadFeature#ALLOW_UNESCAPED_CONTROL_CHARS} instead
-         */
-        @Deprecated
-        ALLOW_UNQUOTED_CONTROL_CHARS(false),
-
-        /**
-         * Feature that can be enabled to accept quoting of all character
-         * using backslash quoting mechanism: if not enabled, only characters
-         * that are explicitly listed by JSON specification can be thus
-         * escaped (see JSON spec for small list of these characters)
-         *<p>
-         * Since JSON specification requires quoting for all control characters,
-         * this is a non-standard feature, and as such disabled by default.
-         *
-         * @deprecated Since 2.10 use {@link com.fasterxml.jackson.core.json.JsonReadFeature#ALLOW_BACKSLASH_ESCAPING_ANY_CHARACTER} instead
-         */
-        @Deprecated
-        ALLOW_BACKSLASH_ESCAPING_ANY_CHARACTER(false),
-
-        /**
-         * Feature that determines whether parser will allow
-         * JSON integral numbers to start with additional (ignorable) 
-         * zeroes (like: 000001). If enabled, no exception is thrown, and extra
-         * nulls are silently ignored (and not included in textual representation
-         * exposed via {@link JsonParser#getText}).
-         *<p>
-         * Since JSON specification does not allow leading zeroes,
-         * this is a non-standard feature, and as such disabled by default.
-         *
-         * @deprecated Since 2.10 use {@link com.fasterxml.jackson.core.json.JsonReadFeature#ALLOW_LEADING_ZEROS_FOR_NUMBERS} instead
-         */
-         @Deprecated
-        ALLOW_NUMERIC_LEADING_ZEROS(false),
-
-        /**
-         * @deprecated Use {@link com.fasterxml.jackson.core.json.JsonReadFeature#ALLOW_LEADING_DECIMAL_POINT_FOR_NUMBERS} instead
-         */
-        @Deprecated
-        ALLOW_LEADING_DECIMAL_POINT_FOR_NUMBERS(false),
-
-        /**
-         * Feature that allows parser to recognize set of
-         * "Not-a-Number" (NaN) tokens as legal floating number
-         * values (similar to how many other data formats and
-         * programming language source code allows it).
-         * Specific subset contains values that
-         * <a href="http://www.w3.org/TR/xmlschema-2/">XML Schema</a>
-         * (see section 3.2.4.1, Lexical Representation)
-         * allows (tokens are quoted contents, not including quotes):
-         *<ul>
-         *  <li>"INF" (for positive infinity), as well as alias of "Infinity"
-         *  <li>"-INF" (for negative infinity), alias "-Infinity"
-         *  <li>"NaN" (for other not-a-numbers, like result of division by zero)
-         *</ul>
-         *<p>
-         * Since JSON specification does not allow use of such values,
-         * this is a non-standard feature, and as such disabled by default.
-          *
-          * @deprecated Since 2.10 use {@link com.fasterxml.jackson.core.json.JsonReadFeature#ALLOW_NON_NUMERIC_NUMBERS} instead
-          */
-         @Deprecated
-         ALLOW_NON_NUMERIC_NUMBERS(false),
-
-         /**
-          * Feature allows the support for "missing" values in a JSON array: missing
-          * value meaning sequence of two commas, without value in-between but only
-          * optional white space.
-          * Enabling this feature will expose "missing" values as {@link JsonToken#VALUE_NULL}
-          * tokens, which typically become Java nulls in arrays and {@link java.util.Collection}
-          * in data-binding.
-          * <p>
-          * For example, enabling this feature will represent a JSON array <code>["value1",,"value3",]</code>
-          * as <code>["value1", null, "value3", null]</code> 
-          * <p>
-          * Since the JSON specification does not allow missing values this is a non-compliant JSON
-          * feature and is disabled by default.
-          * 
-          * @since 2.8
-          *
-          * @deprecated Since 2.10 use {@link com.fasterxml.jackson.core.json.JsonReadFeature#ALLOW_MISSING_VALUES} instead
-          */
-         @Deprecated
-         ALLOW_MISSING_VALUES(false),
-
-         /**
-          * Feature that determines whether {@link JsonParser} will allow for a single trailing
-          * comma following the final value (in an Array) or member (in an Object). These commas
-          * will simply be ignored.
-          * <p>
-          * For example, when this feature is enabled, <code>[true,true,]</code> is equivalent to
-          * <code>[true, true]</code> and <code>{"a": true,}</code> is equivalent to
-          * <code>{"a": true}</code>.
-          * <p>
-          * When combined with <code>ALLOW_MISSING_VALUES</code>, this feature takes priority, and
-          * the final trailing comma in an array declaration does not imply a missing
-          * (<code>null</code>) value. For example, when both <code>ALLOW_MISSING_VALUES</code>
-          * and <code>ALLOW_TRAILING_COMMA</code> are enabled, <code>[true,true,]</code> is
-          * equivalent to <code>[true, true]</code>, and <code>[true,true,,]</code> is equivalent to
-          * <code>[true, true, null]</code>.
-          * <p>
-          * Since the JSON specification does not permit trailing commas, this is a non-standard
-          * feature, and as such disabled by default.
-          *
-          * @since 2.9
-          *
-          * @deprecated Since 2.10 use {@link com.fasterxml.jackson.core.json.JsonReadFeature#ALLOW_TRAILING_COMMA} instead
-          */
-         @Deprecated
-         ALLOW_TRAILING_COMMA(false),
-
-         // // // Validity checks
-         
-         /**
-          * Feature that determines whether {@link JsonParser} will explicitly
-          * check that no duplicate JSON Object field names are encountered.
-          * If enabled, parser will check all names within context and report
-          * duplicates by throwing a {@link JsonParseException}; if disabled,
-          * parser will not do such checking. Assumption in latter case is
-          * that caller takes care of handling duplicates at a higher level:
-          * data-binding, for example, has features to specify detection to
-          * be done there.
-          *<p>
-          * Note that enabling this feature will incur performance overhead
-          * due to having to store and check additional information: this typically
-          * adds 20-30% to execution time for basic parsing.
-          * 
-          * @since 2.3
-          */
-         STRICT_DUPLICATE_DETECTION(false),
-
-         /**
-          * Feature that determines what to do if the underlying data format requires knowledge
-          * of all properties to decode (usually via a Schema), and if no definition is
-          * found for a property that input content contains.
-          * Typically most textual data formats do NOT require schema information (although
-          * some do, such as CSV), whereas many binary data formats do require definitions
-          * (such as Avro, protobuf), although not all (Smile, CBOR, BSON and MessagePack do not).
-          * Further note that some formats that do require schema information will not be able
-          * to ignore undefined properties: for example, Avro is fully positional and there is
-          * no possibility of undefined data. This leaves formats like Protobuf that have identifiers
-          * that may or may not map; and as such Protobuf format does make use of this feature.
-          *<p>
-          * Note that support for this feature is implemented by individual data format
-          * module, if (and only if) it makes sense for the format in question. For JSON,
-          * for example, this feature has no effect as properties need not be pre-defined.
-          *<p>
-          * Feature is disabled by default, meaning that if the underlying data format
-          * requires knowledge of all properties to output, attempts to read an unknown
-          * property will result in a {@link JsonProcessingException}
-          *
-          * @since 2.6
-          */
-         IGNORE_UNDEFINED(false),
-
-         // // // Other
-
-         /**
-          * Feature that determines whether {@link JsonLocation} instances should be constructed
-          * with reference to source or not. If source reference is included, its type and contents
-          * are included when `toString()` method is called (most notably when printing out parse
-          * exception with that location information). If feature is disabled, no source reference
-          * is passed and source is only indicated as "UNKNOWN".
-          *<p>
-          * Most common reason for disabling this feature is to avoid leaking information about
-          * internal information; this may be done for security reasons.
-          * Note that even if source reference is included, only parts of contents are usually
-          * printed, and not the whole contents. Further, many source reference types can not
-          * necessarily access contents (like streams), so only type is indicated, not contents.
-          *<p>
-          * Feature is enabled by default, meaning that "source reference" information is passed
-          * and some or all of the source content may be included in {@link JsonLocation} information
-          * constructed either when requested explicitly, or when needed for an exception.
-          *
-          * @since 2.9
-          */
-         INCLUDE_SOURCE_IN_LOCATION(true),
-
-         ;
-
-        /**
-         * Whether feature is enabled or disabled by default.
-         */
-        private final boolean _defaultState;
-
-        private final int _mask;
-        
-        /**
-         * Method that calculates bit set (flags) of all features that
-         * are enabled by default.
-         */
-        public static int collectDefaults()
-        {
-            int flags = 0;
-            for (Feature f : values()) {
-                if (f.enabledByDefault()) {
-                    flags |= f.getMask();
-                }
-            }
-            return flags;
-        }
->>>>>>> 29540c21
 
     /*
     /**********************************************************************
