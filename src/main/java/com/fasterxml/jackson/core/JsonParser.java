/* Jackson JSON-processor.
 *
 * Copyright (c) 2007- Tatu Saloranta, tatu.saloranta@iki.fi
 */

package com.fasterxml.jackson.core;

import java.io.*;
import java.math.BigDecimal;
import java.math.BigInteger;
import java.nio.charset.Charset;

import com.fasterxml.jackson.core.async.NonBlockingInputFeeder;
import com.fasterxml.jackson.core.exc.InputCoercionException;
import com.fasterxml.jackson.core.json.JsonFactory;
import com.fasterxml.jackson.core.sym.FieldNameMatcher;
import com.fasterxml.jackson.core.type.ResolvedType;
import com.fasterxml.jackson.core.type.TypeReference;
import com.fasterxml.jackson.core.util.JacksonFeatureSet;
import com.fasterxml.jackson.core.util.RequestPayload;

/**
 * Base class that defines public API for reading JSON content.
 * Instances are created using factory methods of
 * a {@link JsonFactory} instance.
 *
 * @author Tatu Saloranta
 */
public abstract class JsonParser
    implements Closeable, Versioned
{
    /**
     * Enumeration of possible "native" (optimal) types that can be
     * used for numbers.
     */
    public enum NumberType {
        INT, LONG, BIG_INTEGER, FLOAT, DOUBLE, BIG_DECIMAL
    }

    /**
     * Set of default {@link StreamReadCapability}ies enabled: usable as basis
     * for format-specific instances or placeholder if non-null instance needed.
     */
    protected final static JacksonFeatureSet<StreamReadCapability> DEFAULT_READ_CAPABILITIES
        = JacksonFeatureSet.fromDefaults(StreamReadCapability.values());

    /*
    /**********************************************************************
    /* Minimal configuration state
    /**********************************************************************
     */

    /**
     * Optional container that holds the request payload which will be displayed on JSON parsing error.
     */
    protected transient RequestPayload _requestPayload;

    /*
    /**********************************************************************
    /* Life-cycle
    /**********************************************************************
     */

    protected JsonParser() { }

    /*
    /**********************************************************************
    /* Versioned
    /**********************************************************************
     */

    /**
     * Accessor for getting version of the core package, given a parser instance.
     * Left for sub-classes to implement.
     */
    @Override
    public abstract Version version();

    /*
    /**********************************************************************
    /* Public API: basic context access
    /**********************************************************************
     */

    /**
     * Accessor for context object provided by higher-level databinding
     * functionality (or, in some cases, simple placeholder of the same)
     * that allows some level of interaction including ability to trigger
     * deserialization of Object values through generator instance.
     *<p>
     * Context object is used by parser to implement some methods,
     * like {@code readValueAs(...)}
     *
     * @since 3.0
     */
    public abstract ObjectReadContext getObjectReadContext();

    /**
     * Method that can be used to access current parsing context reader
     * is in. There are 3 different types: root, array and object contexts,
     * with slightly different available information. Contexts are
     * hierarchically nested, and can be used for example for figuring
     * out part of the input document that correspond to specific
     * array or object (for highlighting purposes, or error reporting).
     * Contexts can also be used for simple xpath-like matching of
     * input, if so desired.
     */
    public abstract TokenStreamContext getParsingContext();

    /*
    /**********************************************************************
    /* Public API, input source, location access
    /**********************************************************************
     */

    /**
     * Method that return the <b>starting</b> location of the current
     * token; that is, position of the first character from input
     * that starts the current token.
     */
    public abstract JsonLocation getTokenLocation();

    /**
     * Method that returns location of the last processed character;
     * usually for error reporting purposes.
     */
    public abstract JsonLocation getCurrentLocation();

    /**
     * Method that can be used to get access to object that is used
     * to access input being parsed; this is usually either
     * {@link InputStream} or {@link Reader}, depending on what
     * parser was constructed with.
     * Note that returned value may be null in some cases; including
     * case where parser implementation does not want to exposed raw
     * source to caller.
     * In cases where input has been decorated, object returned here
     * is the decorated version; this allows some level of interaction
     * between users of parser and decorator object.
     *<p>
     * In general use of this accessor should be considered as
     * "last effort", i.e. only used if no other mechanism is applicable.
     */
    public abstract Object getInputSource();

    /*
    /**********************************************************************
    /* Attaching additional metadata
    /**********************************************************************
     */

    /**
     * Helper method, usually equivalent to:
     *<code>
     *   getParsingContext().getCurrentValue();
     *</code>
     *<p>
     * Note that "current value" is NOT populated (or used) by Streaming parser;
     * it is only used by higher-level data-binding functionality.
     * The reason it is included here is that it can be stored and accessed hierarchically,
     * and gets passed through data-binding.
     */
    public abstract Object getCurrentValue();

    /**
     * Helper method, usually equivalent to:
     *<code>
     *   getParsingContext().setCurrentValue(v);
     *</code>
     */
    public abstract void setCurrentValue(Object v);

    /*
    /**********************************************************************
    /* Attaching additional metadata
    /**********************************************************************
     */

    /**
     * Sets the payload to be passed if {@link JsonParseException} is thrown.
     */
    public void setRequestPayloadOnError(RequestPayload payload) {
        _requestPayload = payload;
    }

    /**
      * Sets the byte[] request payload and the charset
      */
      public void setRequestPayloadOnError(byte[] payload, Charset charset) {
          _requestPayload = (payload == null) ? null : new RequestPayload(payload, charset);
      }

     /**
     * Sets the String request payload
     */
    public void setRequestPayloadOnError(String payload) {
        _requestPayload = (payload == null) ? null : new RequestPayload(payload);
    }

    /**
     * Method for accessing Schema that this parser uses, if any.
     * Default implementation returns null.
     */
    public FormatSchema getSchema() { return null; }

    /*
    /**********************************************************************
    /* Optional support for non-blocking parsing
    /**********************************************************************
     */
<<<<<<< HEAD
=======
    
    /**
     * Method that can be called to determine if a custom
     * {@link ObjectCodec} is needed for binding data parsed
     * using {@link JsonParser} constructed by this factory
     * (which typically also implies the same for serialization
     * with {@link JsonGenerator}).
     * 
     * @return True if format-specific codec is needed with this parser; false if a general
     *   {@link ObjectCodec} is enough
     * 
     * @since 2.1
     */
    public boolean requiresCustomCodec() { return false;}
>>>>>>> 8ed84d76

    /**
     * Method that can be called to determine if this parser instance
     * uses non-blocking ("asynchronous") input access for decoding or not.
     * Access mode is determined by earlier calls via {@link JsonFactory};
     * it may not be changed after construction.
     *<p>
     * If non-blocking decoding is {@code true}, it is possible to call
     * {@link #getNonBlockingInputFeeder()} to obtain object to use
     * for feeding input; otherwise (<code>false</code> returned)
     * input is read by blocking 
     */
    public boolean canParseAsync() { return false; }

    /**
     * Method that will either return a feeder instance (if parser uses
     * non-blocking, aka asynchronous access); or <code>null</code> for
     * parsers that use blocking I/O.
     */
    public NonBlockingInputFeeder getNonBlockingInputFeeder() {
        return null;
    }

    /**
     * Accessor for getting metadata on capabilities of this parser, based on
     * underlying data format being read (directly or indirectly).
     *
     * @return Set of read capabilities for content to read via this parser
     *
     * @since 2.12
     */
    public JacksonFeatureSet<StreamReadCapability> getReadCapabilities() {
        return DEFAULT_READ_CAPABILITIES;
    }

    /*
    /**********************************************************************
    /* Closeable implementation
    /**********************************************************************
     */

    /**
     * Closes the parser so that no further iteration or data access
     * can be made; will also close the underlying input source
     * if parser either <b>owns</b> the input source, or feature
     * {@link StreamReadFeature#AUTO_CLOSE_SOURCE} is enabled.
     * Whether parser owns the input source depends on factory
     * method that was used to construct instance (so check
     * {@link com.fasterxml.jackson.core.json.JsonFactory} for details,
     * but the general
     * idea is that if caller passes in closable resource (such
     * as {@link InputStream} or {@link Reader}) parser does NOT
     * own the source; but if it passes a reference (such as
     * {@link java.io.File} or {@link java.net.URL} and creates
     * stream or reader it does own them.
     *
     * @throws IOException if there is either an underlying I/O problem
     */
    @Override
    public abstract void close() throws IOException;

    /**
     * Method that can be called to determine whether this parser
     * is closed or not. If it is closed, no new tokens can be
     * retrieved by calling {@link #nextToken} (and the underlying
     * stream may be closed). Closing may be due to an explicit
     * call to {@link #close} or because parser has encountered
     * end of input.
     *
     * @return {@code True} if this parser instance has been closed
     */
    public abstract boolean isClosed();

    /*
<<<<<<< HEAD
    /**********************************************************************
=======
    /**********************************************************
    /* Public API, simple location, context accessors
    /**********************************************************
     */

    /**
     * Method that can be used to access current parsing context reader
     * is in. There are 3 different types: root, array and object contexts,
     * with slightly different available information. Contexts are
     * hierarchically nested, and can be used for example for figuring
     * out part of the input document that correspond to specific
     * array or object (for highlighting purposes, or error reporting).
     * Contexts can also be used for simple xpath-like matching of
     * input, if so desired.
     *
     * @return Stream input context ({@link JsonStreamContext}) associated with this parser
     */
    public abstract JsonStreamContext getParsingContext();

    /**
     * Method that return the <b>starting</b> location of the current
     * token; that is, position of the first character from input
     * that starts the current token.
     */
    public abstract JsonLocation getTokenLocation();

    /**
     * Method that returns location of the last processed character;
     * usually for error reporting purposes.
     */
    public abstract JsonLocation getCurrentLocation();

    /*
    /**********************************************************
>>>>>>> 8ed84d76
    /* Buffer handling
    /**********************************************************************
     */

    /**
     * Method that can be called to push back any content that
     * has been read but not consumed by the parser. This is usually
     * done after reading all content of interest using parser.
     * Content is released by writing it to given stream if possible;
     * if underlying input is byte-based it can released, if not (char-based)
     * it can not.
     * 
     * @return -1 if the underlying content source is not byte based
     *    (that is, input can not be sent to {@link OutputStream};
     *    otherwise number of bytes released (0 if there was nothing to release)
     *    
     * @throws IOException if write to stream threw exception
     */
    public int releaseBuffered(OutputStream out) throws IOException {
        return -1;
    }

    /**
     * Method that can be called to push back any content that
     * has been read but not consumed by the parser.
     * This is usually
     * done after reading all content of interest using parser.
     * Content is released by writing it to given writer if possible;
     * if underlying input is char-based it can released, if not (byte-based)
     * it can not.
     * 
     * @return -1 if the underlying content source is not char-based
     *    (that is, input can not be sent to {@link Writer};
     *    otherwise number of chars released (0 if there was nothing to release)
     *    
     * @throws IOException if write using Writer threw exception
     */    
    public int releaseBuffered(Writer w) throws IOException { return -1; }

    /*
    /**********************************************************************
    /* Public API, configuration
    /**********************************************************************
     */

    /**
     * Method for enabling specified parser feature
     * (check {@link StreamReadFeature} for list of features)
     */
    public abstract JsonParser enable(StreamReadFeature f);

    /**
     * Method for disabling specified  feature
     * (check {@link StreamReadFeature} for list of features)
     */
    public abstract JsonParser disable(StreamReadFeature f);

    /**
     * Method for checking whether specified {@link StreamReadFeature} is enabled.
     */
    public abstract boolean isEnabled(StreamReadFeature f);

    /**
<<<<<<< HEAD
     * Bulk access method for getting state of all standard {@link StreamReadFeature}s.
=======
     * Bulk set method for (re)setting states of features specified by <code>mask</code>.
     * Functionally equivalent to
     *<code>
     *    int oldState = getFeatureMask();
     *    int newState = (oldState &amp; ~mask) | (values &amp; mask);
     *    setFeatureMask(newState);
     *</code>
     * but preferred as this lets caller more efficiently specify actual changes made.
     * 
     * @param values Bit mask of set/clear state for features to change
     * @param mask Bit mask of features to change
     * 
     * @since 2.6
     */
    public JsonParser overrideStdFeatures(int values, int mask) {
        int newState = (_features & ~mask) | (values & mask);
        return setFeatureMask(newState);
    }

    /**
     * Bulk access method for getting state of all {@link FormatFeature}s, format-specific
     * on/off configuration settings.
     * 
     * @return Bit mask that defines current states of all standard {@link FormatFeature}s.
     * 
     * @since 2.6
     */
    public int getFormatFeatures() {
        return 0;
    }
    
    /**
     * Bulk set method for (re)setting states of {@link FormatFeature}s,
     * by specifying values (set / clear) along with a mask, to determine
     * which features to change, if any.
     *<p>
     * Default implementation will simply throw an exception to indicate that
     * the parser implementation does not support any {@link FormatFeature}s.
     * 
     * @param values Bit mask of set/clear state for features to change
     * @param mask Bit mask of features to change
>>>>>>> 8ed84d76
     * 
     * @return Bit mask that defines current states of all standard {@link StreamReadFeature}s.
     *
     * @since 3.0
     */
    public abstract int streamReadFeatures();

    /*
    /**********************************************************************
    /* Public API, iterating accessors: general
    /**********************************************************************
     */

    /**
     * Main iteration method, which will advance stream enough
     * to determine type of the next token, if any. If none
     * remaining (stream has no content other than possible
     * white space before ending), null will be returned.
     *
     * @return Next token from the stream, if any found, or null
     *   to indicate end-of-input
     */
    public abstract JsonToken nextToken() throws IOException;

    /**
     * Iteration method that will advance stream enough
     * to determine type of the next token that is a value type
     * (including JSON Array and Object start/end markers).
     * Or put another way, nextToken() will be called once,
     * and if {@link JsonToken#FIELD_NAME} is returned, another
     * time to get the value for the field.
     * Method is most useful for iterating over value entries
     * of JSON objects; field name will still be available
     * by calling {@link #currentName} when parser points to
     * the value.
     *
     * @return Next non-field-name token from the stream, if any found,
     *   or null to indicate end-of-input (or, for non-blocking
     *   parsers, {@link JsonToken#NOT_AVAILABLE} if no tokens were
     *   available yet)
     */
    public abstract JsonToken nextValue() throws IOException;

    /**
     * Method that will skip all child tokens of an array or
     * object token that the parser currently points to,
     * iff stream points to
     * {@link JsonToken#START_OBJECT} or {@link JsonToken#START_ARRAY}.
     * If not, it will do nothing.
     * After skipping, stream will point to <b>matching</b>
     * {@link JsonToken#END_OBJECT} or {@link JsonToken#END_ARRAY}
     * (possibly skipping nested pairs of START/END OBJECT/ARRAY tokens
     * as well as value tokens).
     * The idea is that after calling this method, application
     * will call {@link #nextToken} to point to the next
     * available token, if any.
     */
    public abstract JsonParser skipChildren() throws IOException;

    /**
     * Method that may be used to force full handling of the current token
     * so that even if lazy processing is enabled, the whole contents are
     * read for possible retrieval. This is usually used to ensure that
     * the token end location is available, as well as token contents
     * (similar to what calling, say {@link #getTextCharacters()}, would
     * achieve).
     *<p>
     * Note that for many dataformat implementations this method
     * will not do anything; this is the default implementation unless
     * overridden by sub-classes.
     */
    public abstract void finishToken() throws IOException;

    /*
    /**********************************************************************
    /* Public API, iterating accessors: field names
    /**********************************************************************
     */

    /**
     * Method that fetches next token (as if calling {@link #nextToken}) and
     * verifies whether it is {@link JsonToken#FIELD_NAME}; if it is,
     * returns same as {@link #currentName()}, otherwise null.
     */
    public abstract String nextFieldName() throws IOException;

    /**
     * Method that fetches next token (as if calling {@link #nextToken}) and
     * verifies whether it is {@link JsonToken#FIELD_NAME} with specified name
     * and returns result of that comparison.
     * It is functionally equivalent to:
     *<pre>
     *  return (nextToken() == JsonToken.FIELD_NAME) &amp;&amp; str.getValue().equals(currentName());
     *</pre>
     * but may be faster for parser to verify, and can therefore be used if caller
     * expects to get such a property name from input next.
     * 
     * @param str Property name to compare next token to (if next token is
     *   <code>JsonToken.FIELD_NAME</code>)
     */
    public abstract boolean nextFieldName(SerializableString str) throws IOException;

    /**
     * Method that tries to match next token from stream as {@link JsonToken#FIELD_NAME},
     * and if so, further match it to one of pre-specified (field) names.
     * If match succeeds, field index (non-negative `int`) is returned; otherwise one of
     * marker constants from {@link FieldNameMatcher}.
     *
     * @since 3.0
     */
    public abstract int nextFieldName(FieldNameMatcher matcher) throws IOException;

    /**
     * Method that verifies that the current token (see {@link #currentToken} is
     * {@link JsonToken#FIELD_NAME} and if so, further match it to one of pre-specified (field) names.
     * If match succeeds, field index (non-negative `int`) is returned; otherwise one of
     * marker constants from {@link FieldNameMatcher}.
     *
     * @since 3.0
     */
    public abstract int currentFieldName(FieldNameMatcher matcher) throws IOException;

    /*
    /**********************************************************************
    /* Public API, iterating accessors: typed values
    /**********************************************************************
     */

    /**
     * Method that fetches next token (as if calling {@link #nextToken}) and
     * if it is {@link JsonToken#VALUE_STRING} returns contained String value;
     * otherwise returns null.
     * It is functionally equivalent to:
     *<pre>
     *  return (nextToken() == JsonToken.VALUE_STRING) ? getText() : null;
     *</pre>
     * but may be faster for parser to process, and can therefore be used if caller
     * expects to get a String value next from input.
     */
    public String nextTextValue() throws IOException {
        return (nextToken() == JsonToken.VALUE_STRING) ? getText() : null;
    }

    /**
     * Method that fetches next token (as if calling {@link #nextToken}) and
     * if it is {@link JsonToken#VALUE_NUMBER_INT} returns 32-bit int value;
     * otherwise returns specified default value
     * It is functionally equivalent to:
     *<pre>
     *  return (nextToken() == JsonToken.VALUE_NUMBER_INT) ? getIntValue() : defaultValue;
     *</pre>
     * but may be faster for parser to process, and can therefore be used if caller
     * expects to get an int value next from input.
     */
    public int nextIntValue(int defaultValue) throws IOException {
        return (nextToken() == JsonToken.VALUE_NUMBER_INT) ? getIntValue() : defaultValue;
    }

    /**
     * Method that fetches next token (as if calling {@link #nextToken}) and
     * if it is {@link JsonToken#VALUE_NUMBER_INT} returns 64-bit long value;
     * otherwise returns specified default value
     * It is functionally equivalent to:
     *<pre>
     *  return (nextToken() == JsonToken.VALUE_NUMBER_INT) ? getLongValue() : defaultValue;
     *</pre>
     * but may be faster for parser to process, and can therefore be used if caller
     * expects to get a long value next from input.
     */
    public long nextLongValue(long defaultValue) throws IOException {
        return (nextToken() == JsonToken.VALUE_NUMBER_INT) ? getLongValue() : defaultValue;
    }

    /**
     * Method that fetches next token (as if calling {@link #nextToken}) and
     * if it is {@link JsonToken#VALUE_TRUE} or {@link JsonToken#VALUE_FALSE}
     * returns matching Boolean value; otherwise return null.
     * It is functionally equivalent to:
     *<pre>
     *  JsonToken t = nextToken();
     *  if (t == JsonToken.VALUE_TRUE) return Boolean.TRUE;
     *  if (t == JsonToken.VALUE_FALSE) return Boolean.FALSE;
     *  return null;
     *</pre>
     * but may be faster for parser to process, and can therefore be used if caller
     * expects to get a Boolean value next from input.
     */
    public Boolean nextBooleanValue() throws IOException {
        JsonToken t = nextToken();
        if (t == JsonToken.VALUE_TRUE) { return Boolean.TRUE; }
        if (t == JsonToken.VALUE_FALSE) { return Boolean.FALSE; }
        return null;
    }

    /*
    /**********************************************************************
    /* Public API, simple token id/type access
    /**********************************************************************
     */

    /**
     * Accessor to find which token parser currently points to, if any;
     * null will be returned if none.
     * If return value is non-null, data associated with the token
     * is available via other accessor methods.
     *
     * @return Type of the token this parser currently points to,
     *   if any: null before any tokens have been read, and
     *   after end-of-input has been encountered, as well as
     *   if the current token has been explicitly cleared.
     */
    public abstract JsonToken currentToken();

    /**
     * @deprecated Since 3.0 use {@link #currentToken} instead.
     */
    @Deprecated
    public JsonToken getCurrentToken() { return currentToken(); }

    /**
     * Method similar to {@link #currentToken()} but that returns an
     * <code>int</code> instead of {@link JsonToken} (enum value).
     *<p>
     * Use of int directly is typically more efficient on switch statements,
     * so this method may be useful when building low-overhead codecs.
     * Note, however, that effect may not be big enough to matter: make sure
     * to profile performance before deciding to use this method.
     * 
     * @return <code>int</code> matching one of constants from {@link JsonTokenId}.
     */
    public abstract int currentTokenId();

    /**
     * Method for checking whether parser currently points to
     * a token (and data for that token is available).
     * Equivalent to check for <code>parser.getCurrentToken() != null</code>.
     *
     * @return True if the parser just returned a valid
     *   token via {@link #nextToken}; false otherwise (parser
     *   was just constructed, encountered end-of-input
     *   and returned null from {@link #nextToken}, or the token
     *   has been consumed)
     */
    public abstract boolean hasCurrentToken();

    /**
     * Method that is functionally equivalent to:
     *<code>
     *  return currentTokenId() == id
     *</code>
     * but may be more efficiently implemented.
     *<p>
     * Note that no traversal or conversion is performed; so in some
     * cases calling method like {@link #isExpectedStartArrayToken()}
     * is necessary instead.
     */
    public abstract boolean hasTokenId(int id);

    /**
     * Method that is functionally equivalent to:
     *<code>
     *  return currentToken() == t
     *</code>
     * but may be more efficiently implemented.
     *<p>
     * Note that no traversal or conversion is performed; so in some
     * cases calling method like {@link #isExpectedStartArrayToken()}
     * is necessary instead.
     */
    public abstract boolean hasToken(JsonToken t);

    /**
     * Specialized accessor that can be used to verify that the current
     * token indicates start array (usually meaning that current token
     * is {@link JsonToken#START_ARRAY}) when start array is expected.
     * For some specialized parsers this can return true for other cases
     * as well; this is usually done to emulate arrays in cases underlying
     * format is ambiguous (XML, for example, has no format-level difference
     * between Objects and Arrays; it just has elements).
     *<p>
     * Default implementation is equivalent to:
     *<pre>
     *   currentToken() == JsonToken.START_ARRAY
     *</pre>
     * but may be overridden by custom parser implementations.
     *
     * @return True if the current token can be considered as a
     *   start-array marker (such {@link JsonToken#START_ARRAY});
     *   false if not.
     */
    public abstract boolean isExpectedStartArrayToken();

    /**
     * Similar to {@link #isExpectedStartArrayToken()}, but checks whether stream
     * currently points to {@link JsonToken#START_OBJECT}.
     */
    public abstract boolean isExpectedStartObjectToken();

    /**
     * Similar to {@link #isExpectedStartArrayToken()}, but checks whether stream
     * currently points to {@link JsonToken#VALUE_NUMBER_INT}.
     *<p>
     * The initial use case is for XML backend to efficiently (attempt to) coerce
     * textual content into numbers.
     */
    public abstract boolean isExpectedNumberIntToken();

    /**
     * Access for checking whether current token is a numeric value token, but
     * one that is of "not-a-number" (NaN) variety (including both "NaN" AND
     * positive/negative infinity!): not supported by all formats,
     * but often supported for {@link JsonToken#VALUE_NUMBER_FLOAT}.
     * NOTE: roughly equivalent to calling <code>!Double.isFinite()</code>
     * on value you would get from calling {@link #getDoubleValue()}.
     */
    public abstract boolean isNaN() throws IOException;

    /*
    /**********************************************************************
    /* Public API, token state overrides
    /**********************************************************************
     */

    /**
     * Method called to "consume" the current token by effectively
     * removing it so that {@link #hasCurrentToken} returns false, and
     * {@link #currentToken} null).
     * Cleared token value can still be accessed by calling
     * {@link #getLastClearedToken} (if absolutely needed), but
     * usually isn't.
     *<p>
     * Method was added to be used by the optional data binder, since
     * it has to be able to consume last token used for binding (so that
     * it will not be used again).
     */
    public abstract void clearCurrentToken();

    /**
     * Method that can be called to get the last token that was
     * cleared using {@link #clearCurrentToken}. This is not necessarily
     * the latest token read.
     * Will return null if no tokens have been cleared,
     * or if parser has been closed.
     */
    public abstract JsonToken getLastClearedToken();

    /*
    /**********************************************************************
    /* Public API, access to token information, text
    /**********************************************************************
     */

    /**
     * Method that can be called to get the name associated with
     * the current token: for {@link JsonToken#FIELD_NAME}s it will
     * be the same as what {@link #getText} returns;
     * for field values it will be the preceding field name;
     * and for others (array values, root-level values) null.
     *
     * @since 3.0
     */
    public abstract String currentName() throws IOException;

    /**
     * @deprecated Since 3.0 use {@link #currentName} instead
     */
    @Deprecated
    public String getCurrentName() throws IOException { return currentName(); }

    /**
     * Method for accessing textual representation of the current token;
     * if no current token (before first call to {@link #nextToken}, or
     * after encountering end-of-input), returns null.
     * Method can be called for any token type.
     */
    public abstract String getText() throws IOException;

    /**
     * Method to read the textual representation of the current token in chunks and 
     * pass it to the given Writer.
     * Conceptually same as calling:
     *<pre>
     *  writer.write(parser.getText());
     *</pre>
     * but should typically be more efficient as longer content does need to
     * be combined into a single <code>String</code> to return, and write
     * can occur directly from intermediate buffers Jackson uses.
     * 
     * @return The number of characters written to the Writer
     */
    public int getText(Writer writer) throws IOException, UnsupportedOperationException
    {
        String str = getText();
        if (str == null) {
            return 0;
        }
        writer.write(str);
        return str.length();
    }

    /**
     * Method similar to {@link #getText}, but that will return
     * underlying (unmodifiable) character array that contains
     * textual value, instead of constructing a String object
     * to contain this information.
     * Note, however, that:
     *<ul>
     * <li>Textual contents are not guaranteed to start at
     *   index 0 (rather, call {@link #getTextOffset}) to
     *   know the actual offset
     *  </li>
     * <li>Length of textual contents may be less than the
     *  length of returned buffer: call {@link #getTextLength}
     *  for actual length of returned content.
     *  </li>
     * </ul>
     *<p>
     * Note that caller <b>MUST NOT</b> modify the returned
     * character array in any way -- doing so may corrupt
     * current parser state and render parser instance useless.
     *<p>
     * The only reason to call this method (over {@link #getText})
     * is to avoid construction of a String object (which
     * will make a copy of contents).
     */
    public abstract char[] getTextCharacters() throws IOException;

    /**
     * Accessor used with {@link #getTextCharacters}, to know length
     * of String stored in returned buffer.
     *
     * @return Number of characters within buffer returned
     *   by {@link #getTextCharacters} that are part of
     *   textual content of the current token.
     */
    public abstract int getTextLength() throws IOException;

    /**
     * Accessor used with {@link #getTextCharacters}, to know offset
     * of the first text content character within buffer.
     *
     * @return Offset of the first character within buffer returned
     *   by {@link #getTextCharacters} that is part of
     *   textual content of the current token.
     */
    public abstract int getTextOffset() throws IOException;

    /**
     * Method that can be used to determine whether calling of
     * {@link #getTextCharacters} would be the most efficient
     * way to access textual content for the event parser currently
     * points to.
     *<p> 
     * Default implementation simply returns false since only actual
     * implementation class has knowledge of its internal buffering
     * state.
     * Implementations are strongly encouraged to properly override
     * this method, to allow efficient copying of content by other
     * code.
     * 
     * @return True if parser currently has character array that can
     *   be efficiently returned via {@link #getTextCharacters}; false
     *   means that it may or may not exist
     */
    public abstract boolean hasTextCharacters();

    /*
    /**********************************************************************
    /* Public API, access to token information, numeric
    /**********************************************************************
     */

    /**
     * Generic number value accessor method that will work for
     * all kinds of numeric values. It will return the optimal
     * (simplest/smallest possible) wrapper object that can
     * express the numeric value just parsed.
     *
     * @return Numeric value of the current token in its most optimal
     *   representation
     *
     * @throws IOException Problem with access: {@link JsonParseException} if
     *    the current token is not numeric, or if decoding of the value fails
     *    (invalid format for numbers); plain {@link IOException} if underlying
     *    content read fails (possible if values are extracted lazily)
     */
    public abstract Number getNumberValue() throws IOException;

    /**
     * Method similar to {@link #getNumberValue} with the difference that
     * for floating-point numbers value returned may be {@link BigDecimal}
     * if the underlying format does not store floating-point numbers using
     * native representation: for example, textual formats represent numbers
     * as Strings (which are 10-based), and conversion to {@link java.lang.Double}
     * is potentially lossy operation.
     *<p>
     * Default implementation simply returns {@link #getNumberValue()}
     *
     * @return Numeric value of the current token using most accurate representation
     *
     * @throws IOException Problem with access: {@link JsonParseException} if
     *    the current token is not numeric, or if decoding of the value fails
     *    (invalid format for numbers); plain {@link IOException} if underlying
     *    content read fails (possible if values are extracted lazily)
     */
    public abstract Number getNumberValueExact() throws IOException;

    /**
     * If current token is of type 
     * {@link JsonToken#VALUE_NUMBER_INT} or
     * {@link JsonToken#VALUE_NUMBER_FLOAT}, returns
     * one of {@link NumberType} constants; otherwise returns null.
     */
    public abstract NumberType getNumberType() throws IOException;

    /**
     * Numeric accessor that can be called when the current
     * token is of type {@link JsonToken#VALUE_NUMBER_INT} and
     * it can be expressed as a value of Java byte primitive type.
     * It can also be called for {@link JsonToken#VALUE_NUMBER_FLOAT};
     * if so, it is equivalent to calling {@link #getDoubleValue}
     * and then casting; except for possible overflow/underflow
     * exception.
     *<p>
     * Note: if the resulting integer value falls outside range of
     * Java byte, a {@link InputCoercionException}
     * will be thrown to indicate numeric overflow/underflow.
     */
    public abstract byte getByteValue() throws IOException;

    /**
     * Numeric accessor that can be called when the current
     * token is of type {@link JsonToken#VALUE_NUMBER_INT} and
     * it can be expressed as a value of Java short primitive type.
     * It can also be called for {@link JsonToken#VALUE_NUMBER_FLOAT};
     * if so, it is equivalent to calling {@link #getDoubleValue}
     * and then casting; except for possible overflow/underflow
     * exception.
     *<p>
     * Note: if the resulting integer value falls outside range of
     * Java short, a {@link InputCoercionException}
     * will be thrown to indicate numeric overflow/underflow.
     */
    public abstract short getShortValue() throws IOException;

    /**
     * Numeric accessor that can be called when the current
     * token is of type {@link JsonToken#VALUE_NUMBER_INT} and
     * it can be expressed as a value of Java int primitive type.
     * It can also be called for {@link JsonToken#VALUE_NUMBER_FLOAT};
     * if so, it is equivalent to calling {@link #getDoubleValue}
     * and then casting; except for possible overflow/underflow
     * exception.
     *<p>
     * Note: if the resulting integer value falls outside range of
     * Java int, a {@link InputCoercionException}
     * may be thrown to indicate numeric overflow/underflow.
     */
    public abstract int getIntValue() throws IOException;

    /**
     * Numeric accessor that can be called when the current
     * token is of type {@link JsonToken#VALUE_NUMBER_INT} and
     * it can be expressed as a Java long primitive type.
     * It can also be called for {@link JsonToken#VALUE_NUMBER_FLOAT};
     * if so, it is equivalent to calling {@link #getDoubleValue}
     * and then casting to int; except for possible overflow/underflow
     * exception.
     *<p>
     * Note: if the token is an integer, but its value falls
     * outside of range of Java long, a {@link InputCoercionException}
     * may be thrown to indicate numeric overflow/underflow.
     */
    public abstract long getLongValue() throws IOException;

    /**
     * Numeric accessor that can be called when the current
     * token is of type {@link JsonToken#VALUE_NUMBER_INT} and
     * it can not be used as a Java long primitive type due to its
     * magnitude.
     * It can also be called for {@link JsonToken#VALUE_NUMBER_FLOAT};
     * if so, it is equivalent to calling {@link #getDecimalValue}
     * and then constructing a {@link BigInteger} from that value.
     */
    public abstract BigInteger getBigIntegerValue() throws IOException;

    /**
     * Numeric accessor that can be called when the current
     * token is of type {@link JsonToken#VALUE_NUMBER_FLOAT} and
     * it can be expressed as a Java float primitive type.
     * It can also be called for {@link JsonToken#VALUE_NUMBER_INT};
     * if so, it is equivalent to calling {@link #getLongValue}
     * and then casting; except for possible overflow/underflow
     * exception.
     *<p>
     * Note: if the value falls
     * outside of range of Java float, a {@link InputCoercionException}
     * will be thrown to indicate numeric overflow/underflow.
     */
    public abstract float getFloatValue() throws IOException;

    /**
     * Numeric accessor that can be called when the current
     * token is of type {@link JsonToken#VALUE_NUMBER_FLOAT} and
     * it can be expressed as a Java double primitive type.
     * It can also be called for {@link JsonToken#VALUE_NUMBER_INT};
     * if so, it is equivalent to calling {@link #getLongValue}
     * and then casting; except for possible overflow/underflow
     * exception.
     *<p>
     * Note: if the value falls
     * outside of range of Java double, a {@link InputCoercionException}
     * will be thrown to indicate numeric overflow/underflow.
     */
    public abstract double getDoubleValue() throws IOException;

    /**
     * Numeric accessor that can be called when the current
     * token is of type {@link JsonToken#VALUE_NUMBER_FLOAT} or
     * {@link JsonToken#VALUE_NUMBER_INT}. No under/overflow exceptions
     * are ever thrown.
     */
    public abstract BigDecimal getDecimalValue() throws IOException;

    /*
    /**********************************************************************
    /* Public API, access to token information, other
    /**********************************************************************
     */
    
    /**
     * Convenience accessor that can be called when the current
     * token is {@link JsonToken#VALUE_TRUE} or
     * {@link JsonToken#VALUE_FALSE}.
     *<p>
     * Note: if the token is not of above-mentioned boolean types,
 an integer, but its value falls
     * outside of range of Java long, a {@link JsonParseException}
     * may be thrown to indicate numeric overflow/underflow.
     */
    public abstract boolean getBooleanValue() throws IOException;

    /**
     * Accessor that can be called if (and only if) the current token
     * is {@link JsonToken#VALUE_EMBEDDED_OBJECT}. For other token types,
     * null is returned.
     *<p>
     * Note: only some specialized parser implementations support
     * embedding of objects (usually ones that are facades on top
     * of non-streaming sources, such as object trees). One exception
     * is access to binary content (whether via base64 encoding or not)
     * which typically is accessible using this method, as well as
     * {@link #getBinaryValue()}.
     */
    public Object getEmbeddedObject() throws IOException { return null; }

    /*
    /**********************************************************************
    /* Public API, access to token information, binary
    /**********************************************************************
     */

    /**
     * Method that can be used to read (and consume -- results
     * may not be accessible using other methods after the call)
     * base64-encoded binary data
     * included in the current textual JSON value.
     * It works similar to getting String value via {@link #getText}
     * and decoding result (except for decoding part),
     * but should be significantly more performant.
     *<p>
     * Note that non-decoded textual contents of the current token
     * are not guaranteed to be accessible after this method
     * is called. Current implementation, for example, clears up
     * textual content during decoding.
     * Decoded binary content, however, will be retained until
     * parser is advanced to the next event.
     *
     * @param bv Expected variant of base64 encoded
     *   content (see {@link Base64Variants} for definitions
     *   of "standard" variants).
     *
     * @return Decoded binary data
     */
    public abstract byte[] getBinaryValue(Base64Variant bv) throws IOException;

    /**
     * Convenience alternative to {@link #getBinaryValue(Base64Variant)}
     * that defaults to using
     * {@link Base64Variants#getDefaultVariant} as the default encoding.
     *
     * @return Decoded binary data
     */
    public byte[] getBinaryValue() throws IOException {
        return getBinaryValue(Base64Variants.getDefaultVariant());
    }

    /**
     * Method that can be used as an alternative to {@link #getBinaryValue()},
     * especially when value can be large. The main difference (beyond method
     * of returning content using {@link OutputStream} instead of as byte array)
     * is that content will NOT remain accessible after method returns: any content
     * processed will be consumed and is not buffered in any way. If caller needs
     * buffering, it has to implement it.
     * 
     * @param out Output stream to use for passing decoded binary data
     * 
     * @return Number of bytes that were decoded and written via {@link OutputStream}
     */
    public int readBinaryValue(OutputStream out) throws IOException {
        return readBinaryValue(Base64Variants.getDefaultVariant(), out);
    }

    /**
     * Similar to {@link #readBinaryValue(OutputStream)} but allows explicitly
     * specifying base64 variant to use.
     * 
     * @param bv base64 variant to use
     * @param out Output stream to use for passing decoded binary data
     * 
     * @return Number of bytes that were decoded and written via {@link OutputStream}
     */
    public int readBinaryValue(Base64Variant bv, OutputStream out) throws IOException {
        _reportUnsupportedOperation();
        return 0; // never gets here
    }
    
    /*
    /**********************************************************************
    /* Public API, access to token information, coercion/conversion
    /**********************************************************************
     */
    
    /**
     * Method that will try to convert value of current token to a
     * <b>int</b>.
     * Numbers are coerced using default Java rules; booleans convert to 0 (false)
     * and 1 (true), and Strings are parsed using default Java language integer
     * parsing rules.
     *<p>
     * If representation can not be converted to an int (including structured type
     * markers like start/end Object/Array)
     * default value of <b>0</b> will be returned; no exceptions are thrown.
     */
    public int getValueAsInt() throws IOException {
        return getValueAsInt(0);
    }
    
    /**
     * Method that will try to convert value of current token to a
     * <b>int</b>.
     * Numbers are coerced using default Java rules; booleans convert to 0 (false)
     * and 1 (true), and Strings are parsed using default Java language integer
     * parsing rules.
     *<p>
     * If representation can not be converted to an int (including structured type
     * markers like start/end Object/Array)
     * specified <b>def</b> will be returned; no exceptions are thrown.
     */
    public int getValueAsInt(int def) throws IOException { return def; }

    /**
     * Method that will try to convert value of current token to a
     * <b>long</b>.
     * Numbers are coerced using default Java rules; booleans convert to 0 (false)
     * and 1 (true), and Strings are parsed using default Java language integer
     * parsing rules.
     *<p>
     * If representation can not be converted to a long (including structured type
     * markers like start/end Object/Array)
     * default value of <b>0L</b> will be returned; no exceptions are thrown.
     */
    public long getValueAsLong() throws IOException {
        return getValueAsLong(0);
    }
    
    /**
     * Method that will try to convert value of current token to a
     * <b>long</b>.
     * Numbers are coerced using default Java rules; booleans convert to 0 (false)
     * and 1 (true), and Strings are parsed using default Java language integer
     * parsing rules.
     *<p>
     * If representation can not be converted to a long (including structured type
     * markers like start/end Object/Array)
     * specified <b>def</b> will be returned; no exceptions are thrown.
     */
    public long getValueAsLong(long def) throws IOException {
        return def;
    }
    
    /**
     * Method that will try to convert value of current token to a Java
     * <b>double</b>.
     * Numbers are coerced using default Java rules; booleans convert to 0.0 (false)
     * and 1.0 (true), and Strings are parsed using default Java language floating
     * point parsing rules.
     *<p>
     * If representation can not be converted to a double (including structured types
     * like Objects and Arrays),
     * default value of <b>0.0</b> will be returned; no exceptions are thrown.
     */
    public double getValueAsDouble() throws IOException {
        return getValueAsDouble(0.0);
    }
    
    /**
     * Method that will try to convert value of current token to a
     * Java <b>double</b>.
     * Numbers are coerced using default Java rules; booleans convert to 0.0 (false)
     * and 1.0 (true), and Strings are parsed using default Java language floating
     * point parsing rules.
     *<p>
     * If representation can not be converted to a double (including structured types
     * like Objects and Arrays),
     * specified <b>def</b> will be returned; no exceptions are thrown.
     */
    public double getValueAsDouble(double def) throws IOException {
        return def;
    }

    /**
     * Method that will try to convert value of current token to a
     * <b>boolean</b>.
     * JSON booleans map naturally; integer numbers other than 0 map to true, and
     * 0 maps to false
     * and Strings 'true' and 'false' map to corresponding values.
     *<p>
     * If representation can not be converted to a boolean value (including structured types
     * like Objects and Arrays),
     * default value of <b>false</b> will be returned; no exceptions are thrown.
     */
    public boolean getValueAsBoolean() throws IOException {
        return getValueAsBoolean(false);
    }

    /**
     * Method that will try to convert value of current token to a
     * <b>boolean</b>.
     * JSON booleans map naturally; integer numbers other than 0 map to true, and
     * 0 maps to false
     * and Strings 'true' and 'false' map to corresponding values.
     *<p>
     * If representation can not be converted to a boolean value (including structured types
     * like Objects and Arrays),
     * specified <b>def</b> will be returned; no exceptions are thrown.
     */
    public boolean getValueAsBoolean(boolean def) throws IOException {
        return def;
    }

    /**
     * Method that will try to convert value of current token to a
     * {@link java.lang.String}.
     * JSON Strings map naturally; scalar values get converted to
     * their textual representation.
     * If representation can not be converted to a String value (including structured types
     * like Objects and Arrays and null token), default value of
     * <b>null</b> will be returned; no exceptions are thrown.
     */
    public String getValueAsString() throws IOException {
        return getValueAsString(null);
    }
    
    /**
     * Method that will try to convert value of current token to a
     * {@link java.lang.String}.
     * JSON Strings map naturally; scalar values get converted to
     * their textual representation.
     * If representation can not be converted to a String value (including structured types
     * like Objects and Arrays and null token), specified default value
     * will be returned; no exceptions are thrown.
     */
    public abstract String getValueAsString(String def) throws IOException;

    /*
    /**********************************************************************
    /* Public API, Native Ids (type, object)
    /**********************************************************************
     */

    /**
     * Introspection method that may be called to see if the underlying
     * data format supports some kind of Object Ids natively (many do not;
     * for example, JSON doesn't).
     *<p>
     * Default implementation returns true; overridden by data formats
     * that do support native Object Ids. Caller is expected to either
     * use a non-native notation (explicit property or such), or fail,
     * in case it can not use native object ids.
     */
    public boolean canReadObjectId() { return false; }

    /**
     * Introspection method that may be called to see if the underlying
     * data format supports some kind of Type Ids natively (many do not;
     * for example, JSON doesn't).
     *<p>
     * Default implementation returns true; overridden by data formats
     * that do support native Type Ids. Caller is expected to either
     * use a non-native notation (explicit property or such), or fail,
     * in case it can not use native type ids.
     */
    public boolean canReadTypeId() { return false; }

    /**
     * Method that can be called to check whether current token
     * (one that was just read) has an associated Object id, and if
     * so, return it.
     * Note that while typically caller should check with {@link #canReadObjectId}
     * first, it is not illegal to call this method even if that method returns
     * true; but if so, it will return null. This may be used to simplify calling
     * code.
     *<p>
     * Default implementation will simply return null.
     */
    public Object getObjectId() throws IOException { return null; }

    /**
     * Method that can be called to check whether current token
     * (one that was just read) has an associated type id, and if
     * so, return it.
     * Note that while typically caller should check with {@link #canReadTypeId}
     * first, it is not illegal to call this method even if that method returns
     * true; but if so, it will return null. This may be used to simplify calling
     * code.
     *<p>
     * Default implementation will simply return null.
     */
    public Object getTypeId() throws IOException { return null; }

    /*
    /**********************************************************************
    /* Public API, optional data binding functionality
    /**********************************************************************
     */

    /**
     * Method to deserialize stream content into a non-container
     * type (it can be an array type, however): typically a bean, array
     * or a wrapper type (like {@link java.lang.Boolean}).
     *<br>
     * <b>Note</b>: method can only be called if the parser has
     * been constructed with a linkage to
     * {@link ObjectReadContext}; this is true if constructed by
     * databinding layer above, or by factory method that takes in
     * context object.
     *<p>
     * This method may advance the event stream, for structured values
     * the current token will be the closing end marker (END_ARRAY,
     * END_OBJECT) of the bound structure. For non-structured values
     * (and for {@link JsonToken#VALUE_EMBEDDED_OBJECT})
     * stream is not advanced.
     *<p>
     * Note: this method should NOT be used if the result type is a
     * container ({@link java.util.Collection} or {@link java.util.Map}.
     * The reason is that due to type erasure, key and value types
     * can not be introspected when using this method.
     *
     * @throws IOException if there is either an underlying I/O problem or decoding
     *    issue at format layer
     */
    public abstract <T> T readValueAs(Class<T> valueType) throws IOException;

    /**
     * Method to deserialize stream content into a Java type, reference
     * to which is passed as argument. Type is passed using so-called
     * "super type token"
     * and specifically needs to be used if the root type is a 
     * parameterized (generic) container type.
     *<br>
     * <b>Note</b>: method can only be called if the parser has
     * been constructed with a linkage to
     * {@link ObjectReadContext}; this is true if constructed by
     * databinding layer above, or by factory method that takes in
     * context object.
     *<p>
     * This method may advance the event stream, for structured types
     * the current token will be the closing end marker (END_ARRAY,
     * END_OBJECT) of the bound structure. For non-structured types
     * (and for {@link JsonToken#VALUE_EMBEDDED_OBJECT})
     * stream is not advanced.
     *
     * @throws IOException if there is either an underlying I/O problem or decoding
     *    issue at format layer
     */
    public abstract <T> T readValueAs(TypeReference<T> valueTypeRef) throws IOException;

    /**
<<<<<<< HEAD
     * @since 3.0
     */
    public abstract <T> T readValueAs(ResolvedType type) throws IOException;
=======
     * Method for reading sequence of Objects from parser stream,
     * all with same specified value type.
     *
     * @throws IOException if there is either an underlying I/O problem or decoding
     *    issue at format layer
     */
    public <T> Iterator<T> readValuesAs(Class<T> valueType) throws IOException {
        return _codec().readValues(this, valueType);
    }

    /**
     * Method for reading sequence of Objects from parser stream,
     * all with same specified value type.
     *
     * @throws IOException if there is either an underlying I/O problem or decoding
     *    issue at format layer
     */
    public <T> Iterator<T> readValuesAs(TypeReference<T> valueTypeRef) throws IOException {
        return _codec().readValues(this, valueTypeRef);
    }
>>>>>>> 8ed84d76
    
    /**
     * Method to deserialize stream content into equivalent "tree model",
     * represented by root {@link TreeNode} of resulting model.
     * For Array values it will an array node (with child nodes),
     * for Object values object node (with child nodes), and for other types
     * matching leaf node type. Empty or whitespace documents are null.
     *<br>
     * <b>Note</b>: method can only be called if the parser has
     * been constructed with a linkage to
     * {@link ObjectReadContext}; this is true if constructed by
     * databinding layer above, or by factory method that takes in
     * context object.
     *
     * @return root of the document, or null if empty or whitespace.
     *
     * @throws IOException if there is either an underlying I/O problem or decoding
     *    issue at format layer
     */
    public abstract <T extends TreeNode> T readValueAsTree() throws IOException;

    /*
    /**********************************************************************
    /* Internal methods
    /**********************************************************************
     */

    /**
     * Helper method to call for operations that are not supported by
     * parser implementation.
     */
    protected void _reportUnsupportedOperation() {
        throw new UnsupportedOperationException("Operation not supported by parser of type "+getClass().getName());
    }

    /**
     * Helper method for constructing {@link JsonParseException}s
     * based on current state of the parser
     *
     * @param msg Base exception message to construct exception with
     *
     * @return {@link JsonParseException} constructed
     */
    protected JsonParseException _constructError(String msg) {
        return new JsonParseException(this, msg)
            .withRequestPayload(_requestPayload);
    }

    protected JsonParseException _constructError(String msg, Object arg) {
        return new JsonParseException(this, String.format(msg, arg))
            .withRequestPayload(_requestPayload);
    }

    protected JsonParseException _constructError(String msg, Object arg1, Object arg2) {
        return new JsonParseException(this, String.format(msg, arg1, arg2))
            .withRequestPayload(_requestPayload);
    }

    protected final JsonParseException _constructError(String msg, Throwable t) {
        return new JsonParseException(this, msg, t);
    }
}<|MERGE_RESOLUTION|>--- conflicted
+++ resolved
@@ -208,23 +208,6 @@
     /* Optional support for non-blocking parsing
     /**********************************************************************
      */
-<<<<<<< HEAD
-=======
-    
-    /**
-     * Method that can be called to determine if a custom
-     * {@link ObjectCodec} is needed for binding data parsed
-     * using {@link JsonParser} constructed by this factory
-     * (which typically also implies the same for serialization
-     * with {@link JsonGenerator}).
-     * 
-     * @return True if format-specific codec is needed with this parser; false if a general
-     *   {@link ObjectCodec} is enough
-     * 
-     * @since 2.1
-     */
-    public boolean requiresCustomCodec() { return false;}
->>>>>>> 8ed84d76
 
     /**
      * Method that can be called to determine if this parser instance
@@ -299,44 +282,7 @@
     public abstract boolean isClosed();
 
     /*
-<<<<<<< HEAD
-    /**********************************************************************
-=======
-    /**********************************************************
-    /* Public API, simple location, context accessors
-    /**********************************************************
-     */
-
-    /**
-     * Method that can be used to access current parsing context reader
-     * is in. There are 3 different types: root, array and object contexts,
-     * with slightly different available information. Contexts are
-     * hierarchically nested, and can be used for example for figuring
-     * out part of the input document that correspond to specific
-     * array or object (for highlighting purposes, or error reporting).
-     * Contexts can also be used for simple xpath-like matching of
-     * input, if so desired.
-     *
-     * @return Stream input context ({@link JsonStreamContext}) associated with this parser
-     */
-    public abstract JsonStreamContext getParsingContext();
-
-    /**
-     * Method that return the <b>starting</b> location of the current
-     * token; that is, position of the first character from input
-     * that starts the current token.
-     */
-    public abstract JsonLocation getTokenLocation();
-
-    /**
-     * Method that returns location of the last processed character;
-     * usually for error reporting purposes.
-     */
-    public abstract JsonLocation getCurrentLocation();
-
-    /*
-    /**********************************************************
->>>>>>> 8ed84d76
+    /**********************************************************************
     /* Buffer handling
     /**********************************************************************
      */
@@ -400,51 +346,7 @@
     public abstract boolean isEnabled(StreamReadFeature f);
 
     /**
-<<<<<<< HEAD
      * Bulk access method for getting state of all standard {@link StreamReadFeature}s.
-=======
-     * Bulk set method for (re)setting states of features specified by <code>mask</code>.
-     * Functionally equivalent to
-     *<code>
-     *    int oldState = getFeatureMask();
-     *    int newState = (oldState &amp; ~mask) | (values &amp; mask);
-     *    setFeatureMask(newState);
-     *</code>
-     * but preferred as this lets caller more efficiently specify actual changes made.
-     * 
-     * @param values Bit mask of set/clear state for features to change
-     * @param mask Bit mask of features to change
-     * 
-     * @since 2.6
-     */
-    public JsonParser overrideStdFeatures(int values, int mask) {
-        int newState = (_features & ~mask) | (values & mask);
-        return setFeatureMask(newState);
-    }
-
-    /**
-     * Bulk access method for getting state of all {@link FormatFeature}s, format-specific
-     * on/off configuration settings.
-     * 
-     * @return Bit mask that defines current states of all standard {@link FormatFeature}s.
-     * 
-     * @since 2.6
-     */
-    public int getFormatFeatures() {
-        return 0;
-    }
-    
-    /**
-     * Bulk set method for (re)setting states of {@link FormatFeature}s,
-     * by specifying values (set / clear) along with a mask, to determine
-     * which features to change, if any.
-     *<p>
-     * Default implementation will simply throw an exception to indicate that
-     * the parser implementation does not support any {@link FormatFeature}s.
-     * 
-     * @param values Bit mask of set/clear state for features to change
-     * @param mask Bit mask of features to change
->>>>>>> 8ed84d76
      * 
      * @return Bit mask that defines current states of all standard {@link StreamReadFeature}s.
      *
@@ -1434,33 +1336,10 @@
     public abstract <T> T readValueAs(TypeReference<T> valueTypeRef) throws IOException;
 
     /**
-<<<<<<< HEAD
      * @since 3.0
      */
     public abstract <T> T readValueAs(ResolvedType type) throws IOException;
-=======
-     * Method for reading sequence of Objects from parser stream,
-     * all with same specified value type.
-     *
-     * @throws IOException if there is either an underlying I/O problem or decoding
-     *    issue at format layer
-     */
-    public <T> Iterator<T> readValuesAs(Class<T> valueType) throws IOException {
-        return _codec().readValues(this, valueType);
-    }
-
-    /**
-     * Method for reading sequence of Objects from parser stream,
-     * all with same specified value type.
-     *
-     * @throws IOException if there is either an underlying I/O problem or decoding
-     *    issue at format layer
-     */
-    public <T> Iterator<T> readValuesAs(TypeReference<T> valueTypeRef) throws IOException {
-        return _codec().readValues(this, valueTypeRef);
-    }
->>>>>>> 8ed84d76
-    
+
     /**
      * Method to deserialize stream content into equivalent "tree model",
      * represented by root {@link TreeNode} of resulting model.
