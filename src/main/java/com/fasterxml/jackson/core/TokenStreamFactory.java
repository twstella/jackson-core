--- conflicted
+++ resolved
@@ -472,17 +472,9 @@
      * This is usually used for determining
      * whether to force a stable ordering (like alphabetic ordering by name)
      * if no ordering if explicitly specified.
-<<<<<<< HEAD
-=======
-     *<p>
-     * Default implementation returns <code>false</code> as JSON does NOT
-     * require stable ordering. Formats that require ordering include positional
-     * textual formats like <code>CSV</code>, and schema-based binary formats
-     * like <code>Avro</code>.
      *
      * @return Whether format supported by this factory
      *   requires Object properties to be ordered.
->>>>>>> 33a49e6a
      */
     public boolean requiresPropertyOrdering() { return false; }
 
@@ -491,16 +483,9 @@
      * to see whether underlying data format can read and write binary
      * data natively; that is, embedded it as-is without using encodings
      * such as Base64.
-<<<<<<< HEAD
-=======
-     *<p>
-     * Default implementation returns <code>false</code> as JSON does not
-     * support native access: all binary content must use Base64 encoding.
-     * Most binary formats (like Smile and Avro) support native binary content.
      *
      * @return Whether format supported by this factory
      *    supports native binary content
->>>>>>> 33a49e6a
      */
     public abstract boolean canHandleBinaryNatively();
 
@@ -519,13 +504,8 @@
      * Method for accessing kind of {@link FormatFeature} that a parser
      * {@link JsonParser} produced by this factory would accept, if any;
      * <code>null</code> returned if none.
-<<<<<<< HEAD
-=======
      *
      * @return Type of format-specific stream read features, if any; {@code null} if none
-     *
-     * @since 2.6
->>>>>>> 33a49e6a
      */
     public Class<? extends FormatFeature> getFormatReadFeatureType() {
         return null;
@@ -535,13 +515,8 @@
      * Method for accessing kind of {@link FormatFeature} that a parser
      * {@link JsonGenerator} produced by this factory would accept, if any;
      * <code>null</code> returned if none.
-<<<<<<< HEAD
-=======
      *
      * @return Type of format-specific stream read features, if any; {@code null} if none
-     *
-     * @since 2.6
->>>>>>> 33a49e6a
      */
     public Class<? extends FormatFeature> getFormatWriteFeatureType() {
         return null;
@@ -559,30 +534,19 @@
      * of data format (i.e. schema is for same data format as parsers and
      * generators this factory constructs); individual schema instances
      * may have further usage restrictions.
-<<<<<<< HEAD
-=======
      *
      * @param schema Schema instance to check
      *
      * @return Whether parsers and generators constructed by this factory
      *   can use specified format schema instance
-     *
-     * @since 2.1
->>>>>>> 33a49e6a
      */
     public abstract boolean canUseSchema(FormatSchema schema);
 
     /**
      * Method that returns short textual id identifying format
      * this factory supports.
-<<<<<<< HEAD
-     *<p>
-     * Note: sub-classes should override this method; default
-     * implementation will return null for all sub-classes
-=======
      *
      * @return Name of the format handled by parsers, generators this factory creates
->>>>>>> 33a49e6a
      */
     public abstract String getFormatName();
 
