/* Jackson JSON-processor.
 *
 * Copyright (c) 2007- Tatu Saloranta, tatu.saloranta@iki.fi
 */

package com.fasterxml.jackson.core;

/**
 * Object that encapsulates versioning information of a component.
 * Version information includes not just version number but also
 * optionally group and artifact ids of the component being versioned.
 *<p>
 * Note that optional group and artifact id properties are new with Jackson 2.0:
 * if provided, they should align with Maven artifact information.
 */
public class Version
    implements Comparable<Version>, java.io.Serializable
{
    private static final long serialVersionUID = 1L;

    private final static Version UNKNOWN_VERSION = new Version(0, 0, 0, null, null, null);

    protected final int _majorVersion;

    protected final int _minorVersion;

    protected final int _patchLevel;

    protected final String _groupId;

    protected final String _artifactId;

    /**
     * Additional information for snapshot versions; null for non-snapshot
     * (release) versions.
     */
    protected final String _snapshotInfo;

    /**
     * @deprecated Use variant that takes group and artifact ids
     * 
     * @since 2.1
     */
    @Deprecated
    public Version(int major, int minor, int patchLevel, String snapshotInfo)
    {
        this(major, minor, patchLevel, snapshotInfo, null, null);
    }

    public Version(int major, int minor, int patchLevel, String snapshotInfo,
            String groupId, String artifactId)
    {
        _majorVersion = major;
        _minorVersion = minor;
        _patchLevel = patchLevel;
        _snapshotInfo = snapshotInfo;
        _groupId = (groupId == null) ? "" : groupId;
        _artifactId = (artifactId == null) ? "" : artifactId;
    }

    /**
     * Method returns canonical "not known" version, which is used as version
     * in cases where actual version information is not known (instead of null).
     */
    public static Version unknownVersion() { return UNKNOWN_VERSION; }

<<<<<<< HEAD
    /**
     * @since 2.7 to replace misspelled {@link #isUknownVersion()}
     */
    public boolean isUnknownVersion() { return (this == UNKNOWN_VERSION); }
=======
    public boolean isUknownVersion() { return (this == UNKNOWN_VERSION); }

    // Added in patch 2.6.6 (added for good in 2.7)
    public boolean isUnknownVersion() { return (this == UNKNOWN_VERSION); }

>>>>>>> 110c1a1b
    public boolean isSnapshot() { return (_snapshotInfo != null && _snapshotInfo.length() > 0); }

    /**
     * @deprecated Since 2.7 use correctly spelled method {@link #isUnknownVersion()}
     */
    @Deprecated
    public boolean isUknownVersion() { return isUnknownVersion(); }

    public int getMajorVersion() { return _majorVersion; }
    public int getMinorVersion() { return _minorVersion; }
    public int getPatchLevel() { return _patchLevel; }

    public String getGroupId() { return _groupId; }
    public String getArtifactId() { return _artifactId; }

    public String toFullString() {
        return _groupId + '/' + _artifactId + '/' + toString();
    }

    @Override public String toString() {
        StringBuilder sb = new StringBuilder();
        sb.append(_majorVersion).append('.');
        sb.append(_minorVersion).append('.');
        sb.append(_patchLevel);
        if (isSnapshot()) {
            sb.append('-').append(_snapshotInfo);
        }
        return sb.toString();
    }

    @Override public int hashCode() {
        return _artifactId.hashCode() ^ _groupId.hashCode() + _majorVersion - _minorVersion + _patchLevel;
    }

    @Override
    public boolean equals(Object o)
    {
        if (o == this) return true;
        if (o == null) return false;
        if (o.getClass() != getClass()) return false;
        Version other = (Version) o;
        return (other._majorVersion == _majorVersion)
            && (other._minorVersion == _minorVersion)
            && (other._patchLevel == _patchLevel)
            && other._artifactId.equals(_artifactId)
            && other._groupId.equals(_groupId)
            ;
    }

    @Override
    public int compareTo(Version other)
    {
        if (other == this) return 0;
        
        int diff = _groupId.compareTo(other._groupId);
        if (diff == 0) {
            diff = _artifactId.compareTo(other._artifactId);
            if (diff == 0) {
                diff = _majorVersion - other._majorVersion;
                if (diff == 0) {
                    diff = _minorVersion - other._minorVersion;
                    if (diff == 0) {
                        diff = _patchLevel - other._patchLevel;
                    }
                }
            }
        }
        return diff;
    }
}<|MERGE_RESOLUTION|>--- conflicted
+++ resolved
@@ -64,18 +64,11 @@
      */
     public static Version unknownVersion() { return UNKNOWN_VERSION; }
 
-<<<<<<< HEAD
     /**
      * @since 2.7 to replace misspelled {@link #isUknownVersion()}
      */
     public boolean isUnknownVersion() { return (this == UNKNOWN_VERSION); }
-=======
-    public boolean isUknownVersion() { return (this == UNKNOWN_VERSION); }
 
-    // Added in patch 2.6.6 (added for good in 2.7)
-    public boolean isUnknownVersion() { return (this == UNKNOWN_VERSION); }
-
->>>>>>> 110c1a1b
     public boolean isSnapshot() { return (_snapshotInfo != null && _snapshotInfo.length() > 0); }
 
     /**
