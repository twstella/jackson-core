/* Jackson JSON-processor.
 *
 * Copyright (c) 2007- Tatu Saloranta, tatu.saloranta@iki.fi
 */
package com.fasterxml.jackson.core;

/**
 * Container for commonly used Base64 variants:
 *<ul>
 * <li> {@link #MIME}
 * <li> {@link #MIME_NO_LINEFEEDS}
 * <li> {@link #PEM}
 * <li> {@link #MODIFIED_FOR_URL}
 * </ul>
 * See entries for full description of differences.
 *<p>
 * Note that for default {@link Base64Variant} instances listed above, configuration
 * is such that if padding is written on output, it will also be required on
 * reading. This behavior may be changed by using methods:
 *<ul>
 * <li>{@link Base64Variant#withPaddingAllowed()}
 *  </li>
 * <li>{@link Base64Variant#withPaddingForbidden()}
 *  </li>
 * <li>{@link Base64Variant#withPaddingRequired()}
 *  </li>
 * <li>{@link Base64Variant#withWritePadding(boolean)}
 *  </li>
 *</ul>
 *
 * @author Tatu Saloranta
 */
public final class Base64Variants
{
    final static String STD_BASE64_ALPHABET = "ABCDEFGHIJKLMNOPQRSTUVWXYZabcdefghijklmnopqrstuvwxyz0123456789+/";

    /**
     * This variant is what most people would think of "the standard"
     * Base64 encoding.
     *<p>
     * See <a href="http://en.wikipedia.org/wiki/Base64">wikipedia Base64 entry</a> for details.
     *<p>
     * Note that although this can be thought of as the standard variant,
     * it is <b>not</b> the default for Jackson: no-linefeeds alternative
     * is instead used because of JSON requirement of escaping all linefeeds.
     *<p>
     * Writes padding on output; requires padding when reading (may change later with a call to {@link Base64Variant#withWritePadding})
     */
    public final static Base64Variant MIME = new Base64Variant("MIME", STD_BASE64_ALPHABET, true, '=', 76);

    /**
     * Slightly non-standard modification of {@link #MIME} which does not
     * use linefeeds (max line length set to infinite). Useful when linefeeds
     * wouldn't work well (possibly in attributes), or for minor space savings
     * (save 1 linefeed per 76 data chars, ie. ~1.4% savings).
     *<p>
     * Writes padding on output; requires padding when reading (may change later with a call to {@link Base64Variant#withWritePadding})
     */
    public final static Base64Variant MIME_NO_LINEFEEDS = new Base64Variant(MIME, "MIME-NO-LINEFEEDS", Integer.MAX_VALUE);

    /**
     * This variant is the one that predates {@link #MIME}: it is otherwise
     * identical, except that it mandates shorter line length.
     *<p>
     * Writes padding on output; requires padding when reading (may change later with a call to {@link Base64Variant#withWritePadding})
     */
    public final static Base64Variant PEM = new Base64Variant(MIME, "PEM", true, '=', 64);

    /**
     * This non-standard variant is usually used when encoded data needs to be
     * passed via URLs (such as part of GET request). It differs from the
     * base {@link #MIME} variant in multiple ways.
     * First, no padding is used: this also means that it generally can not
     * be written in multiple separate but adjacent chunks (which would not
     * be the usual use case in any case). Also, no linefeeds are used (max
     * line length set to infinite). And finally, two characters (plus and
     * slash) that would need quoting in URLs are replaced with more
     * optimal alternatives (hyphen and underscore, respectively).
     *<p>
     * Does not write padding on output; does not accept padding when reading (may change later with a call to {@link Base64Variant#withWritePadding})
     */
    public final static Base64Variant MODIFIED_FOR_URL;
    static {
        StringBuilder sb = new StringBuilder(STD_BASE64_ALPHABET);
        // Replace plus with hyphen, slash with underscore (and no padding)
        sb.setCharAt(sb.indexOf("+"), '-');
        sb.setCharAt(sb.indexOf("/"), '_');
        // And finally, let's not split lines either, wouldn't work too well with URLs
        MODIFIED_FOR_URL = new Base64Variant("MODIFIED-FOR-URL", sb.toString(), false, Base64Variant.PADDING_CHAR_NONE, Integer.MAX_VALUE);
    }

    /**
     * Method used to get the default variant -- {@link #MIME_NO_LINEFEEDS} -- for cases
     * where caller does not explicitly specify the variant.
     * We will prefer no-linefeed version because linefeeds in JSON values
     * must be escaped, making linefeed-containing variants sub-optimal.
     *
     * @return Default variant ({@code MIME_NO_LINEFEEDS})
     */
    public static Base64Variant getDefaultVariant() {
        return MIME_NO_LINEFEEDS;
    }

    /**
     * Lookup method for finding one of standard variants by name.
     * If name does not match any of standard variant names,
     * a {@link IllegalArgumentException} is thrown.
<<<<<<< HEAD
=======
     *
     * @param name Name of base64 variant to return
     *
     * @return Standard base64 variant that matches given {@code name}
     *
     * @throws IllegalArgumentException if no standard variant with given name exists
>>>>>>> b0a502c5
     */
    public static Base64Variant valueOf(String name) throws IllegalArgumentException
    {
        if (MIME._name.equals(name)) {
            return MIME;
        }
        if (MIME_NO_LINEFEEDS._name.equals(name)) {
            return MIME_NO_LINEFEEDS;
        }
        if (PEM._name.equals(name)) {
            return PEM;
        }
        if (MODIFIED_FOR_URL._name.equals(name)) {
            return MODIFIED_FOR_URL;
        }
        if (name == null) {
            name = "<null>";
        } else {
            name = "'"+name+"'";
        }
        throw new IllegalArgumentException("No Base64Variant with name "+name);
    }
}<|MERGE_RESOLUTION|>--- conflicted
+++ resolved
@@ -105,15 +105,12 @@
      * Lookup method for finding one of standard variants by name.
      * If name does not match any of standard variant names,
      * a {@link IllegalArgumentException} is thrown.
-<<<<<<< HEAD
-=======
      *
      * @param name Name of base64 variant to return
      *
      * @return Standard base64 variant that matches given {@code name}
      *
      * @throws IllegalArgumentException if no standard variant with given name exists
->>>>>>> b0a502c5
      */
     public static Base64Variant valueOf(String name) throws IllegalArgumentException
     {
