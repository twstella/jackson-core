--- conflicted
+++ resolved
@@ -78,33 +78,12 @@
     /**********************************************************************
      */
 
-<<<<<<< HEAD
-=======
-    /**
-     * @param d Generator to delegate calls to
-     * @param f Filter to use
-     * @param includePath Whether to include path or not
-     * @param allowMultipleMatches Whether to allow multiple matches
-     *
-     * @deprecated since 2.12 Use the constructor that takes {@link TokenFilter.Inclusion}
-     *    argument instead.
-     */
-    @Deprecated
-    public FilteringGeneratorDelegate(JsonGenerator d, TokenFilter f,
-            boolean includePath, boolean allowMultipleMatches)
-    {
-        this(d, f, includePath ? Inclusion.INCLUDE_ALL_AND_PATH : Inclusion.ONLY_INCLUDE_ALL, allowMultipleMatches);
-    }
-
     /**
      * @param d Generator to delegate calls to
      * @param f Filter to use
      * @param inclusion Definition of inclusion criteria
      * @param allowMultipleMatches Whether to allow multiple matches
-     *
-     * @since 2.12
-     */
->>>>>>> d716c25a
+     */
     public FilteringGeneratorDelegate(JsonGenerator d, TokenFilter f,
             TokenFilter.Inclusion inclusion, boolean allowMultipleMatches)
     {
